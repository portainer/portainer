import _ from 'lodash-es';

angular.module('portainer.docker').factory('InfoHelper', [
  function InfoHelperFactory() {
    'use strict';

    var helper = {};

    helper.determineEndpointMode = function (info, type) {
      var mode = {
        provider: '',
        role: '',
        agentProxy: false,
      };
<<<<<<< HEAD

      if (type === 2 || type === 4) {
        mode.agentProxy = true;
      }

      if (!info.Swarm || _.isEmpty(info.Swarm.NodeID)) {
        if (info.ID === 'vSphere Integrated Containers') {
          mode.provider = 'VMWARE_VIC';
        } else {
          mode.provider = 'DOCKER_STANDALONE';
        }
=======

      if (type === 2 || type === 4) {
        mode.agentProxy = true;
      }

      if (!info.Swarm || _.isEmpty(info.Swarm.NodeID)) {
        mode.provider = 'DOCKER_STANDALONE';
>>>>>>> 89fb3c8d
      } else {
        mode.provider = 'DOCKER_SWARM_MODE';
        if (info.Swarm.ControlAvailable) {
          mode.role = 'MANAGER';
        } else {
          mode.role = 'WORKER';
        }
      }
      return mode;
    };

    return helper;
  },
]);<|MERGE_RESOLUTION|>--- conflicted
+++ resolved
@@ -12,19 +12,6 @@
         role: '',
         agentProxy: false,
       };
-<<<<<<< HEAD
-
-      if (type === 2 || type === 4) {
-        mode.agentProxy = true;
-      }
-
-      if (!info.Swarm || _.isEmpty(info.Swarm.NodeID)) {
-        if (info.ID === 'vSphere Integrated Containers') {
-          mode.provider = 'VMWARE_VIC';
-        } else {
-          mode.provider = 'DOCKER_STANDALONE';
-        }
-=======
 
       if (type === 2 || type === 4) {
         mode.agentProxy = true;
@@ -32,7 +19,6 @@
 
       if (!info.Swarm || _.isEmpty(info.Swarm.NodeID)) {
         mode.provider = 'DOCKER_STANDALONE';
->>>>>>> 89fb3c8d
       } else {
         mode.provider = 'DOCKER_SWARM_MODE';
         if (info.Swarm.ControlAvailable) {
