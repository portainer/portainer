--- conflicted
+++ resolved
@@ -67,7 +67,6 @@
 
     helper.commandStringToArray = function (command) {
       return splitargs(command);
-<<<<<<< HEAD
     };
 
     helper.commandArrayToString = function (array) {
@@ -78,18 +77,6 @@
         .join(' ');
     };
 
-=======
-    };
-
-    helper.commandArrayToString = function (array) {
-      return array
-        .map(function (elem) {
-          return "'" + elem + "'";
-        })
-        .join(' ');
-    };
-
->>>>>>> 89fb3c8d
     helper.configFromContainer = function (container) {
       var config = container.Config;
       // HostConfig
@@ -102,7 +89,11 @@
         EndpointsConfig: {},
       };
       config.NetworkingConfig.EndpointsConfig = container.NetworkSettings.Networks;
-<<<<<<< HEAD
+
+      if (config.ExposedPorts === undefined) {
+        config.ExposedPorts = {};
+      }
+
       if (mode.indexOf('container:') !== -1) {
         delete config.Hostname;
         delete config.ExposedPorts;
@@ -135,70 +126,6 @@
       _.forEach(portBindings, (portBinding) => {
         if (!portBinding.containerPort) {
           return;
-=======
-
-      if (config.ExposedPorts === undefined) {
-        config.ExposedPorts = {};
-      }
-
-      if (mode.indexOf('container:') !== -1) {
-        delete config.Hostname;
-        delete config.ExposedPorts;
-      }
-      // Set volumes
-      var binds = [];
-      var volumes = {};
-      for (var v in container.Mounts) {
-        if ({}.hasOwnProperty.call(container.Mounts, v)) {
-          var mount = container.Mounts[v];
-          var name = mount.Name || mount.Source;
-          var containerPath = mount.Destination;
-          if (name && containerPath) {
-            var bind = name + ':' + containerPath;
-            volumes[containerPath] = {};
-            if (mount.RW === false) {
-              bind += ':ro';
-            }
-            binds.push(bind);
-          }
->>>>>>> 89fb3c8d
-        }
-      }
-      config.HostConfig.Binds = binds;
-      config.Volumes = volumes;
-      return config;
-    };
-
-<<<<<<< HEAD
-        let hostPort = portBinding.hostPort;
-        const containerPortRange = parsePortRange(portBinding.containerPort);
-        if (!isValidPortRange(containerPortRange)) {
-          throw new Error('Invalid port specification: ' + portBinding.containerPort);
-        }
-
-        const startPort = containerPortRange[0];
-        const endPort = containerPortRange[1];
-        let hostIp = undefined;
-        let startHostPort = 0;
-        let endHostPort = 0;
-        if (hostPort) {
-          if (hostPort.indexOf(':') > -1) {
-            const hostAndPort = _.split(hostPort, ':');
-            hostIp = hostAndPort[0];
-            hostPort = hostAndPort[1];
-          }
-
-          const hostPortRange = parsePortRange(hostPort);
-          if (!isValidPortRange(hostPortRange)) {
-            throw new Error('Invalid port specification: ' + hostPort);
-          }
-
-=======
-    helper.preparePortBindings = function (portBindings) {
-      const bindings = {};
-      _.forEach(portBindings, (portBinding) => {
-        if (!portBinding.containerPort) {
-          return;
         }
 
         let hostPort = portBinding.hostPort;
@@ -235,7 +162,6 @@
             throw new Error('Invalid port specification: ' + hostPort);
           }
 
->>>>>>> 89fb3c8d
           startHostPort = hostPortRange[0];
           endHostPort = hostPortRange[1];
           if (endPort !== startPort && endPort - startPort !== endHostPort - startHostPort) {
