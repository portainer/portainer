<rd-header>
  <rd-header-title title="Home"></rd-header-title>
  <rd-header-content>Dashboard</rd-header-content>
</rd-header>

<div class="row">
  <div class="col-sm-12">
    <rd-widget>
      <rd-widget-header icon="fa-tachometer-alt" title="Node info"></rd-widget-header>
      <rd-widget-body classes="no-padding">
        <table class="table">
          <tbody>
            <tr>
              <td>Name</td>
              <td>{{ infoData.Name }}</td>
            </tr>
            <tr>
              <td>Docker version</td>
              <td>{{ infoData.ServerVersion }}</td>
            </tr>
            <tr>
              <td>CPU</td>
              <td>{{ infoData.NCPU }}</td>
            </tr>
            <tr>
              <td>Memory</td>
              <td>{{ infoData.MemTotal|humansize }}</td>
            </tr>
          </tbody>
        </table>
      </rd-widget-body>
    </rd-widget>
  </div>
<<<<<<< HEAD
=======
  <div class="col-lg-12 col-md-12 col-xs-12" ng-if="applicationState.endpoint.mode.provider === 'DOCKER_SWARM'">
    <rd-widget>
      <rd-widget-header icon="fa-tachometer-alt" title="Cluster info"></rd-widget-header>
      <rd-widget-body classes="no-padding">
        <table class="table">
          <tbody>
            <tr>
              <td>Nodes</td>
              <td>{{ infoData.SystemStatus[0][1] == 'primary' ? infoData.SystemStatus[3][1] : infoData.SystemStatus[4][1] }}</td>
            </tr>
            <tr>
              <td>Swarm version</td>
              <td>{{ infoData.ServerVersion|swarmversion }}</td>
            </tr>
            <tr>
              <td>Total CPU</td>
              <td>{{ infoData.NCPU }}</td>
            </tr>
            <tr>
              <td>Total memory</td>
              <td>{{ infoData.MemTotal|humansize: 2 }}</td>
            </tr>
          </tbody>
        </table>
      </rd-widget-body>
    </rd-widget>
  </div>
>>>>>>> 30dfd3d6
  <div class="col-lg-12 col-md-12 col-xs-12" ng-if="applicationState.endpoint.mode.provider === 'DOCKER_SWARM_MODE'">
    <rd-widget>
      <rd-widget-header icon="fa-tachometer-alt" title="Swarm info"></rd-widget-header>
      <rd-widget-body classes="no-padding">
        <table class="table">
          <tbody>
            <tr>
              <td colspan="2"><span class="small text-muted">This node is part of a Swarm cluster</span></td>
            </tr>
            <tr >
              <td>Node role</td>
              <td>{{ infoData.Swarm.ControlAvailable ? 'Manager' : 'Worker' }}</td>
            </tr>
            <tr ng-if="infoData.Swarm.ControlAvailable">
              <td>Nodes in the cluster</td>
              <td>{{ infoData.Swarm.Nodes }}</td>
            </tr>
            <tr>
              <td colspan="2">
                <div class="btn-group" role="group" aria-label="...">
                  <a ui-sref="docker.swarm.visualizer"><i class="fa fa-object-group space-right" aria-hidden="true"></i>Go to cluster visualizer</a>
                </div>
              </td>
            </tr>
          </tbody>
        </table>
      </rd-widget-body>
    </rd-widget>
  </div>
</div>

<div class="row">
  <div class="col-xs-12 col-md-6" ng-if="applicationState.endpoint.mode.provider === 'DOCKER_SWARM_MODE' && applicationState.endpoint.mode.role === 'MANAGER'">
    <a ui-sref="docker.stacks">
      <rd-widget>
        <rd-widget-body>
          <div class="widget-icon blue pull-left">
            <i class="fa fa-th-list"></i>
          </div>
          <div class="title">{{ stackCount }}</div>
          <div class="comment">Stacks</div>
        </rd-widget-body>
      </rd-widget>
    </a>
  </div>
  <div class="col-xs-12 col-md-6" ng-if="applicationState.endpoint.mode.provider === 'DOCKER_SWARM_MODE' && applicationState.endpoint.mode.role === 'MANAGER'">
    <a ui-sref="docker.services">
      <rd-widget>
        <rd-widget-body>
          <div class="widget-icon blue pull-left">
            <i class="fa fa-list-alt"></i>
          </div>
          <div class="title">{{ serviceCount }}</div>
          <div class="comment">Services</div>
        </rd-widget-body>
      </rd-widget>
    </a>
  </div>
  <div class="col-xs-12 col-md-6">
    <a ui-sref="docker.containers">
      <rd-widget>
        <rd-widget-body>
          <div class="widget-icon blue pull-left">
            <i class="fa fa-server"></i>
          </div>
          <div class="pull-right">
            <div><i class="fa fa-heartbeat space-right green-icon"></i>{{ containerData.running }} running</div>
            <div><i class="fa fa-heartbeat space-right red-icon"></i>{{ containerData.stopped }} stopped</div>
          </div>
          <div class="title">{{ containerData.total }}</div>
          <div class="comment">Containers</div>
        </rd-widget-body>
      </rd-widget>
    </a>
  </div>
  <div class="col-xs-12 col-md-6">
    <a ui-sref="docker.images">
      <rd-widget>
        <rd-widget-body>
          <div class="widget-icon blue pull-left">
            <i class="fa fa-clone"></i>
          </div>
          <div class="pull-right">
            <div><i class="fa fa-chart-pie space-right"></i>{{ imageData.size|humansize }}</div>
          </div>
          <div class="title">{{ imageData.total }}</div>
          <div class="comment">Images</div>
        </rd-widget-body>
      </rd-widget>
    </a>
  </div>
  <div class="col-xs-12 col-md-6">
    <a ui-sref="docker.volumes">
      <rd-widget>
        <rd-widget-body>
          <div class="widget-icon blue pull-left">
            <i class="fa fa-cubes"></i>
          </div>
          <div class="title">{{ volumeData.total }}</div>
          <div class="comment">Volumes</div>
        </rd-widget-body>
      </rd-widget>
    </a>
  </div>
  <div class="col-xs-12 col-md-6">
    <a ui-sref="docker.networks">
      <rd-widget>
        <rd-widget-body>
          <div class="widget-icon blue pull-left">
            <i class="fa fa-sitemap"></i>
          </div>
          <div class="title">{{ networkData.total }}</div>
          <div class="comment">Networks</div>
        </rd-widget-body>
      </rd-widget>
    </a>
  </div>
</div><|MERGE_RESOLUTION|>--- conflicted
+++ resolved
@@ -31,36 +31,6 @@
       </rd-widget-body>
     </rd-widget>
   </div>
-<<<<<<< HEAD
-=======
-  <div class="col-lg-12 col-md-12 col-xs-12" ng-if="applicationState.endpoint.mode.provider === 'DOCKER_SWARM'">
-    <rd-widget>
-      <rd-widget-header icon="fa-tachometer-alt" title="Cluster info"></rd-widget-header>
-      <rd-widget-body classes="no-padding">
-        <table class="table">
-          <tbody>
-            <tr>
-              <td>Nodes</td>
-              <td>{{ infoData.SystemStatus[0][1] == 'primary' ? infoData.SystemStatus[3][1] : infoData.SystemStatus[4][1] }}</td>
-            </tr>
-            <tr>
-              <td>Swarm version</td>
-              <td>{{ infoData.ServerVersion|swarmversion }}</td>
-            </tr>
-            <tr>
-              <td>Total CPU</td>
-              <td>{{ infoData.NCPU }}</td>
-            </tr>
-            <tr>
-              <td>Total memory</td>
-              <td>{{ infoData.MemTotal|humansize: 2 }}</td>
-            </tr>
-          </tbody>
-        </table>
-      </rd-widget-body>
-    </rd-widget>
-  </div>
->>>>>>> 30dfd3d6
   <div class="col-lg-12 col-md-12 col-xs-12" ng-if="applicationState.endpoint.mode.provider === 'DOCKER_SWARM_MODE'">
     <rd-widget>
       <rd-widget-header icon="fa-tachometer-alt" title="Swarm info"></rd-widget-header>
