<page-header title="'Dashboard'" breadcrumbs="['Environment summary']"> </page-header>

<div class="row" ng-if="applicationState.endpoint.mode.agentProxy && applicationState.endpoint.mode.provider === 'DOCKER_SWARM_MODE'">
  <div class="col-sm-12">
    <dashboard-cluster-agent-info></dashboard-cluster-agent-info>
  </div>
</div>
<information-panel-offline ng-if="offlineMode"></information-panel-offline>
<information-panel
  ng-if="
    !applicationState.UI.dismissedInfoPanels['docker-dashboard-info-01'] &&
    !applicationState.endpoint.mode.agentProxy &&
    applicationState.endpoint.mode.provider === 'DOCKER_SWARM_MODE'
  "
  title-text="Information"
  dismiss-action="dismissInformationPanel('docker-dashboard-info-01')"
>
  <span class="small">
    <p class="text-muted" ng-if="applicationState.endpoint.mode.role === 'MANAGER'">
      <i class="fa fa-exclamation-circle orange-icon" aria-hidden="true" style="margin-right: 2px"></i>
      Portainer is connected to a node that is part of a Swarm cluster. Some resources located on other nodes in the cluster might not be available for management, have a look at
      <a href="http://portainer.readthedocs.io/en/stable/agent.html" target="_blank">our agent setup</a> for more details.
    </p>
    <p class="text-muted" ng-if="applicationState.endpoint.mode.role === 'WORKER'">
      <i class="fa fa-exclamation-circle orange-icon" aria-hidden="true" style="margin-right: 2px"></i>
      Portainer is connected to a worker node. Swarm management features will not be available.
    </p>
  </span>
</information-panel>

<<<<<<< HEAD
<div class="row" ng-if="(!applicationState.endpoint.mode.agentProxy || applicationState.endpoint.mode.provider !== 'DOCKER_SWARM_MODE') && info && endpoint">
  <div class="col-sm-12">
    <rd-widget>
      <rd-widget-header icon="fa-tachometer-alt" title-text="Environment info"></rd-widget-header>
      <rd-widget-body classes="no-padding">
        <table class="table">
          <tbody>
            <tr>
              <td>Environment</td>
              <td>
                {{ endpoint.Name }}
                <span class="small text-muted space-left">
                  <i class="fa fa-microchip"></i> {{ endpoint.Snapshots[0].TotalCPU }} <i class="fa fa-memory space-left"></i> {{ endpoint.Snapshots[0].TotalMemory | humansize }}
                </span>
                <span class="small text-muted">
                  - {{ info.Swarm && info.Swarm.NodeID !== '' ? 'Swarm' : 'Standalone' }} {{ info.ServerVersion }}
                  <span ng-if="endpoint.Type === 2">+ <i class="fa fa-bolt" aria-hidden="true"></i> Agent</span></span
                >
              </td>
            </tr>
            <tr ng-if="showEnvUrl">
              <td>URL</td>
              <td>{{ endpoint.URL | stripprotocol }}</td>
            </tr>
            <tr>
              <td>{{ endpoint.Gpus.length <= 1 ? 'GPU' : 'GPUs' }}</td>
              <td>{{ gpuInfoStr }}</td>
            </tr>
            <tr>
              <td>Tags</td>
              <td>{{ endpointTags }}</td>
            </tr>
            <tr ng-if="applicationState.endpoint.mode.provider === 'DOCKER_SWARM_MODE' && applicationState.endpoint.mode.role === 'MANAGER'">
              <td colspan="2">
                <div class="btn-group" role="group" aria-label="...">
                  <a ui-sref="docker.swarm.visualizer"><i class="fa fa-object-group space-right" aria-hidden="true"></i>Go to cluster visualizer</a>
                </div>
              </td>
            </tr>
          </tbody>
        </table>
      </rd-widget-body>
    </rd-widget>
  </div>
</div>

<div class="row">
  <div class="col-xs-12 col-md-6" ng-if="showStacks">
    <a ui-sref="docker.stacks">
=======
<div ng-if="info">
  <div class="row" ng-if="(!applicationState.endpoint.mode.agentProxy || applicationState.endpoint.mode.provider !== 'DOCKER_SWARM_MODE') && info && endpoint">
    <div class="col-sm-12">
>>>>>>> de59ea03
      <rd-widget>
        <rd-widget-header icon="fa-tachometer-alt" title-text="Environment info"></rd-widget-header>
        <rd-widget-body classes="no-padding">
          <table class="table">
            <tbody>
              <tr>
                <td>Environment</td>
                <td>
                  {{ endpoint.Name }}
                  <span class="small text-muted space-left">
                    <i class="fa fa-microchip"></i> {{ endpoint.Snapshots[0].TotalCPU }} <i class="fa fa-memory space-left"></i> {{ endpoint.Snapshots[0].TotalMemory | humansize }}
                  </span>
                  <span class="small text-muted">
                    - {{ info.Swarm && info.Swarm.NodeID !== '' ? 'Swarm' : 'Standalone' }} {{ info.ServerVersion }}
                    <span ng-if="endpoint.Type === 2">+ <i class="fa fa-bolt" aria-hidden="true"></i> Agent</span></span
                  >
                </td>
              </tr>
              <tr ng-if="showEnvUrl">
                <td>URL</td>
                <td>{{ endpoint.URL | stripprotocol }}</td>
              </tr>
              <tr>
                <td>Tags</td>
                <td>{{ endpointTags }}</td>
              </tr>
              <tr ng-if="applicationState.endpoint.mode.provider === 'DOCKER_SWARM_MODE' && applicationState.endpoint.mode.role === 'MANAGER'">
                <td colspan="2">
                  <div class="btn-group" role="group" aria-label="...">
                    <a ui-sref="docker.swarm.visualizer"><i class="fa fa-object-group space-right" aria-hidden="true"></i>Go to cluster visualizer</a>
                  </div>
                </td>
              </tr>
            </tbody>
          </table>
        </rd-widget-body>
      </rd-widget>
    </div>
  </div>

  <div class="dashboard-grid mx-4">
    <a ui-sref="docker.stacks" ng-if="showStacks">
      <dashboard-item icon="'layers'" feather-icon="true" type="'Stack'" value="stackCount"></dashboard-item>
    </a>

    <div ng-if="applicationState.endpoint.mode.provider === 'DOCKER_SWARM_MODE' && applicationState.endpoint.mode.role === 'MANAGER'">
      <a ui-sref="docker.services">
        <dashboard-item icon="'fa-list-alt'" type="'Service'" value="serviceCount"></dashboard-item>
      </a>
    </div>

    <a ng-if="containers" ui-sref="docker.containers">
      <dashboard-item icon="'fa-cubes'" type="'Container'" value="containers.length" children="containerStatusComponent"></dashboard-item>
    </a>

    <a ng-if="images" ui-sref="docker.images">
      <dashboard-item icon="'fa-clone'" type="'Image'" value="images.length" children="imagesTotalSizeComponent"></dashboard-item>
    </a>

    <a ui-sref="docker.volumes">
      <dashboard-item icon="'fa-hdd'" type="'Volume'" value="volumeCount"></dashboard-item>
    </a>

    <a ui-sref="docker.networks">
      <dashboard-item icon="'fa-sitemap'" type="'Network'" value="networkCount"></dashboard-item>
    </a>
  </div>
  <div class="col-xs-12 col-md-6">
    <!-- <a ui-sref="docker.containers"> -->
    <rd-widget>
      <rd-widget-body>
        <div class="widget-icon blue pull-left">
          <i class="fa fa-digital-tachograph"></i>
        </div>
        <div class="pull-right" style="padding-left: 5px">
          <div ng-if="gpuFreeStr !== 'none'"><i class="fa fa-check space-right green-icon"></i>{{ gpuFreeStr }} free</div>
          <div ng-if="gpuFreeStr === 'none'"><i class="fa fa-ban space-right red-icon"></i>all occupied</div>
        </div>
        <div class="title">{{ endpoint.Gpus.length }}</div>
        <div class="comment">{{ endpoint.Gpus.length <= 1 ? 'GPU' : 'GPUs' }}</div>
      </rd-widget-body>
    </rd-widget>
    <!-- </a> -->
  </div>
</div><|MERGE_RESOLUTION|>--- conflicted
+++ resolved
@@ -28,61 +28,9 @@
   </span>
 </information-panel>
 
-<<<<<<< HEAD
-<div class="row" ng-if="(!applicationState.endpoint.mode.agentProxy || applicationState.endpoint.mode.provider !== 'DOCKER_SWARM_MODE') && info && endpoint">
-  <div class="col-sm-12">
-    <rd-widget>
-      <rd-widget-header icon="fa-tachometer-alt" title-text="Environment info"></rd-widget-header>
-      <rd-widget-body classes="no-padding">
-        <table class="table">
-          <tbody>
-            <tr>
-              <td>Environment</td>
-              <td>
-                {{ endpoint.Name }}
-                <span class="small text-muted space-left">
-                  <i class="fa fa-microchip"></i> {{ endpoint.Snapshots[0].TotalCPU }} <i class="fa fa-memory space-left"></i> {{ endpoint.Snapshots[0].TotalMemory | humansize }}
-                </span>
-                <span class="small text-muted">
-                  - {{ info.Swarm && info.Swarm.NodeID !== '' ? 'Swarm' : 'Standalone' }} {{ info.ServerVersion }}
-                  <span ng-if="endpoint.Type === 2">+ <i class="fa fa-bolt" aria-hidden="true"></i> Agent</span></span
-                >
-              </td>
-            </tr>
-            <tr ng-if="showEnvUrl">
-              <td>URL</td>
-              <td>{{ endpoint.URL | stripprotocol }}</td>
-            </tr>
-            <tr>
-              <td>{{ endpoint.Gpus.length <= 1 ? 'GPU' : 'GPUs' }}</td>
-              <td>{{ gpuInfoStr }}</td>
-            </tr>
-            <tr>
-              <td>Tags</td>
-              <td>{{ endpointTags }}</td>
-            </tr>
-            <tr ng-if="applicationState.endpoint.mode.provider === 'DOCKER_SWARM_MODE' && applicationState.endpoint.mode.role === 'MANAGER'">
-              <td colspan="2">
-                <div class="btn-group" role="group" aria-label="...">
-                  <a ui-sref="docker.swarm.visualizer"><i class="fa fa-object-group space-right" aria-hidden="true"></i>Go to cluster visualizer</a>
-                </div>
-              </td>
-            </tr>
-          </tbody>
-        </table>
-      </rd-widget-body>
-    </rd-widget>
-  </div>
-</div>
-
-<div class="row">
-  <div class="col-xs-12 col-md-6" ng-if="showStacks">
-    <a ui-sref="docker.stacks">
-=======
 <div ng-if="info">
   <div class="row" ng-if="(!applicationState.endpoint.mode.agentProxy || applicationState.endpoint.mode.provider !== 'DOCKER_SWARM_MODE') && info && endpoint">
     <div class="col-sm-12">
->>>>>>> de59ea03
       <rd-widget>
         <rd-widget-header icon="fa-tachometer-alt" title-text="Environment info"></rd-widget-header>
         <rd-widget-body classes="no-padding">
@@ -104,6 +52,10 @@
               <tr ng-if="showEnvUrl">
                 <td>URL</td>
                 <td>{{ endpoint.URL | stripprotocol }}</td>
+              </tr>
+              <tr>
+                <td>{{ endpoint.Gpus.length <= 1 ? 'GPU' : 'GPUs' }}</td>
+                <td>{{ gpuInfoStr }}</td>
               </tr>
               <tr>
                 <td>Tags</td>
