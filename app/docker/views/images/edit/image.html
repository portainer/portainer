<page-header title="'Image details'" breadcrumbs="[{label:'Images', link:'docker.images'}, image.Id]"> </page-header>

<div class="row" ng-if="image.RepoTags.length > 0">
  <div class="col-lg-12 col-md-12 col-xs-12">
    <rd-widget>
      <rd-widget-header icon="tag" title-text="Image tags"></rd-widget-header>
      <rd-widget-body>
        <form class="form-horizontal">
          <div class="form-group">
            <div class="row">
              <div class="pull-left" ng-repeat="tag in image.RepoTags" style="display: table">
                <div class="input-group col-md-1 !pr-3.5 !pl-3.5">
                  <span class="input-group-addon" style="border-right: 1px solid var(--border-input-group-addon-color); border-radius: 4px" data-cy="image-tag-{{ tag }}">{{
                    tag
                  }}</span>
                  <span class="input-group-btn" style="padding: 0px 5px">
                    <span style="margin: 0px 5px" authorization="DockerImagePush">
                      <a data-toggle="tooltip" class="btn btn-primary interactive" title="Push to registry" ng-click="pushTag(tag)">
                        <pr-icon icon="'upload'" class="text-white"></pr-icon>
                      </a>
                    </span>

                    <span class="my-0 mx-1" authorization="DockerImageCreate">
                      <a data-toggle="tooltip" class="btn btn-primary interactive" title="Pull from registry" ng-click="pullTag(tag)">
                        <pr-icon icon="'download'" class="text-white"></pr-icon>
                      </a>
                    </span>

                    <span class="my-0 mx-1" authorization="DockerImageDelete">
                      <a data-toggle="tooltip" class="btn btn-primary interactive" title="Remove tag" ng-click="removeTag(tag)">
                        <pr-icon icon="'trash-2'" class="text-white"></pr-icon>
                      </a>
                    </span>
                  </span>
                </div>
              </div>
            </div>
          </div>
          <div class="form-group">
            <div class="col-sm-12">
              <span class="small text-muted" authorization="DockerImageDelete">
                Note: you can click on the upload icon <pr-icon icon="'upload'"></pr-icon> to push an image or on the download icon <pr-icon icon="'download'"></pr-icon> to pull an
                image or on the trash icon <pr-icon icon="'trash-2'"></pr-icon> to delete a tag.
              </span>
            </div>
            <div class="col-sm-12">
              <span id="downloadResourceHint" class="createResource ml-0" style="display: none">
                Download in progress...
                <pr-icon icon="'loader-2'" class-name="'animate-spin-slow ml-0.5'"></pr-icon>
              </span>
              <span id="uploadResourceHint" class="createResource ml-0.5" style="display: none">
                Upload in progress...
                <pr-icon icon="'loader-2'" class-name="'animate-spin-slow ml-0.5'"></pr-icon>
              </span>
            </div>
          </div>
        </form>
      </rd-widget-body>
    </rd-widget>
  </div>
</div>

<div class="row" authorization="DockerImageCreate">
  <div class="col-lg-12 col-md-12 col-xs-12">
    <rd-widget>
      <rd-widget-header icon="tag" title-text="Tag the image"></rd-widget-header>
      <rd-widget-body>
        <form class="form-horizontal">
          <!-- image-and-registry -->
          <por-image-registry
            model="formValues.RegistryModel"
            label-class="col-sm-1"
            input-class="col-sm-11"
            endpoint="endpoint"
            is-admin="isAdmin"
            set-validity="setPullImageValidity"
            check-rate-limits="true"
          ></por-image-registry>
          <!-- !image-and-registry -->
          <!-- tag-note -->
          <div class="form-group">
            <div class="col-sm-12">
              <span class="small text-muted">Note: if you don't specify the tag in the image name, <span class="label label-default">latest</span> will be used.</span>
            </div>
          </div>
          <!-- !tag-note -->
          <div class="form-group">
            <div class="col-sm-12">
              <button type="button" class="btn btn-primary btn-sm" ng-disabled="!formValues.RegistryModel.Image" ng-click="tagImage()">Tag</button>
            </div>
          </div>
        </form>
      </rd-widget-body>
    </rd-widget>
  </div>
</div>

<div class="row">
  <div class="col-lg-12 col-md-12 col-xs-12">
    <rd-widget>
      <rd-widget-header icon="list" title-text="Image details"></rd-widget-header>
      <rd-widget-body classes="no-padding">
        <table class="table">
          <tbody>
            <tr>
              <td>ID</td>
              <td>
                {{ image.Id }}
                <button authorization="DockerImageDelete" class="btn btn-xs btn-danger" ng-click="removeImage(image.Id)">
                  <pr-icon icon="'trash-2'"></pr-icon> Delete this image
                </button>
                <button
                  authorization="DockerImageGet"
                  class="btn btn-xs btn-primary"
                  ng-click="exportImage(image)"
                  button-spinner="$ctrl.exportInProgress"
                  ng-disabled="state.exportInProgress"
                >
                  <pr-icon icon="'download'"></pr-icon>
                  <span ng-hide="state.exportInProgress">Export this image</span>
                  <span ng-show="state.exportInProgress">Export in progress...</span>
                </button>
              </td>
            </tr>
            <tr ng-if="image.Parent">
              <td>Parent</td>
              <td
                ><a ui-sref="docker.images.image({id: image.Parent})">{{ image.Parent }}</a></td
              >
            </tr>
            <tr>
              <td>Size</td>
              <td>{{ image.VirtualSize | humansize }}</td>
            </tr>
            <tr>
              <td>Created</td>
              <td>{{ image.Created | getisodate }}</td>
            </tr>
            <tr>
              <td>Build</td>
              <td>Docker {{ image.DockerVersion }} on {{ image.Os }}, {{ image.Architecture }}</td>
            </tr>
            <tr ng-if="!(image.Labels | emptyobject)">
              <td>Labels</td>
              <td>
                <table class="table table-bordered table-condensed">
                  <tr ng-repeat="(k, v) in image.Labels">
                    <td>{{ k }}</td>
                    <td>{{ v }}</td>
                  </tr>
                </table>
              </td>
            </tr>
            <tr ng-if="image.Author">
              <td>Author</td>
              <td>{{ image.Author }}</td>
            </tr>
          </tbody>
        </table>
      </rd-widget-body>
    </rd-widget>
  </div>
</div>

<<<<<<< HEAD
<div class="row">
  <div class="col-lg-12 col-md-12 col-xs-12">
    <rd-widget>
      <rd-widget-header icon="list" title-text="Dockerfile details"></rd-widget-header>
      <rd-widget-body classes="no-padding">
        <table class="table">
          <tbody>
            <tr>
              <td>CMD</td>
              <td
                ><code>{{ image.Command | command }}</code></td
              >
            </tr>
            <tr ng-if="image.Entrypoint">
              <td>ENTRYPOINT</td>
              <td
                ><code>{{ image.Entrypoint | command }}</code></td
              >
            </tr>
            <tr ng-if="image.ExposedPorts.length > 0">
              <td>EXPOSE</td>
              <td>
                <span class="label label-default space-right" ng-repeat="port in image.ExposedPorts">
                  {{ port }}
                </span>
              </td>
            </tr>
            <tr ng-if="image.Volumes.length > 0">
              <td>VOLUME</td>
              <td>
                <span class="label label-default space-right" ng-repeat="volume in image.Volumes">
                  {{ volume }}
                </span>
              </td>
            </tr>
            <tr ng-if="image.Env.length > 0">
              <td>ENV</td>
              <td>
                <table class="table table-bordered table-condensed">
                  <tr ng-repeat="var in image.Env">
                    <td>{{ var|key: '=' }}</td>
                    <td>{{ var|value: '=' }}</td>
                  </tr>
                </table>
              </td>
            </tr>
          </tbody>
        </table>
      </rd-widget-body>
    </rd-widget>
  </div>
</div>
=======
<dockerfile-details ng-if="image" image="image"></dockerfile-details>

>>>>>>> dd011652
<div class="row" ng-if="history.length > 0">
  <div class="col-lg-12 col-md-12 col-xs-12">
    <rd-widget>
      <rd-widget-header icon="list" title-text="Image layers"></rd-widget-header>
      <rd-widget-body classes="no-padding">
        <table id="image-layers" class="table">
          <thead>
            <th class="whitespace-nowrap">
              <table-column-header
                col-title="'Order'"
                can-sort="true"
                is-sorted="$ctrl.state.orderBy === 'Order'"
                is-sorted-desc="$ctrl.state.orderBy === 'Order' && $ctrl.state.reverseOrder"
                ng-click="$ctrl.changeOrderBy('Order')"
              ></table-column-header>
            </th>
            <th>
              <table-column-header
                col-title="'Size'"
                can-sort="true"
                is-sorted="$ctrl.state.orderBy === 'Size'"
                is-sorted-desc="$ctrl.state.orderBy === 'Size' && $ctrl.state.reverseOrder"
                ng-click="$ctrl.changeOrderBy('Size')"
              ></table-column-header>
            </th>
            <th>
              <table-column-header
                col-title="'Layer'"
                can-sort="true"
                is-sorted="$ctrl.state.orderBy === 'Layer'"
                is-sorted-desc="$ctrl.state.orderBy === 'Layer' && $ctrl.state.reverseOrder"
                ng-click="$ctrl.changeOrderBy('Layer')"
              ></table-column-header>
            </th>
          </thead>
          <tbody>
            <tr ng-repeat="layer in history | orderBy:sortType:sortReverse">
              <td class="whitespace-nowrap">
                {{ layer.Order }}
              </td>
              <td class="whitespace-nowrap">
                {{ layer.Size | humansize }}
              </td>
              <td class="expand">
                <div ng-if="layer.CreatedBy.length > 130">
                  <span id="layer-command-{{ $index }}-full" style="display: none">
                    {{ layer.CreatedBy | imagelayercommand }}
                  </span>
                  <span id="layer-command-{{ $index }}-short">
                    {{ layer.CreatedBy | imagelayercommand | truncate: 130 }}
                    <span ng-if="layer.CreatedBy.length > 130" class="ml-1">
                      <a id="layer-command-expander{{ $index }}" class="btn" ng-click="toggleLayerCommand($index)">
                        <pr-icon icon="'plus'" mode="'alt'"></pr-icon>
                      </a>
                    </span>
                  </span>
                </div>
                <div ng-if="layer.CreatedBy.length <= 130">
                  <span id="layer-command-{{ $index }}-full">
                    {{ layer.CreatedBy | imagelayercommand }}
                  </span>
                </div>
              </td>
            </tr>
          </tbody>
        </table>
      </rd-widget-body>
    </rd-widget>
  </div>
</div><|MERGE_RESOLUTION|>--- conflicted
+++ resolved
@@ -162,63 +162,8 @@
   </div>
 </div>
 
-<<<<<<< HEAD
-<div class="row">
-  <div class="col-lg-12 col-md-12 col-xs-12">
-    <rd-widget>
-      <rd-widget-header icon="list" title-text="Dockerfile details"></rd-widget-header>
-      <rd-widget-body classes="no-padding">
-        <table class="table">
-          <tbody>
-            <tr>
-              <td>CMD</td>
-              <td
-                ><code>{{ image.Command | command }}</code></td
-              >
-            </tr>
-            <tr ng-if="image.Entrypoint">
-              <td>ENTRYPOINT</td>
-              <td
-                ><code>{{ image.Entrypoint | command }}</code></td
-              >
-            </tr>
-            <tr ng-if="image.ExposedPorts.length > 0">
-              <td>EXPOSE</td>
-              <td>
-                <span class="label label-default space-right" ng-repeat="port in image.ExposedPorts">
-                  {{ port }}
-                </span>
-              </td>
-            </tr>
-            <tr ng-if="image.Volumes.length > 0">
-              <td>VOLUME</td>
-              <td>
-                <span class="label label-default space-right" ng-repeat="volume in image.Volumes">
-                  {{ volume }}
-                </span>
-              </td>
-            </tr>
-            <tr ng-if="image.Env.length > 0">
-              <td>ENV</td>
-              <td>
-                <table class="table table-bordered table-condensed">
-                  <tr ng-repeat="var in image.Env">
-                    <td>{{ var|key: '=' }}</td>
-                    <td>{{ var|value: '=' }}</td>
-                  </tr>
-                </table>
-              </td>
-            </tr>
-          </tbody>
-        </table>
-      </rd-widget-body>
-    </rd-widget>
-  </div>
-</div>
-=======
 <dockerfile-details ng-if="image" image="image"></dockerfile-details>
 
->>>>>>> dd011652
 <div class="row" ng-if="history.length > 0">
   <div class="col-lg-12 col-md-12 col-xs-12">
     <rd-widget>
