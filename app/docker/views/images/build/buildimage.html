<page-header title="'Build image'" breadcrumbs="[{label:'Images', link:'docker.images'}, 'Build image']"> </page-header>

<div class="row">
  <div class="col-sm-12">
    <rd-widget>
      <rd-widget-body>
        <uib-tabset active="state.activeTab">
          <uib-tab index="0">
            <uib-tab-heading class="vertical-center"> <pr-icon icon="'tool'" feather="true" class="leading-none"></pr-icon> Builder </uib-tab-heading>
            <form class="form-horizontal">
              <div class="col-sm-12 form-section-title"> Naming </div>
              <!-- names -->
              <div class="form-group">
                <span class="col-sm-12 text-muted small"> You can specify multiple names to your image. </span>
              </div>
              <div class="form-group">
                <div class="col-sm-12">
                  <label class="control-label text-left">Names</label>
                  <span class="label label-default interactive" class="ml-2.5" ng-click="addImageName()">
                    <pr-icon icon="'plus'" mode="'alt'" feather="true"></pr-icon> add additional name
                  </span>
                </div>
              </div>
              <!-- !names -->
              <div class="form-group" ng-if="formValues.ImageNames.length === 0">
                <span class="col-sm-12 text-danger small">
                  <p class="vertical-center">
                    <pr-icon icon="'alert-triangle'" mode="'danger'" size="'sm'" feather="true"></pr-icon> You must specify at least one name for the image.
                  </p>
                </span>
              </div>
              <!-- name-input-list -->
              <div ng-if="formValues.ImageNames.length > 0">
                <div class="form-group">
                  <span class="col-sm-12 text-muted small">
                    A name must be specified in one of the following formats: <code>name:tag</code>, <code>repository/name:tag</code> or
                    <code>registryfqdn:port/repository/name:tag</code> format. If you omit the tag the default <b>latest</b> value is assumed.
                  </span>
                </div>
                <div class="form-group">
                  <div class="col-sm-12">
                    <div class="col-sm-12 form-inline" class="mt-2.5">
                      <div ng-repeat="item in formValues.ImageNames track by $index" class="mt-0.5">
                        <!-- name-input -->
                        <div class="input-group col-sm-5 input-group-sm">
                          <span class="input-group-addon">name</span>
                          <input type="text" class="form-control" ng-model="item.Name" placeholder="e.g. my-image:my-tag" auto-focus />
                          <span class="input-group-addon" ng-if="!checkName(item.Name)">
                            <pr-icon icon="'x'" mode="'danger'" feather="true"></pr-icon>
                          </span>
                          <span class="input-group-addon" ng-if="checkName(item.Name)">
                            <pr-icon icon="'check'" mode="'success'" feather="true"></pr-icon>
                          </span>
                        </div>
                        <!-- !name-input -->
                        <!-- actions -->
                        <div class="input-group col-sm-2 input-group-sm">
                          <button class="btn btn-sm btn-danger" type="button" ng-click="removeImageName($index)">
<<<<<<< HEAD
                            <pr-icon icon="'trash-2'" feather="true" class-name="'icon-secondary icon-md'"></pr-icon>
=======
                            <pr-icon icon="'trash-2'" feather="true"></pr-icon>
>>>>>>> 65c050dc
                          </button>
                        </div>
                        <!-- !actions -->
                      </div>
                    </div>
                  </div>
                </div>
              </div>
              <!-- !name-input-list -->
              <!-- build-method -->
              <div class="col-sm-12 form-section-title"> Build method </div>
              <div class="form-group"></div>
              <div class="form-group" class="mb-0">
                <div class="boxselector_wrapper">
                  <div>
                    <input type="radio" id="method_editor" ng-model="state.BuildType" value="editor" ng-click="toggleEditor()" />
                    <label for="method_editor">
                      <div class="boxselector_header vertical-center">
                        <pr-icon icon="'edit'" feather="true"></pr-icon>
                        Web editor
                      </div>
                      <p>Use our Web editor</p>
                    </label>
                  </div>
                  <div>
                    <input type="radio" id="method_upload" ng-model="state.BuildType" value="upload" ng-click="saveEditorContent()" />
                    <label for="method_upload">
                      <div class="boxselector_header vertical-center">
                        <pr-icon icon="'upload'" feather="true"></pr-icon>
                        Upload
                      </div>
                      <p>Upload a tarball or a Dockerfile from your computer</p>
                    </label>
                  </div>
                  <div>
                    <input type="radio" id="method_url" ng-model="state.BuildType" value="url" ng-click="saveEditorContent()" />
                    <label for="method_url">
                      <div class="boxselector_header vertical-center">
                        <pr-icon icon="'globe'" feather="true"></pr-icon>
                        URL
                      </div>
                      <p>Specify a URL to a file</p>
                    </label>
                  </div>
                </div>
              </div>
              <!-- !build-method -->
              <!-- web-editor -->
              <div ng-show="state.BuildType === 'editor'">
                <div class="col-sm-12 form-section-title"> Web editor </div>
                <div class="form-group">
                  <span class="col-sm-12 text-muted small">
                    You can get more information about Dockerfile format in the
                    <a href="https://docs.docker.com/engine/reference/builder/" target="_blank">official documentation</a>.
                  </span>
                </div>
                <div class="form-group">
                  <div class="col-sm-12">
                    <code-editor
                      identifier="image-build-editor"
                      placeholder="Define or paste the content of your Dockerfile here"
                      yml="false"
                      on-change="(editorUpdate)"
                    ></code-editor>
                  </div>
                </div>
              </div>
              <!-- !web-editor -->
              <!-- upload -->
              <div ng-show="state.BuildType === 'upload'">
                <div class="col-sm-12 form-section-title"> Upload </div>
                <div class="form-group">
                  <span class="col-sm-12 text-muted small">
                    You can upload a Dockerfile or a tar archive containing a Dockerfile from your computer. When using a tarball, the root folder will be used as the build
                    context.
                  </span>
                </div>
                <div class="form-group">
                  <div class="col-sm-12 vertical-center">
                    <button class="btn btn-sm btn-primary" ngf-select ngf-min-size="10" ng-model="formValues.UploadFile">Select file</button>
                    <span class="space-left">
                      {{ formValues.UploadFile.name }}
                      <span ng-if="!formValues.UploadFile"><pr-icon icon="'x'" mode="'danger'" feather="true" size="'md'"></pr-icon></span>
                    </span>
                  </div>
                </div>
                <div ng-if="formValues.UploadFile.type === 'application/gzip' || formValues.UploadFile.type === 'application/x-tar'">
                  <div class="form-group">
                    <span class="col-sm-12 text-muted small"> Indicate the path to the Dockerfile within the tarball. </span>
                  </div>
                  <div class="form-group">
                    <label for="image_path" class="col-sm-2 control-label text-left">Dockerfile path</label>
                    <div class="col-sm-10">
                      <input type="text" class="form-control" ng-model="formValues.Path" id="image_path" placeholder="Dockerfile" />
                    </div>
                  </div>
                </div>
              </div>
              <!-- !upload -->
              <!-- url -->
              <div ng-show="state.BuildType === 'url'">
                <div class="col-sm-12 form-section-title"> URL </div>
                <div class="form-group">
                  <span class="col-sm-12 text-muted small">
                    Specify the URL to a Dockerfile, a tarball or a public Git repository (suffixed by <b>.git</b>). When using a tarball or a Git repository URL, the root folder
                    will be used as the build context.
                  </span>
                </div>
                <div class="form-group">
                  <label for="image_url" class="col-sm-2 control-label text-left">URL</label>
                  <div class="col-sm-10">
                    <input
                      type="text"
                      class="form-control"
                      ng-model="formValues.URL"
                      id="image_url"
                      placeholder="https://myhost.mydomain/myimage.tar.gz or https://github.com/myname/myrepo.git#mybranch"
                    />
                  </div>
                </div>
                <div class="form-group">
                  <span class="col-sm-12 text-muted small"> Indicate the path to the Dockerfile within the tarball/repository (ignored when using a Dockerfile). </span>
                </div>
                <div class="form-group">
                  <label for="image_path" class="col-sm-2 control-label text-left">Dockerfile path</label>
                  <div class="col-sm-10">
                    <input type="text" class="form-control" ng-model="formValues.Path" id="image_path" placeholder="Dockerfile" />
                  </div>
                </div>
              </div>
              <!-- !url -->
              <div ng-if="applicationState.endpoint.mode.agentProxy && applicationState.endpoint.mode.provider === 'DOCKER_SWARM_MODE'">
                <div class="col-sm-12 form-section-title"> Deployment </div>
                <!-- node-selection -->
                <node-selector model="formValues.NodeName"> </node-selector>
                <!-- !node-selection -->
              </div>
              <!-- actions -->
              <div class="col-sm-12 form-section-title"> Actions </div>
              <div class="form-group">
                <div class="col-sm-12">
                  <button
                    type="button"
                    class="btn btn-primary btn-sm"
                    ng-disabled="state.actionInProgress
                    || (state.BuildType === 'upload' && (!formValues.UploadFile || !formValues.Path))
                    || (state.BuildType === 'url' && (!formValues.URL || !formValues.Path))
                    || (formValues.ImageNames.length === 0 || !validImageNames())"
                    ng-click="buildImage()"
                    button-spinner="state.actionInProgress"
                  >
                    <span ng-hide="state.actionInProgress">Build the image</span>
                    <span ng-show="state.actionInProgress">Image building in progress...</span>
                  </button>
                  <span class="text-danger" ng-if="state.formValidationError" class="space-left">{{ state.formValidationError }}</span>
                </div>
              </div>
              <!-- !actions -->
            </form>
          </uib-tab>
          <uib-tab index="1" disable="!buildLogs">
            <uib-tab-heading class="vertical-center"> <pr-icon icon="'file-text'" feather="true" class="leading-none"></pr-icon> Output </uib-tab-heading>
            <pre class="log_viewer">
              <div ng-repeat="line in buildLogs track by $index" class="line"><p class="inner_line" ng-click="active=!active" ng-class="{'line_selected': active}">{{ line }}</p></div>
              <div ng-if="!buildLogs.length" class="line"><p class="inner_line">No build output available.</p></div>
            </pre>
          </uib-tab>
        </uib-tabset>
      </rd-widget-body>
    </rd-widget>
  </div>
</div><|MERGE_RESOLUTION|>--- conflicted
+++ resolved
@@ -56,11 +56,7 @@
                         <!-- actions -->
                         <div class="input-group col-sm-2 input-group-sm">
                           <button class="btn btn-sm btn-danger" type="button" ng-click="removeImageName($index)">
-<<<<<<< HEAD
                             <pr-icon icon="'trash-2'" feather="true" class-name="'icon-secondary icon-md'"></pr-icon>
-=======
-                            <pr-icon icon="'trash-2'" feather="true"></pr-icon>
->>>>>>> 65c050dc
                           </button>
                         </div>
                         <!-- !actions -->
