<rd-header>
  <rd-header-title title-text="Network list">
    <a data-toggle="tooltip" title="Refresh" ui-sref="docker.networks" ui-sref-opts="{reload: true}">
      <i class="fa fa-sync" aria-hidden="true"></i>
    </a>
  </rd-header-title>
  <rd-header-content>Networks</rd-header-content>
</rd-header>
<information-panel-offline ng-if="offlineMode"></information-panel-offline>
<div class="row">
  <div class="col-sm-12">
    <networks-datatable
      title-text="Networks"
      title-icon="fa-sitemap"
      dataset="networks"
      table-key="networks"
      order-by="Name"
      remove-action="removeAction"
<<<<<<< HEAD
      show-ownership-column="applicationState.application.authentication"
=======
>>>>>>> 89fb3c8d
      show-host-column="applicationState.endpoint.mode.agentProxy && applicationState.endpoint.mode.provider === 'DOCKER_SWARM_MODE'"
      offline-mode="offlineMode"
      refresh-callback="getNetworks"
    ></networks-datatable>
  </div>
</div><|MERGE_RESOLUTION|>--- conflicted
+++ resolved
@@ -16,10 +16,6 @@
       table-key="networks"
       order-by="Name"
       remove-action="removeAction"
-<<<<<<< HEAD
-      show-ownership-column="applicationState.application.authentication"
-=======
->>>>>>> 89fb3c8d
       show-host-column="applicationState.endpoint.mode.agentProxy && applicationState.endpoint.mode.provider === 'DOCKER_SWARM_MODE'"
       offline-mode="offlineMode"
       refresh-callback="getNetworks"
