--- conflicted
+++ resolved
@@ -72,14 +72,11 @@
           } else {
             $scope.networks = networks;
           }
-<<<<<<< HEAD
-=======
 
           _.forEach($scope.networks, (network) => {
             network.IPAM.IPV4Configs = DockerNetworkHelper.getIPV4Configs(network.IPAM.Config);
             network.IPAM.IPV6Configs = DockerNetworkHelper.getIPV6Configs(network.IPAM.Config);
           });
->>>>>>> 89fb3c8d
         })
         .catch((err) => {
           $scope.networks = [];
