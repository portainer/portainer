import _ from 'lodash-es';
import { AccessControlFormData } from '../../../../portainer/components/accessControlForm/porAccessControlFormModel';
import { MacvlanFormData } from '../../../components/network-macvlan-form/networkMacvlanFormModel';

angular.module('portainer.docker').controller('CreateNetworkController', [
  '$q',
  '$scope',
  '$state',
  'PluginService',
  'Notifications',
  'NetworkService',
  'LabelHelper',
  'Authentication',
  'ResourceControlService',
  'FormValidator',
  'HttpRequestHelper',
  function ($q, $scope, $state, PluginService, Notifications, NetworkService, LabelHelper, Authentication, ResourceControlService, FormValidator, HttpRequestHelper) {
    $scope.formValues = {
      DriverOptions: [],
<<<<<<< HEAD
      Subnet: '',
      Gateway: '',
      IPRange: '',
      AuxAddress: '',
=======
      IPV4: {
        Subnet: '',
        Gateway: '',
        IPRange: '',
        AuxAddress: '',
      },
      IPV6: {
        Subnet: '',
        Gateway: '',
        IPRange: '',
        AuxAddress: '',
      },
>>>>>>> 89fb3c8d
      Labels: [],
      AccessControlData: new AccessControlFormData(),
      NodeName: null,
      Macvlan: new MacvlanFormData(),
    };
<<<<<<< HEAD

    $scope.state = {
      formValidationError: '',
      actionInProgress: false,
    };

    $scope.availableNetworkDrivers = [];

    $scope.config = {
      Driver: 'bridge',
      CheckDuplicate: true,
      Internal: false,
      Attachable: false,
      // Force IPAM Driver to 'default', should not be required.
      // See: https://github.com/docker/docker/issues/25735
      IPAM: {
        Driver: 'default',
        Config: [],
      },
      Labels: {},
    };

    $scope.addDriverOption = function () {
      $scope.formValues.DriverOptions.push({
        name: '',
        value: '',
      });
    };

    $scope.removeDriverOption = function (index) {
      $scope.formValues.DriverOptions.splice(index, 1);
    };

    $scope.addLabel = function () {
      $scope.formValues.Labels.push({
        key: '',
        value: '',
      });
    };

    $scope.removeLabel = function (index) {
      $scope.formValues.Labels.splice(index, 1);
    };

    function prepareIPAMConfiguration(config) {
      if ($scope.formValues.Subnet) {
        var ipamConfig = {};
        ipamConfig.Subnet = $scope.formValues.Subnet;
        if ($scope.formValues.Gateway) {
          ipamConfig.Gateway = $scope.formValues.Gateway;
        }
        if ($scope.formValues.IPRange) {
          ipamConfig.IPRange = $scope.formValues.IPRange;
        }
        if ($scope.formValues.AuxAddress) {
          ipamConfig.AuxAddress = $scope.formValues.AuxAddress;
        }
        config.IPAM.Config.push(ipamConfig);
      }
    }

    function prepareDriverOptions(config) {
      var options = {};
      $scope.formValues.DriverOptions.forEach(function (option) {
        options[option.name] = option.value;
      });
      config.Options = options;
    }

    function prepareLabelsConfig(config) {
      config.Labels = LabelHelper.fromKeyValueToLabelHash($scope.formValues.Labels);
    }

    function prepareConfiguration() {
      var config = angular.copy($scope.config);
      prepareIPAMConfiguration(config);
      prepareDriverOptions(config);
      prepareLabelsConfig(config);
      return config;
    }

    function modifyNetworkConfigurationForMacvlanConfigOnly(config) {
      config.Internal = null;
      config.Attachable = null;
      config.ConfigOnly = true;
      config.Options.parent = $scope.formValues.Macvlan.ParentNetworkCard;
    }

    function modifyNetworkConfigurationForMacvlanConfigFrom(config, selectedNetworkConfig) {
      config.ConfigFrom = {
        Network: selectedNetworkConfig.Name,
      };
      if ($scope.applicationState.endpoint.mode.provider === 'DOCKER_SWARM_MODE') {
        config.Scope = 'swarm';
      } else {
        config.Scope = 'local';
      }
    }

    function validateForm(accessControlData, isAdmin) {
      $scope.state.formValidationError = '';
      var error = '';
      error = FormValidator.validateAccessControl(accessControlData, isAdmin);

      if (error) {
        $scope.state.formValidationError = error;
        return false;
      }
      return true;
    }

    function createNetwork(context) {
      HttpRequestHelper.setPortainerAgentTargetHeader(context.nodeName);
      HttpRequestHelper.setPortainerAgentManagerOperation(context.managerOperation);

      $scope.state.actionInProgress = true;
      NetworkService.create(context.networkConfiguration)
        .then(function success(data) {
          const userId = context.userDetails.ID;
          const accessControlData = context.accessControlData;
          const resourceControl = data.Portainer.ResourceControl;
          return ResourceControlService.applyResourceControl(userId, accessControlData, resourceControl);
        })
        .then(function success() {
          Notifications.success('Network successfully created');
          if (context.reload) {
            $state.go(
              'docker.networks',
              {},
              {
                reload: true,
              }
            );
          }
        })
        .catch(function error(err) {
          Notifications.error('Failure', err, 'An error occured during network creation');
        })
        .finally(function final() {
          $scope.state.actionInProgress = false;
        });
    }

    $scope.create = function () {
      var networkConfiguration = prepareConfiguration();
      var accessControlData = $scope.formValues.AccessControlData;
      var userDetails = Authentication.getUserDetails();
      var isAdmin = Authentication.isAdmin();

      if (!validateForm(accessControlData, isAdmin)) {
        return;
      }

      var creationContext = {
        nodeName: $scope.formValues.NodeName,
        managerOperation: false,
        networkConfiguration: networkConfiguration,
        userDetails: userDetails,
        accessControlData: accessControlData,
        reload: true,
      };

      if ($scope.applicationState.endpoint.mode.agentProxy && $scope.applicationState.endpoint.mode.provider === 'DOCKER_SWARM_MODE' && $scope.config.Driver === 'overlay') {
        creationContext.managerOperation = true;
      }

      if ($scope.config.Driver === 'macvlan') {
        if ($scope.formValues.Macvlan.Scope === 'local') {
          modifyNetworkConfigurationForMacvlanConfigOnly(networkConfiguration);
        } else if ($scope.formValues.Macvlan.Scope === 'swarm') {
          var selectedNetworkConfig = $scope.formValues.Macvlan.SelectedNetworkConfig;
          modifyNetworkConfigurationForMacvlanConfigFrom(networkConfiguration, selectedNetworkConfig);
          creationContext.nodeName = selectedNetworkConfig.NodeName;
        }
=======

    $scope.state = {
      formValidationError: '',
      actionInProgress: false,
    };

    $scope.availableNetworkDrivers = [];

    $scope.config = {
      Driver: 'bridge',
      CheckDuplicate: true,
      Internal: false,
      Attachable: false,
      EnableIPv6: false,
      // Force IPAM Driver to 'default', should not be required.
      // See: https://github.com/docker/docker/issues/25735
      IPAM: {
        Driver: 'default',
        Config: [],
      },
      Labels: {},
    };

    $scope.addDriverOption = function () {
      $scope.formValues.DriverOptions.push({
        name: '',
        value: '',
      });
    };

    $scope.removeDriverOption = function (index) {
      $scope.formValues.DriverOptions.splice(index, 1);
    };

    $scope.addLabel = function () {
      $scope.formValues.Labels.push({
        key: '',
        value: '',
      });
    };

    $scope.removeLabel = function (index) {
      $scope.formValues.Labels.splice(index, 1);
    };

    function prepareIPAMConfiguration(config) {
      if ($scope.formValues.IPV4.Subnet) {
        let ipamConfig = {};
        ipamConfig.Subnet = $scope.formValues.IPV4.Subnet;
        if ($scope.formValues.IPV4.Gateway) {
          ipamConfig.Gateway = $scope.formValues.IPV4.Gateway;
        }
        if ($scope.formValues.IPV4.IPRange) {
          ipamConfig.IPRange = $scope.formValues.IPV4.IPRange;
        }
        if ($scope.formValues.IPV4.AuxAddress) {
          ipamConfig.AuxAddress = $scope.formValues.IPV4.AuxAddress;
        }
        config.IPAM.Config.push(ipamConfig);
      }
      if ($scope.formValues.IPV6.Subnet) {
        let ipamConfig = {};
        ipamConfig.Subnet = $scope.formValues.IPV6.Subnet;
        if ($scope.formValues.IPV6.Gateway) {
          ipamConfig.Gateway = $scope.formValues.IPV6.Gateway;
        }
        if ($scope.formValues.IPV6.IPRange) {
          ipamConfig.IPRange = $scope.formValues.IPV6.IPRange;
        }
        if ($scope.formValues.IPV6.AuxAddress) {
          ipamConfig.AuxAddress = $scope.formValues.IPV6.AuxAddress;
        }
        config.EnableIPv6 = true;
        config.IPAM.Config.push(ipamConfig);
      }
    }

    function prepareDriverOptions(config) {
      var options = {};
      $scope.formValues.DriverOptions.forEach(function (option) {
        options[option.name] = option.value;
      });
      config.Options = options;
    }

    function prepareLabelsConfig(config) {
      config.Labels = LabelHelper.fromKeyValueToLabelHash($scope.formValues.Labels);
    }

    function prepareConfiguration() {
      var config = angular.copy($scope.config);
      prepareIPAMConfiguration(config);
      prepareDriverOptions(config);
      prepareLabelsConfig(config);
      return config;
    }

    function modifyNetworkConfigurationForMacvlanConfigOnly(config) {
      config.Internal = null;
      config.Attachable = null;
      config.ConfigOnly = true;
      config.Options.parent = $scope.formValues.Macvlan.ParentNetworkCard;
    }

    function modifyNetworkConfigurationForMacvlanConfigFrom(config, selectedNetworkConfig) {
      config.ConfigFrom = {
        Network: selectedNetworkConfig.Name,
      };
      if ($scope.applicationState.endpoint.mode.provider === 'DOCKER_SWARM_MODE') {
        config.Scope = 'swarm';
      } else {
        config.Scope = 'local';
>>>>>>> 89fb3c8d
      }
    }

    function validateForm(accessControlData, isAdmin) {
      $scope.state.formValidationError = '';
      var error = '';
      error = FormValidator.validateAccessControl(accessControlData, isAdmin);

<<<<<<< HEAD
      if (
        $scope.config.Driver === 'macvlan' &&
        $scope.formValues.Macvlan.Scope === 'local' &&
        $scope.applicationState.endpoint.mode.agentProxy &&
        $scope.applicationState.endpoint.mode.provider === 'DOCKER_SWARM_MODE'
      ) {
        var selectedNodes = $scope.formValues.Macvlan.DatatableState.selectedItems;
        selectedNodes.forEach(function (node, idx) {
          creationContext.nodeName = node.Hostname;
          creationContext.reload = idx === selectedNodes.length - 1 ? true : false;
          createNetwork(creationContext);
        });
      } else {
        createNetwork(creationContext);
=======
      if (error) {
        $scope.state.formValidationError = error;
        return false;
      }
      return true;
    }

    function createNetwork(context) {
      HttpRequestHelper.setPortainerAgentTargetHeader(context.nodeName);
      HttpRequestHelper.setPortainerAgentManagerOperation(context.managerOperation);

      $scope.state.actionInProgress = true;
      NetworkService.create(context.networkConfiguration)
        .then(function success(data) {
          const userId = context.userDetails.ID;
          const accessControlData = context.accessControlData;
          const resourceControl = data.Portainer.ResourceControl;
          return ResourceControlService.applyResourceControl(userId, accessControlData, resourceControl);
        })
        .then(function success() {
          Notifications.success('Network successfully created');
          if (context.reload) {
            $state.go(
              'docker.networks',
              {},
              {
                reload: true,
              }
            );
          }
        })
        .catch(function error(err) {
          Notifications.error('Failure', err, 'An error occured during network creation');
        })
        .finally(function final() {
          $scope.state.actionInProgress = false;
        });
    }

    $scope.create = function () {
      var networkConfiguration = prepareConfiguration();
      var accessControlData = $scope.formValues.AccessControlData;
      var userDetails = Authentication.getUserDetails();
      var isAdmin = Authentication.isAdmin();

      if (!validateForm(accessControlData, isAdmin)) {
        return;
      }

      var creationContext = {
        nodeName: $scope.formValues.NodeName,
        managerOperation: false,
        networkConfiguration: networkConfiguration,
        userDetails: userDetails,
        accessControlData: accessControlData,
        reload: true,
      };

      if ($scope.applicationState.endpoint.mode.agentProxy && $scope.applicationState.endpoint.mode.provider === 'DOCKER_SWARM_MODE' && $scope.config.Driver === 'overlay') {
        creationContext.managerOperation = true;
      }

      if ($scope.config.Driver === 'macvlan') {
        if ($scope.formValues.Macvlan.Scope === 'local') {
          modifyNetworkConfigurationForMacvlanConfigOnly(networkConfiguration);
        } else if ($scope.formValues.Macvlan.Scope === 'swarm') {
          var selectedNetworkConfig = $scope.formValues.Macvlan.SelectedNetworkConfig;
          modifyNetworkConfigurationForMacvlanConfigFrom(networkConfiguration, selectedNetworkConfig);
          creationContext.nodeName = selectedNetworkConfig.NodeName;
        }
>>>>>>> 89fb3c8d
      }
    };

<<<<<<< HEAD
=======
      if (
        $scope.config.Driver === 'macvlan' &&
        $scope.formValues.Macvlan.Scope === 'local' &&
        $scope.applicationState.endpoint.mode.agentProxy &&
        $scope.applicationState.endpoint.mode.provider === 'DOCKER_SWARM_MODE'
      ) {
        var selectedNodes = $scope.formValues.Macvlan.DatatableState.selectedItems;
        selectedNodes.forEach(function (node, idx) {
          creationContext.nodeName = node.Hostname;
          creationContext.reload = idx === selectedNodes.length - 1 ? true : false;
          createNetwork(creationContext);
        });
      } else {
        createNetwork(creationContext);
      }
    };

>>>>>>> 89fb3c8d
    function initView() {
      var apiVersion = $scope.applicationState.endpoint.apiVersion;

      PluginService.networkPlugins(apiVersion < 1.25)
        .then(function success(data) {
          $scope.availableNetworkDrivers = data;
<<<<<<< HEAD
=======
          $scope.availableNetworkDrivers = _.filter($scope.availableNetworkDrivers, (driver) => driver !== 'host' && driver !== 'null');
>>>>>>> 89fb3c8d
        })
        .catch(function error(err) {
          Notifications.error('Failure', err, 'Unable to retrieve network drivers');
        });
    }

    initView();
  },
]);<|MERGE_RESOLUTION|>--- conflicted
+++ resolved
@@ -17,12 +17,6 @@
   function ($q, $scope, $state, PluginService, Notifications, NetworkService, LabelHelper, Authentication, ResourceControlService, FormValidator, HttpRequestHelper) {
     $scope.formValues = {
       DriverOptions: [],
-<<<<<<< HEAD
-      Subnet: '',
-      Gateway: '',
-      IPRange: '',
-      AuxAddress: '',
-=======
       IPV4: {
         Subnet: '',
         Gateway: '',
@@ -35,188 +29,11 @@
         IPRange: '',
         AuxAddress: '',
       },
->>>>>>> 89fb3c8d
       Labels: [],
       AccessControlData: new AccessControlFormData(),
       NodeName: null,
       Macvlan: new MacvlanFormData(),
     };
-<<<<<<< HEAD
-
-    $scope.state = {
-      formValidationError: '',
-      actionInProgress: false,
-    };
-
-    $scope.availableNetworkDrivers = [];
-
-    $scope.config = {
-      Driver: 'bridge',
-      CheckDuplicate: true,
-      Internal: false,
-      Attachable: false,
-      // Force IPAM Driver to 'default', should not be required.
-      // See: https://github.com/docker/docker/issues/25735
-      IPAM: {
-        Driver: 'default',
-        Config: [],
-      },
-      Labels: {},
-    };
-
-    $scope.addDriverOption = function () {
-      $scope.formValues.DriverOptions.push({
-        name: '',
-        value: '',
-      });
-    };
-
-    $scope.removeDriverOption = function (index) {
-      $scope.formValues.DriverOptions.splice(index, 1);
-    };
-
-    $scope.addLabel = function () {
-      $scope.formValues.Labels.push({
-        key: '',
-        value: '',
-      });
-    };
-
-    $scope.removeLabel = function (index) {
-      $scope.formValues.Labels.splice(index, 1);
-    };
-
-    function prepareIPAMConfiguration(config) {
-      if ($scope.formValues.Subnet) {
-        var ipamConfig = {};
-        ipamConfig.Subnet = $scope.formValues.Subnet;
-        if ($scope.formValues.Gateway) {
-          ipamConfig.Gateway = $scope.formValues.Gateway;
-        }
-        if ($scope.formValues.IPRange) {
-          ipamConfig.IPRange = $scope.formValues.IPRange;
-        }
-        if ($scope.formValues.AuxAddress) {
-          ipamConfig.AuxAddress = $scope.formValues.AuxAddress;
-        }
-        config.IPAM.Config.push(ipamConfig);
-      }
-    }
-
-    function prepareDriverOptions(config) {
-      var options = {};
-      $scope.formValues.DriverOptions.forEach(function (option) {
-        options[option.name] = option.value;
-      });
-      config.Options = options;
-    }
-
-    function prepareLabelsConfig(config) {
-      config.Labels = LabelHelper.fromKeyValueToLabelHash($scope.formValues.Labels);
-    }
-
-    function prepareConfiguration() {
-      var config = angular.copy($scope.config);
-      prepareIPAMConfiguration(config);
-      prepareDriverOptions(config);
-      prepareLabelsConfig(config);
-      return config;
-    }
-
-    function modifyNetworkConfigurationForMacvlanConfigOnly(config) {
-      config.Internal = null;
-      config.Attachable = null;
-      config.ConfigOnly = true;
-      config.Options.parent = $scope.formValues.Macvlan.ParentNetworkCard;
-    }
-
-    function modifyNetworkConfigurationForMacvlanConfigFrom(config, selectedNetworkConfig) {
-      config.ConfigFrom = {
-        Network: selectedNetworkConfig.Name,
-      };
-      if ($scope.applicationState.endpoint.mode.provider === 'DOCKER_SWARM_MODE') {
-        config.Scope = 'swarm';
-      } else {
-        config.Scope = 'local';
-      }
-    }
-
-    function validateForm(accessControlData, isAdmin) {
-      $scope.state.formValidationError = '';
-      var error = '';
-      error = FormValidator.validateAccessControl(accessControlData, isAdmin);
-
-      if (error) {
-        $scope.state.formValidationError = error;
-        return false;
-      }
-      return true;
-    }
-
-    function createNetwork(context) {
-      HttpRequestHelper.setPortainerAgentTargetHeader(context.nodeName);
-      HttpRequestHelper.setPortainerAgentManagerOperation(context.managerOperation);
-
-      $scope.state.actionInProgress = true;
-      NetworkService.create(context.networkConfiguration)
-        .then(function success(data) {
-          const userId = context.userDetails.ID;
-          const accessControlData = context.accessControlData;
-          const resourceControl = data.Portainer.ResourceControl;
-          return ResourceControlService.applyResourceControl(userId, accessControlData, resourceControl);
-        })
-        .then(function success() {
-          Notifications.success('Network successfully created');
-          if (context.reload) {
-            $state.go(
-              'docker.networks',
-              {},
-              {
-                reload: true,
-              }
-            );
-          }
-        })
-        .catch(function error(err) {
-          Notifications.error('Failure', err, 'An error occured during network creation');
-        })
-        .finally(function final() {
-          $scope.state.actionInProgress = false;
-        });
-    }
-
-    $scope.create = function () {
-      var networkConfiguration = prepareConfiguration();
-      var accessControlData = $scope.formValues.AccessControlData;
-      var userDetails = Authentication.getUserDetails();
-      var isAdmin = Authentication.isAdmin();
-
-      if (!validateForm(accessControlData, isAdmin)) {
-        return;
-      }
-
-      var creationContext = {
-        nodeName: $scope.formValues.NodeName,
-        managerOperation: false,
-        networkConfiguration: networkConfiguration,
-        userDetails: userDetails,
-        accessControlData: accessControlData,
-        reload: true,
-      };
-
-      if ($scope.applicationState.endpoint.mode.agentProxy && $scope.applicationState.endpoint.mode.provider === 'DOCKER_SWARM_MODE' && $scope.config.Driver === 'overlay') {
-        creationContext.managerOperation = true;
-      }
-
-      if ($scope.config.Driver === 'macvlan') {
-        if ($scope.formValues.Macvlan.Scope === 'local') {
-          modifyNetworkConfigurationForMacvlanConfigOnly(networkConfiguration);
-        } else if ($scope.formValues.Macvlan.Scope === 'swarm') {
-          var selectedNetworkConfig = $scope.formValues.Macvlan.SelectedNetworkConfig;
-          modifyNetworkConfigurationForMacvlanConfigFrom(networkConfiguration, selectedNetworkConfig);
-          creationContext.nodeName = selectedNetworkConfig.NodeName;
-        }
-=======
 
     $scope.state = {
       formValidationError: '',
@@ -329,7 +146,6 @@
         config.Scope = 'swarm';
       } else {
         config.Scope = 'local';
->>>>>>> 89fb3c8d
       }
     }
 
@@ -338,7 +154,78 @@
       var error = '';
       error = FormValidator.validateAccessControl(accessControlData, isAdmin);
 
-<<<<<<< HEAD
+      if (error) {
+        $scope.state.formValidationError = error;
+        return false;
+      }
+      return true;
+    }
+
+    function createNetwork(context) {
+      HttpRequestHelper.setPortainerAgentTargetHeader(context.nodeName);
+      HttpRequestHelper.setPortainerAgentManagerOperation(context.managerOperation);
+
+      $scope.state.actionInProgress = true;
+      NetworkService.create(context.networkConfiguration)
+        .then(function success(data) {
+          const userId = context.userDetails.ID;
+          const accessControlData = context.accessControlData;
+          const resourceControl = data.Portainer.ResourceControl;
+          return ResourceControlService.applyResourceControl(userId, accessControlData, resourceControl);
+        })
+        .then(function success() {
+          Notifications.success('Network successfully created');
+          if (context.reload) {
+            $state.go(
+              'docker.networks',
+              {},
+              {
+                reload: true,
+              }
+            );
+          }
+        })
+        .catch(function error(err) {
+          Notifications.error('Failure', err, 'An error occured during network creation');
+        })
+        .finally(function final() {
+          $scope.state.actionInProgress = false;
+        });
+    }
+
+    $scope.create = function () {
+      var networkConfiguration = prepareConfiguration();
+      var accessControlData = $scope.formValues.AccessControlData;
+      var userDetails = Authentication.getUserDetails();
+      var isAdmin = Authentication.isAdmin();
+
+      if (!validateForm(accessControlData, isAdmin)) {
+        return;
+      }
+
+      var creationContext = {
+        nodeName: $scope.formValues.NodeName,
+        managerOperation: false,
+        networkConfiguration: networkConfiguration,
+        userDetails: userDetails,
+        accessControlData: accessControlData,
+        reload: true,
+      };
+
+      if ($scope.applicationState.endpoint.mode.agentProxy && $scope.applicationState.endpoint.mode.provider === 'DOCKER_SWARM_MODE' && $scope.config.Driver === 'overlay') {
+        creationContext.managerOperation = true;
+      }
+
+      if ($scope.config.Driver === 'macvlan') {
+        if ($scope.formValues.Macvlan.Scope === 'local') {
+          modifyNetworkConfigurationForMacvlanConfigOnly(networkConfiguration);
+        } else if ($scope.formValues.Macvlan.Scope === 'swarm') {
+          var selectedNetworkConfig = $scope.formValues.Macvlan.SelectedNetworkConfig;
+          modifyNetworkConfigurationForMacvlanConfigFrom(networkConfiguration, selectedNetworkConfig);
+          creationContext.nodeName = selectedNetworkConfig.NodeName;
+        }
+      }
+
       if (
         $scope.config.Driver === 'macvlan' &&
         $scope.formValues.Macvlan.Scope === 'local' &&
@@ -353,111 +240,16 @@
         });
       } else {
         createNetwork(creationContext);
-=======
-      if (error) {
-        $scope.state.formValidationError = error;
-        return false;
-      }
-      return true;
-    }
-
-    function createNetwork(context) {
-      HttpRequestHelper.setPortainerAgentTargetHeader(context.nodeName);
-      HttpRequestHelper.setPortainerAgentManagerOperation(context.managerOperation);
-
-      $scope.state.actionInProgress = true;
-      NetworkService.create(context.networkConfiguration)
-        .then(function success(data) {
-          const userId = context.userDetails.ID;
-          const accessControlData = context.accessControlData;
-          const resourceControl = data.Portainer.ResourceControl;
-          return ResourceControlService.applyResourceControl(userId, accessControlData, resourceControl);
-        })
-        .then(function success() {
-          Notifications.success('Network successfully created');
-          if (context.reload) {
-            $state.go(
-              'docker.networks',
-              {},
-              {
-                reload: true,
-              }
-            );
-          }
-        })
-        .catch(function error(err) {
-          Notifications.error('Failure', err, 'An error occured during network creation');
-        })
-        .finally(function final() {
-          $scope.state.actionInProgress = false;
-        });
-    }
-
-    $scope.create = function () {
-      var networkConfiguration = prepareConfiguration();
-      var accessControlData = $scope.formValues.AccessControlData;
-      var userDetails = Authentication.getUserDetails();
-      var isAdmin = Authentication.isAdmin();
-
-      if (!validateForm(accessControlData, isAdmin)) {
-        return;
-      }
-
-      var creationContext = {
-        nodeName: $scope.formValues.NodeName,
-        managerOperation: false,
-        networkConfiguration: networkConfiguration,
-        userDetails: userDetails,
-        accessControlData: accessControlData,
-        reload: true,
-      };
-
-      if ($scope.applicationState.endpoint.mode.agentProxy && $scope.applicationState.endpoint.mode.provider === 'DOCKER_SWARM_MODE' && $scope.config.Driver === 'overlay') {
-        creationContext.managerOperation = true;
-      }
-
-      if ($scope.config.Driver === 'macvlan') {
-        if ($scope.formValues.Macvlan.Scope === 'local') {
-          modifyNetworkConfigurationForMacvlanConfigOnly(networkConfiguration);
-        } else if ($scope.formValues.Macvlan.Scope === 'swarm') {
-          var selectedNetworkConfig = $scope.formValues.Macvlan.SelectedNetworkConfig;
-          modifyNetworkConfigurationForMacvlanConfigFrom(networkConfiguration, selectedNetworkConfig);
-          creationContext.nodeName = selectedNetworkConfig.NodeName;
-        }
->>>>>>> 89fb3c8d
-      }
-    };
-
-<<<<<<< HEAD
-=======
-      if (
-        $scope.config.Driver === 'macvlan' &&
-        $scope.formValues.Macvlan.Scope === 'local' &&
-        $scope.applicationState.endpoint.mode.agentProxy &&
-        $scope.applicationState.endpoint.mode.provider === 'DOCKER_SWARM_MODE'
-      ) {
-        var selectedNodes = $scope.formValues.Macvlan.DatatableState.selectedItems;
-        selectedNodes.forEach(function (node, idx) {
-          creationContext.nodeName = node.Hostname;
-          creationContext.reload = idx === selectedNodes.length - 1 ? true : false;
-          createNetwork(creationContext);
-        });
-      } else {
-        createNetwork(creationContext);
-      }
-    };
-
->>>>>>> 89fb3c8d
+      }
+    };
+
     function initView() {
       var apiVersion = $scope.applicationState.endpoint.apiVersion;
 
       PluginService.networkPlugins(apiVersion < 1.25)
         .then(function success(data) {
           $scope.availableNetworkDrivers = data;
-<<<<<<< HEAD
-=======
           $scope.availableNetworkDrivers = _.filter($scope.availableNetworkDrivers, (driver) => driver !== 'host' && driver !== 'null');
->>>>>>> 89fb3c8d
         })
         .catch(function error(err) {
           Notifications.error('Failure', err, 'Unable to retrieve network drivers');
