<rd-header>
  <rd-header-title title-text="Create network"></rd-header-title>
  <rd-header-content> <a ui-sref="docker.networks">Networks</a> &gt; Add network </rd-header-content>
</rd-header>

<div class="row">
  <div class="col-lg-12 col-md-12 col-xs-12">
    <rd-widget>
      <rd-widget-body>
        <form class="form-horizontal" name="networkCreationForm">
          <!-- name-input -->
          <div class="form-group">
            <label for="network_name" class="col-sm-2 col-lg-1 control-label text-left">Name</label>
            <div class="col-sm-10 col-lg-11">
              <input type="text" class="form-control" ng-model="config.Name" id="network_name" placeholder="e.g. myNetwork" />
            </div>
          </div>
          <!-- !name-input -->
          <div class="col-sm-12 form-section-title">
            Driver configuration
          </div>
          <!-- driver-input -->
          <div class="form-group">
            <label for="network_driver" class="col-sm-2 col-lg-1 control-label text-left">Driver</label>
            <div class="col-sm-10 col-lg-11">
              <select class="form-control" ng-options="driver for driver in availableNetworkDrivers" ng-model="config.Driver" ng-if="availableNetworkDrivers.length > 0">
                <option disabled hidden value="">Select a driver</option>
              </select>
              <input type="text" class="form-control" ng-model="config.Driver" id="network_driver" placeholder="e.g. driverName" ng-if="availableNetworkDrivers.length === 0" />
            </div>
          </div>
          <!-- !driver-input -->
          <!-- driver-options -->
          <div class="form-group">
            <div class="col-sm-12" style="margin-top: 5px;">
              <label class="control-label text-left">
                Driver options
                <portainer-tooltip
                  position="bottom"
                  message="Driver options are specific to the selected driver. Please refer to the selected driver documentation."
                ></portainer-tooltip>
              </label>
              <span class="label label-default interactive" style="margin-left: 10px;" ng-click="addDriverOption()">
                <i class="fa fa-plus-circle" aria-hidden="true"></i> add driver option
              </span>
            </div>
            <!-- driver-options-input-list -->
            <div class="col-sm-12 form-inline" style="margin-top: 10px;">
              <div ng-repeat="option in formValues.DriverOptions" style="margin-top: 2px;">
                <div class="input-group col-sm-5 input-group-sm">
                  <span class="input-group-addon">name</span>
                  <input type="text" class="form-control" ng-model="option.name" placeholder="e.g. com.docker.network.bridge.enable_icc" />
                </div>
                <div class="input-group col-sm-5 input-group-sm">
                  <span class="input-group-addon">value</span>
                  <input type="text" class="form-control" ng-model="option.value" placeholder="e.g. true" />
                </div>
                <button class="btn btn-sm btn-danger" type="button" ng-click="removeDriverOption($index)">
                  <i class="fa fa-trash" aria-hidden="true"></i>
                </button>
              </div>
            </div>
            <!-- !driver-options-input-list -->
          </div>
          <!-- !driver-options -->
          <!-- macvlan-management -->
          <network-macvlan-form ng-show="config.Driver === 'macvlan'" data="formValues.Macvlan" application-state="applicationState"></network-macvlan-form>
          <!-- !macvlan-management -->
          <div ng-hide="config.Driver === 'macvlan' && formValues.Macvlan.Scope === 'swarm'">
            <div class="col-sm-12 form-section-title">
              IPV4 Network configuration
            </div>
            <!-- subnet-gateway-inputs -->
            <div class="form-group">
              <label for="ipv4_network_subnet" class="col-sm-2 col-lg-1 control-label text-left">Subnet</label>
              <div class="col-sm-4 col-lg-5">
<<<<<<< HEAD
                <input type="text" class="form-control" ng-model="formValues.Subnet" id="network_subnet" placeholder="e.g. 172.20.0.0/16" />
=======
                <input type="text" class="form-control" ng-model="formValues.IPV4.Subnet" id="ipv4_network_subnet" placeholder="e.g. 172.20.0.0/16" />
>>>>>>> 89fb3c8d
              </div>
              <label for="ipv4_network_gateway" class="col-sm-2 col-lg-1 control-label text-left">Gateway</label>
              <div class="col-sm-4 col-lg-5">
<<<<<<< HEAD
                <input type="text" class="form-control" ng-model="formValues.Gateway" id="network_gateway" placeholder="e.g. 172.20.10.11" />
=======
                <input type="text" class="form-control" ng-model="formValues.IPV4.Gateway" id="ipv4_network_gateway" placeholder="e.g. 172.20.10.11" />
>>>>>>> 89fb3c8d
              </div>
            </div>
            <!-- !subnet-gateway-inputs -->
            <!-- iprange-auxaddr-inputs -->
            <div class="form-group">
              <label for="ipv4_network_iprange" class="col-sm-2 col-lg-1 control-label text-left">IP range</label>
              <div class="col-sm-4 col-lg-5">
<<<<<<< HEAD
                <input type="text" class="form-control" ng-model="formValues.IPRange" id="network_iprange" placeholder="e.g. 172.20.10.128/25" />
=======
                <input type="text" class="form-control" ng-model="formValues.IPV4.IPRange" id="ipv4_network_iprange" placeholder="e.g. 172.20.10.128/25" />
>>>>>>> 89fb3c8d
              </div>
              <label for="ipv4_network_auxaddr" class="col-sm-2 col-lg-1 control-label text-left">Exclude IPs</label>
              <div class="col-sm-4 col-lg-5">
<<<<<<< HEAD
                <input type="text" class="form-control" ng-model="formValues.AuxAddress" id="network_auxaddr" placeholder="e.g. my-router=172.20.10.129" />
=======
                <input type="text" class="form-control" ng-model="formValues.IPV4.AuxAddress" id="ipv4_network_auxaddr" placeholder="e.g. my-router=172.20.10.129" />
              </div>
            </div>
            <!-- !iprange-auxaddr-inputs -->
          </div>
          <div ng-show="config.Driver === 'bridge' || (config.Driver === 'macvlan' && formValues.Macvlan.Scope !== 'swarm')">
            <div class="col-sm-12 form-section-title">
              IPV6 Network configuration
            </div>
            <!-- subnet-gateway-inputs -->
            <div class="form-group">
              <label for="ipv6_network_subnet" class="col-sm-2 col-lg-1 control-label text-left">Subnet</label>
              <div class="col-sm-4 col-lg-5">
                <input type="text" class="form-control" ng-model="formValues.IPV6.Subnet" id="ipv6_network_subnet" placeholder="e.g. 2001:db8::/48" />
              </div>
              <label for="ipv6_network_gateway" class="col-sm-2 col-lg-1 control-label text-left">Gateway</label>
              <div class="col-sm-4 col-lg-5">
                <input type="text" class="form-control" ng-model="formValues.IPV6.Gateway" id="ipv6_network_gateway" placeholder="e.g. 2001:db8::1" />
              </div>
            </div>
            <!-- !subnet-gateway-inputs -->
            <!-- iprange-auxaddr-inputs -->
            <div class="form-group">
              <label for="ipv6_network_iprange" class="col-sm-2 col-lg-1 control-label text-left">IP range</label>
              <div class="col-sm-4 col-lg-5">
                <input type="text" class="form-control" ng-model="formValues.IPV6.IPRange" id="ipv6_network_iprange" placeholder="e.g. 2001:db8::/64" />
              </div>
              <label for="ipv6_network_auxaddr" class="col-sm-2 col-lg-1 control-label text-left">Exclude IPs</label>
              <div class="col-sm-4 col-lg-5">
                <input type="text" class="form-control" ng-model="formValues.IPV6.AuxAddress" id="ipv6_network_auxaddr" placeholder="e.g. my-router=2001:db8::1" />
>>>>>>> 89fb3c8d
              </div>
            </div>
            <!-- !iprange-auxaddr-inputs -->
          </div>
          <div class="col-sm-12 form-section-title">
            Advanced configuration
          </div>
          <!-- labels -->
          <div class="form-group">
            <div class="col-sm-12" style="margin-top: 5px;">
              <label class="control-label text-left">Labels</label>
              <span class="label label-default interactive" style="margin-left: 10px;" ng-click="addLabel()"> <i class="fa fa-plus-circle" aria-hidden="true"></i> add label </span>
            </div>
            <!-- labels-input-list -->
            <div class="col-sm-12 form-inline" style="margin-top: 10px;">
              <div ng-repeat="label in formValues.Labels" style="margin-top: 2px;">
                <div class="input-group col-sm-5 input-group-sm">
                  <span class="input-group-addon">name</span>
                  <input type="text" class="form-control" ng-model="label.key" placeholder="e.g. com.example.foo" />
                </div>
                <div class="input-group col-sm-5 input-group-sm">
                  <span class="input-group-addon">value</span>
                  <input type="text" class="form-control" ng-model="label.value" placeholder="e.g. bar" />
                </div>
                <button class="btn btn-sm btn-danger" type="button" ng-click="removeLabel($index)">
                  <i class="fa fa-trash" aria-hidden="true"></i>
                </button>
              </div>
            </div>
            <!-- !labels-input-list -->
          </div>
          <!-- !labels-->
          <!-- internal -->
          <div class="form-group" ng-hide="config.Driver === 'macvlan' && formValues.Macvlan.Scope === 'local'">
            <div class="col-sm-12">
              <label for="ownership" class="control-label text-left">
                Restrict external access to the network
              </label>
              <label name="ownership" class="switch" style="margin-left: 20px;">
                <input type="checkbox" ng-model="config.Internal" />
                <i></i>
              </label>
            </div>
          </div>
          <!-- !internal -->
          <!-- attachable -->
          <div class="form-group" ng-hide="config.Driver === 'macvlan' && formValues.Macvlan.Scope === 'local'">
            <div class="col-sm-12">
              <label for="attachable" class="control-label text-left">
                Enable manual container attachment
              </label>
              <label name="attachable" class="switch" style="margin-left: 20px;">
                <input type="checkbox" ng-model="config.Attachable" />
                <i></i>
              </label>
            </div>
          </div>
          <!-- !attachable -->
          <div
            ng-if="
              applicationState.endpoint.mode.agentProxy &&
              applicationState.endpoint.mode.provider === 'DOCKER_SWARM_MODE' &&
              config.Driver !== 'overlay' &&
              config.Driver !== 'macvlan'
            "
          >
            <div class="col-sm-12 form-section-title">
              Deployment
            </div>
            <!-- node-selection -->
            <node-selector model="formValues.NodeName"> </node-selector>
            <!-- !node-selection -->
          </div>
          <!-- access-control -->
          <por-access-control-form form-data="formValues.AccessControlData"></por-access-control-form>
          <!-- !access-control -->
          <!-- actions -->
          <div class="col-sm-12 form-section-title">
            Actions
          </div>
          <div class="form-group">
            <div class="col-sm-12">
              <button
                type="button"
                class="btn btn-primary btn-sm"
                ng-disabled="state.actionInProgress || !config.Name || (config.Driver === 'macvlan' && networkCreationForm.$invalid)"
                ng-click="create()"
                button-spinner="state.actionInProgress"
              >
                <span ng-hide="state.actionInProgress">Create the network</span>
                <span ng-show="state.actionInProgress">Creating network...</span>
              </button>
              <i id="createResourceSpinner" class="fa fa-cog fa-spin" style="margin-left: 5px; display: none;"></i>
              <span class="text-danger" ng-if="state.formValidationError" style="margin-left: 5px;">{{ state.formValidationError }}</span>
            </div>
          </div>
          <!-- !actions -->
        </form>
      </rd-widget-body>
    </rd-widget>
  </div>
</div><|MERGE_RESOLUTION|>--- conflicted
+++ resolved
@@ -74,19 +74,11 @@
             <div class="form-group">
               <label for="ipv4_network_subnet" class="col-sm-2 col-lg-1 control-label text-left">Subnet</label>
               <div class="col-sm-4 col-lg-5">
-<<<<<<< HEAD
-                <input type="text" class="form-control" ng-model="formValues.Subnet" id="network_subnet" placeholder="e.g. 172.20.0.0/16" />
-=======
                 <input type="text" class="form-control" ng-model="formValues.IPV4.Subnet" id="ipv4_network_subnet" placeholder="e.g. 172.20.0.0/16" />
->>>>>>> 89fb3c8d
               </div>
               <label for="ipv4_network_gateway" class="col-sm-2 col-lg-1 control-label text-left">Gateway</label>
               <div class="col-sm-4 col-lg-5">
-<<<<<<< HEAD
-                <input type="text" class="form-control" ng-model="formValues.Gateway" id="network_gateway" placeholder="e.g. 172.20.10.11" />
-=======
                 <input type="text" class="form-control" ng-model="formValues.IPV4.Gateway" id="ipv4_network_gateway" placeholder="e.g. 172.20.10.11" />
->>>>>>> 89fb3c8d
               </div>
             </div>
             <!-- !subnet-gateway-inputs -->
@@ -94,17 +86,10 @@
             <div class="form-group">
               <label for="ipv4_network_iprange" class="col-sm-2 col-lg-1 control-label text-left">IP range</label>
               <div class="col-sm-4 col-lg-5">
-<<<<<<< HEAD
-                <input type="text" class="form-control" ng-model="formValues.IPRange" id="network_iprange" placeholder="e.g. 172.20.10.128/25" />
-=======
                 <input type="text" class="form-control" ng-model="formValues.IPV4.IPRange" id="ipv4_network_iprange" placeholder="e.g. 172.20.10.128/25" />
->>>>>>> 89fb3c8d
               </div>
               <label for="ipv4_network_auxaddr" class="col-sm-2 col-lg-1 control-label text-left">Exclude IPs</label>
               <div class="col-sm-4 col-lg-5">
-<<<<<<< HEAD
-                <input type="text" class="form-control" ng-model="formValues.AuxAddress" id="network_auxaddr" placeholder="e.g. my-router=172.20.10.129" />
-=======
                 <input type="text" class="form-control" ng-model="formValues.IPV4.AuxAddress" id="ipv4_network_auxaddr" placeholder="e.g. my-router=172.20.10.129" />
               </div>
             </div>
@@ -135,7 +120,6 @@
               <label for="ipv6_network_auxaddr" class="col-sm-2 col-lg-1 control-label text-left">Exclude IPs</label>
               <div class="col-sm-4 col-lg-5">
                 <input type="text" class="form-control" ng-model="formValues.IPV6.AuxAddress" id="ipv6_network_auxaddr" placeholder="e.g. my-router=2001:db8::1" />
->>>>>>> 89fb3c8d
               </div>
             </div>
             <!-- !iprange-auxaddr-inputs -->
