--- conflicted
+++ resolved
@@ -363,14 +363,10 @@
   function removeService() {
     $scope.state.deletionInProgress = true;
     ServiceService.remove($scope.service)
-<<<<<<< HEAD
-    .then(function success(data) {
-      if ($scope.webhookID){
-        WebhookService.deleteWebhook($scope.webhookID);
-      }
-=======
     .then(function success() {
->>>>>>> 8cd3964d
+      return $q.when($scope.webhookID && WebhookService.deleteWebhook($scope.webhookID));
+    })
+    .then(function success() {
       Notifications.success('Service successfully deleted');
       $state.go('docker.services', {});
     })
