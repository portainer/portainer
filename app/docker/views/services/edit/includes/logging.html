--- conflicted
+++ resolved
@@ -31,9 +31,6 @@
             <td>
               <div class="input-group input-group-sm">
                 <span class="input-group-addon fit-text-size">value</span>
-<<<<<<< HEAD
-                <input type="text" class="form-control" ng-model="option.value" ng-change="updateLogDriverOpt(service, option)" placeholder="e.g. bar" ng-disabled="isUpdating" />
-=======
                 <input
                   type="text"
                   class="form-control"
@@ -43,7 +40,6 @@
                   ng-disabled="isUpdating"
                   disable-authorization="DockerServiceUpdate"
                 />
->>>>>>> 89fb3c8d
                 <span class="input-group-btn" authorization="DockerServiceUpdate">
                   <button class="btn btn-sm btn-danger" type="button" ng-click="removeLogDriverOpt(service, $index)" ng-disabled="isUpdating">
                     <i class="fa fa-trash" aria-hidden="true"></i>
