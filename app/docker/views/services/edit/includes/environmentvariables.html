<div ng-if="service.EnvironmentVariables" id="service-env-variables">
  <rd-widget>
    <rd-widget-header icon="fa-tasks" title-text="Environment variables">
      <div class="nopadding" authorization="DockerServiceUpdate">
        <a class="btn btn-default btn-sm pull-right" ng-click="isUpdating ||addEnvironmentVariable(service)" ng-disabled="isUpdating">
          <i class="fa fa-plus-circle" aria-hidden="true"></i> environment variable
        </a>
      </div>
    </rd-widget-header>
    <rd-widget-body ng-if="service.EnvironmentVariables.length === 0">
      <p>There are no environment variables for this service.</p>
    </rd-widget-body>
    <rd-widget-body ng-if="service.EnvironmentVariables.length > 0" classes="no-padding">
      <table class="table">
        <thead>
          <tr>
            <th>Name</th>
            <th>Value</th>
          </tr>
        </thead>
        <tbody>
          <tr ng-repeat="var in service.EnvironmentVariables">
            <td>
              <div class="input-group input-group-sm">
                <span class="input-group-addon fit-text-size">name</span>
                <input type="text" class="form-control" ng-model="var.key" ng-disabled="var.added || isUpdating" placeholder="e.g. FOO" />
              </div>
            </td>
            <td>
              <div class="input-group input-group-sm">
                <span class="input-group-addon fit-text-size">value</span>
<<<<<<< HEAD
                <input type="text" class="form-control" ng-model="var.value" ng-change="updateEnvironmentVariable(service, var)" placeholder="e.g. bar" ng-disabled="isUpdating" />
=======
                <input
                  type="text"
                  class="form-control"
                  ng-model="var.value"
                  ng-change="updateEnvironmentVariable(service, var)"
                  placeholder="e.g. bar"
                  ng-disabled="isUpdating"
                  disable-authorization="DockerServiceUpdate"
                />
>>>>>>> 89fb3c8d
                <span class="input-group-btn" authorization="DockerServiceUpdate">
                  <button class="btn btn-sm btn-danger" type="button" ng-click="removeEnvironmentVariable(service, $index)" ng-disabled="isUpdating">
                    <i class="fa fa-trash" aria-hidden="true"></i>
                  </button>
                </span>
              </div>
            </td>
          </tr>
        </tbody>
      </table>
    </rd-widget-body>
    <rd-widget-footer authorization="DockerServiceUpdate">
      <div class="btn-toolbar" role="toolbar">
        <div class="btn-group" role="group">
          <button type="button" class="btn btn-primary btn-sm" ng-disabled="!hasChanges(service, ['EnvironmentVariables'])" ng-click="updateService(service)">Apply changes</button>
          <button type="button" class="btn btn-default btn-sm dropdown-toggle" data-toggle="dropdown" aria-haspopup="true" aria-expanded="false">
            <span class="caret"></span>
          </button>
          <ul class="dropdown-menu">
            <li><a ng-click="cancelChanges(service, ['EnvironmentVariables'])">Reset changes</a></li>
            <li><a ng-click="cancelChanges(service)">Reset all changes</a></li>
          </ul>
        </div>
      </div>
    </rd-widget-footer>
  </rd-widget>
</div><|MERGE_RESOLUTION|>--- conflicted
+++ resolved
@@ -29,9 +29,6 @@
             <td>
               <div class="input-group input-group-sm">
                 <span class="input-group-addon fit-text-size">value</span>
-<<<<<<< HEAD
-                <input type="text" class="form-control" ng-model="var.value" ng-change="updateEnvironmentVariable(service, var)" placeholder="e.g. bar" ng-disabled="isUpdating" />
-=======
                 <input
                   type="text"
                   class="form-control"
@@ -41,7 +38,6 @@
                   ng-disabled="isUpdating"
                   disable-authorization="DockerServiceUpdate"
                 />
->>>>>>> 89fb3c8d
                 <span class="input-group-btn" authorization="DockerServiceUpdate">
                   <button class="btn btn-sm btn-danger" type="button" ng-click="removeEnvironmentVariable(service, $index)" ng-disabled="isUpdating">
                     <i class="fa fa-trash" aria-hidden="true"></i>
