--- conflicted
+++ resolved
@@ -30,10 +30,7 @@
                   placeholder="e.g. node.role"
                   ng-change="updatePlacementConstraint(service, constraint)"
                   ng-disabled="isUpdating"
-<<<<<<< HEAD
-=======
                   disable-authorization="DockerServiceUpdate"
->>>>>>> 89fb3c8d
                 />
               </div>
             </td>
@@ -45,10 +42,7 @@
                   ng-model="constraint.operator"
                   ng-change="updatePlacementConstraint(service, constraint)"
                   ng-disabled="isUpdating"
-<<<<<<< HEAD
-=======
                   disable-authorization="DockerServiceUpdate"
->>>>>>> 89fb3c8d
                 >
                   <option value="==">==</option>
                   <option value="!=">!=</option>
@@ -64,10 +58,7 @@
                   placeholder="e.g. manager"
                   ng-change="updatePlacementConstraint(service, constraint)"
                   ng-disabled="isUpdating"
-<<<<<<< HEAD
-=======
                   disable-authorization="DockerServiceUpdate"
->>>>>>> 89fb3c8d
                 />
                 <span class="input-group-btn" authorization="DockerServiceUpdate">
                   <button class="btn btn-sm btn-danger" type="button" ng-click="removePlacementConstraint(service, $index)" ng-disabled="isUpdating">
