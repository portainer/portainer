--- conflicted
+++ resolved
@@ -29,10 +29,7 @@
                   placeholder="e.g. node.role"
                   ng-change="updatePlacementPreference(service, preference)"
                   ng-disabled="isUpdating"
-<<<<<<< HEAD
-=======
                   disable-authorization="DockerServiceUpdate"
->>>>>>> 89fb3c8d
                 />
               </div>
             </td>
@@ -45,10 +42,7 @@
                   placeholder="e.g. manager"
                   ng-change="updatePlacementPreference(service, preference)"
                   ng-disabled="isUpdating"
-<<<<<<< HEAD
-=======
                   disable-authorization="DockerServiceUpdate"
->>>>>>> 89fb3c8d
                 />
                 <span class="input-group-btn" authorization="DockerServiceUpdate">
                   <button class="btn btn-sm btn-danger" type="button" ng-click="removePlacementPreference(service, $index)" ng-disabled="isUpdating">
