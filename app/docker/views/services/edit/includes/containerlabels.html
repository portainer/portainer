<div id="service-container-labels">
  <rd-widget>
    <rd-widget-header icon="fa-tasks" title-text="Container labels">
      <div class="nopadding" authorization="DockerServiceUpdate">
        <a class="btn btn-default btn-sm pull-right" ng-click="isUpdating ||addContainerLabel(service)" ng-disabled="isUpdating">
          <i class="fa fa-plus-circle" aria-hidden="true"></i> container label
        </a>
      </div>
    </rd-widget-header>
    <rd-widget-body ng-if="service.ServiceContainerLabels.length === 0">
      <p>There are no container labels for this service.</p>
    </rd-widget-body>
    <rd-widget-body ng-if="service.ServiceContainerLabels.length > 0" classes="no-padding">
      <table class="table">
        <thead>
          <tr>
            <th>Label</th>
            <th>Value</th>
          </tr>
        </thead>
        <tbody>
          <tr ng-repeat="label in service.ServiceContainerLabels">
            <td>
              <div class="input-group input-group-sm">
                <span class="input-group-addon fit-text-size">name</span>
                <input
                  type="text"
                  class="form-control"
                  ng-model="label.key"
                  placeholder="e.g. com.example.foo"
                  ng-change="updateContainerLabel(service, label)"
                  ng-disabled="isUpdating"
<<<<<<< HEAD
=======
                  disable-authorization="DockerServiceUpdate"
>>>>>>> 89fb3c8d
                />
              </div>
            </td>
            <td>
              <div class="input-group input-group-sm">
                <span class="input-group-addon fit-text-size">value</span>
<<<<<<< HEAD
                <input type="text" class="form-control" ng-model="label.value" placeholder="e.g. bar" ng-change="updateContainerLabel(service, label)" ng-disabled="isUpdating" />
=======
                <input
                  type="text"
                  class="form-control"
                  ng-model="label.value"
                  placeholder="e.g. bar"
                  ng-change="updateContainerLabel(service, label)"
                  ng-disabled="isUpdating"
                  disable-authorization="DockerServiceUpdate"
                />
>>>>>>> 89fb3c8d
                <span class="input-group-btn" authorization="DockerServiceUpdate">
                  <button class="btn btn-sm btn-danger" type="button" ng-click="removeContainerLabel(service, $index)" ng-disabled="isUpdating">
                    <i class="fa fa-trash" aria-hidden="true"></i>
                  </button>
                </span>
              </div>
            </td>
          </tr>
        </tbody>
      </table>
    </rd-widget-body>
    <rd-widget-footer authorization="DockerServiceUpdate">
      <div class="btn-toolbar" role="toolbar">
        <div class="btn-group" role="group">
          <button type="button" class="btn btn-primary btn-sm" ng-disabled="!hasChanges(service, ['ServiceContainerLabels'])" ng-click="updateService(service)"
            >Apply changes</button
          >
          <button type="button" class="btn btn-default btn-sm dropdown-toggle" data-toggle="dropdown" aria-haspopup="true" aria-expanded="false">
            <span class="caret"></span>
          </button>
          <ul class="dropdown-menu">
            <li><a ng-click="cancelChanges(service, ['ServiceContainerLabels'])">Reset changes</a></li>
            <li><a ng-click="cancelChanges(service)">Reset all changes</a></li>
          </ul>
        </div>
      </div>
    </rd-widget-footer>
  </rd-widget>
</div><|MERGE_RESOLUTION|>--- conflicted
+++ resolved
@@ -30,19 +30,13 @@
                   placeholder="e.g. com.example.foo"
                   ng-change="updateContainerLabel(service, label)"
                   ng-disabled="isUpdating"
-<<<<<<< HEAD
-=======
                   disable-authorization="DockerServiceUpdate"
->>>>>>> 89fb3c8d
                 />
               </div>
             </td>
             <td>
               <div class="input-group input-group-sm">
                 <span class="input-group-addon fit-text-size">value</span>
-<<<<<<< HEAD
-                <input type="text" class="form-control" ng-model="label.value" placeholder="e.g. bar" ng-change="updateContainerLabel(service, label)" ng-disabled="isUpdating" />
-=======
                 <input
                   type="text"
                   class="form-control"
@@ -52,7 +46,6 @@
                   ng-disabled="isUpdating"
                   disable-authorization="DockerServiceUpdate"
                 />
->>>>>>> 89fb3c8d
                 <span class="input-group-btn" authorization="DockerServiceUpdate">
                   <button class="btn btn-sm btn-danger" type="button" ng-click="removeContainerLabel(service, $index)" ng-disabled="isUpdating">
                     <i class="fa fa-trash" aria-hidden="true"></i>
