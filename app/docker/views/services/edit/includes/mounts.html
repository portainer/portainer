--- conflicted
+++ resolved
@@ -35,10 +35,7 @@
                 ng-model="mount.Source"
                 ng-options="vol.Id as ((vol.Id|truncate:30) + ' - ' + (vol.Driver|truncate:30))  for vol in availableVolumes"
                 ng-if="mount.Type === 'volume'"
-<<<<<<< HEAD
-=======
                 disable-authorization="DockerServiceUpdate"
->>>>>>> 89fb3c8d
               >
                 <option selected disabled hidden value="">Select a volume</option>
               </select>
@@ -60,16 +57,10 @@
                 placeholder="e.g. /tmp/portainer/data"
                 ng-change="updateMount(service, mount)"
                 ng-disabled="isUpdating"
-<<<<<<< HEAD
-              />
-            </td>
-            <td>
-=======
                 disable-authorization="DockerServiceUpdate"
               />
             </td>
             <td authorization="DockerServiceUpdate">
->>>>>>> 89fb3c8d
               <input type="checkbox" class="form-control" ng-model="mount.ReadOnly" ng-change="updateMount(service, mount)" ng-disabled="isUpdating" />
             </td>
             <td authorization="DockerServiceUpdate">
