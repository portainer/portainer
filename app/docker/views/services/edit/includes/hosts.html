<div>
  <rd-widget>
    <rd-widget-header icon="fa-tasks" title-text="Hosts file entries">
      <div class="nopadding" authorization="DockerServiceUpdate">
        <a class="btn btn-default btn-sm pull-right" ng-click="isUpdating ||addHostsEntry(service)" ng-disabled="isUpdating">
          <i class="fa fa-plus-circle" aria-hidden="true"></i> add host entry
        </a>
      </div>
    </rd-widget-header>
    <rd-widget-body ng-if="!service.Hosts || service.Hosts.length === 0">
      <p>The Hosts file has no extra entries.</p>
    </rd-widget-body>
    <rd-widget-body ng-if="service.Hosts.length > 0" classes="no-padding">
      <table class="table">
        <thead>
          <tr>
            <th>Hostname</th>
            <th>IP</th>
          </tr>
        </thead>
        <tbody>
          <tr ng-repeat="entry in service.Hosts">
            <td>
              <div class="input-group input-group-sm">
                <input
                  type="text"
                  class="form-control"
                  ng-model="entry.hostname"
                  placeholder="e.g. example.com"
                  ng-change="updateHostsEntry(service, entry)"
                  ng-disabled="isUpdating"
<<<<<<< HEAD
=======
                  disable-authorization="DockerServiceUpdate"
>>>>>>> 89fb3c8d
                />
              </div>
            </td>
            <td>
              <div class="input-group input-group-sm">
<<<<<<< HEAD
                <input type="text" class="form-control" ng-model="entry.ip" placeholder="e.g. 10.0.1.1" ng-change="updateHostsEntry(service, entry)" ng-disabled="isUpdating" />
=======
                <input
                  type="text"
                  class="form-control"
                  ng-model="entry.ip"
                  placeholder="e.g. 10.0.1.1"
                  ng-change="updateHostsEntry(service, entry)"
                  ng-disabled="isUpdating"
                  disable-authorization="DockerServiceUpdate"
                />
>>>>>>> 89fb3c8d
                <span class="input-group-btn" authorization="DockerServiceUpdate">
                  <button class="btn btn-sm btn-danger" type="button" ng-click="removeHostsEntry(service, $index)" ng-disabled="isUpdating">
                    <i class="fa fa-trash" aria-hidden="true"></i>
                  </button>
                </span>
              </div>
            </td>
          </tr>
        </tbody>
      </table>
    </rd-widget-body>
    <rd-widget-footer authorization="DockerServiceUpdate">
      <div class="btn-toolbar" role="toolbar">
        <div class="btn-group" role="group">
          <button type="button" class="btn btn-primary btn-sm" ng-disabled="!hasChanges(service, ['Hosts'])" ng-click="updateService(service)">Apply changes</button>
          <button type="button" class="btn btn-default btn-sm dropdown-toggle" data-toggle="dropdown" aria-haspopup="true" aria-expanded="false">
            <span class="caret"></span>
          </button>
          <ul class="dropdown-menu">
            <li><a ng-click="cancelChanges(service, ['Hosts'])">Reset changes</a></li>
            <li><a ng-click="cancelChanges(service)">Reset all changes</a></li>
          </ul>
        </div>
      </div>
    </rd-widget-footer>
  </rd-widget>
</div><|MERGE_RESOLUTION|>--- conflicted
+++ resolved
@@ -29,18 +29,12 @@
                   placeholder="e.g. example.com"
                   ng-change="updateHostsEntry(service, entry)"
                   ng-disabled="isUpdating"
-<<<<<<< HEAD
-=======
                   disable-authorization="DockerServiceUpdate"
->>>>>>> 89fb3c8d
                 />
               </div>
             </td>
             <td>
               <div class="input-group input-group-sm">
-<<<<<<< HEAD
-                <input type="text" class="form-control" ng-model="entry.ip" placeholder="e.g. 10.0.1.1" ng-change="updateHostsEntry(service, entry)" ng-disabled="isUpdating" />
-=======
                 <input
                   type="text"
                   class="form-control"
@@ -50,7 +44,6 @@
                   ng-disabled="isUpdating"
                   disable-authorization="DockerServiceUpdate"
                 />
->>>>>>> 89fb3c8d
                 <span class="input-group-btn" authorization="DockerServiceUpdate">
                   <button class="btn btn-sm btn-danger" type="button" ng-click="removeHostsEntry(service, $index)" ng-disabled="isUpdating">
                     <i class="fa fa-trash" aria-hidden="true"></i>
