<div id="service-labels">
  <rd-widget>
    <rd-widget-header icon="fa-tasks" title-text="Service labels">
      <div class="nopadding" authorization="DockerServiceUpdate">
        <a class="btn btn-default btn-sm pull-right" ng-click="isUpdating || addLabel(service)" ng-disabled="isUpdating">
          <i class="fa fa-plus-circle" aria-hidden="true"></i> label
        </a>
      </div>
    </rd-widget-header>
    <rd-widget-body ng-if="service.ServiceLabels.length === 0">
      <p>There are no labels for this service.</p>
    </rd-widget-body>
    <rd-widget-body classes="no-padding" ng-if="service.ServiceLabels.length > 0">
      <table class="table">
        <thead>
          <tr>
            <th>
              Label
            </th>
            <th>
              Value
            </th>
          </tr>
        </thead>
        <tbody>
          <tr ng-repeat="label in service.ServiceLabels">
            <td>
              <div class="input-group input-group-sm">
                <span class="input-group-addon fit-text-size">name</span>
<<<<<<< HEAD
                <input type="text" class="form-control" ng-model="label.key" placeholder="e.g. com.example.foo" ng-change="updateLabel(service, label)" ng-disabled="isUpdating" />
=======
                <input
                  type="text"
                  class="form-control"
                  ng-model="label.key"
                  placeholder="e.g. com.example.foo"
                  ng-change="updateLabel(service, label)"
                  ng-disabled="isUpdating"
                  disable-authorization="DockerServiceUpdate"
                />
>>>>>>> 89fb3c8d
              </div>
            </td>
            <td>
              <div class="input-group input-group-sm">
                <span class="input-group-addon fit-text-size">value</span>
<<<<<<< HEAD
                <input type="text" class="form-control" ng-model="label.value" placeholder="e.g. bar" ng-change="updateLabel(service, label)" ng-disabled="isUpdating" />
=======
                <input
                  type="text"
                  class="form-control"
                  ng-model="label.value"
                  placeholder="e.g. bar"
                  ng-change="updateLabel(service, label)"
                  ng-disabled="isUpdating"
                  disable-authorization="DockerServiceUpdate"
                />
>>>>>>> 89fb3c8d
                <span class="input-group-btn" authorization="DockerServiceUpdate">
                  <button class="btn btn-sm btn-danger" type="button" ng-click="removeLabel(service, $index)" ng-disabled="isUpdating">
                    <i class="fa fa-trash" aria-hidden="true"></i>
                  </button>
                </span>
              </div>
            </td>
          </tr>
        </tbody>
      </table>
    </rd-widget-body>
    <rd-widget-footer authorization="DockerServiceUpdate">
      <div class="btn-toolbar" role="toolbar">
        <div class="btn-group" role="group">
          <button type="button" class="btn btn-primary btn-sm" ng-disabled="!hasChanges(service, ['ServiceLabels'])" ng-click="updateService(service)">Apply changes</button>
          <button type="button" class="btn btn-default btn-sm dropdown-toggle" data-toggle="dropdown" aria-haspopup="true" aria-expanded="false">
            <span class="caret"></span>
          </button>
          <ul class="dropdown-menu">
            <li><a ng-click="cancelChanges(service, ['ServiceLabels'])">Reset changes</a></li>
            <li><a ng-click="cancelChanges(service)">Reset all changes</a></li>
          </ul>
        </div>
      </div>
    </rd-widget-footer>
  </rd-widget>
</div><|MERGE_RESOLUTION|>--- conflicted
+++ resolved
@@ -27,9 +27,6 @@
             <td>
               <div class="input-group input-group-sm">
                 <span class="input-group-addon fit-text-size">name</span>
-<<<<<<< HEAD
-                <input type="text" class="form-control" ng-model="label.key" placeholder="e.g. com.example.foo" ng-change="updateLabel(service, label)" ng-disabled="isUpdating" />
-=======
                 <input
                   type="text"
                   class="form-control"
@@ -39,15 +36,11 @@
                   ng-disabled="isUpdating"
                   disable-authorization="DockerServiceUpdate"
                 />
->>>>>>> 89fb3c8d
               </div>
             </td>
             <td>
               <div class="input-group input-group-sm">
                 <span class="input-group-addon fit-text-size">value</span>
-<<<<<<< HEAD
-                <input type="text" class="form-control" ng-model="label.value" placeholder="e.g. bar" ng-change="updateLabel(service, label)" ng-disabled="isUpdating" />
-=======
                 <input
                   type="text"
                   class="form-control"
@@ -57,7 +50,6 @@
                   ng-disabled="isUpdating"
                   disable-authorization="DockerServiceUpdate"
                 />
->>>>>>> 89fb3c8d
                 <span class="input-group-btn" authorization="DockerServiceUpdate">
                   <button class="btn btn-sm btn-danger" type="button" ng-click="removeLabel(service, $index)" ng-disabled="isUpdating">
                     <i class="fa fa-trash" aria-hidden="true"></i>
