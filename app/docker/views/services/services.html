<rd-header>
  <rd-header-title title-text="Service list">
    <a data-toggle="tooltip" title="Refresh" ui-sref="docker.services" ui-sref-opts="{reload: true}">
      <i class="fa fa-sync" aria-hidden="true"></i>
    </a>
  </rd-header-title>
  <rd-header-content>Services</rd-header-content>
</rd-header>

<div class="row" ng-if="services">
  <div class="col-sm-12">
    <services-datatable
      title-text="Services"
      title-icon="fa-list-alt"
      dataset="services"
      table-key="services"
      order-by="Name"
      nodes="nodes"
      agent-proxy="applicationState.endpoint.mode.agentProxy"
<<<<<<< HEAD
      show-ownership-column="applicationState.application.authentication"
=======
>>>>>>> 89fb3c8d
      show-update-action="applicationState.endpoint.apiVersion >= 1.25"
      show-task-logs-button="applicationState.endpoint.apiVersion >= 1.30"
      show-add-action="true"
      show-stack-column="true"
      refresh-callback="getServices"
    ></services-datatable>
  </div>
</div><|MERGE_RESOLUTION|>--- conflicted
+++ resolved
@@ -17,10 +17,6 @@
       order-by="Name"
       nodes="nodes"
       agent-proxy="applicationState.endpoint.mode.agentProxy"
-<<<<<<< HEAD
-      show-ownership-column="applicationState.application.authentication"
-=======
->>>>>>> 89fb3c8d
       show-update-action="applicationState.endpoint.apiVersion >= 1.25"
       show-task-logs-button="applicationState.endpoint.apiVersion >= 1.30"
       show-add-action="true"
