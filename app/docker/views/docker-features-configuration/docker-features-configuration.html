<page-header title="'Docker features configuration'" breadcrumbs="['Docker configuration']"> </page-header>

<div class="row">
  <div class="col-sm-12">
    <rd-widget>
      <rd-widget-body>
        <form class="form-horizontal" name="$ctrl.form">
          <div class="col-sm-12 form-section-title"> Host and Filesystem </div>
          <div ng-if="!$ctrl.isAgent" class="form-group">
            <span class="col-sm-12 text-muted small vertical-center">
              <pr-icon icon="'info'" mode="'primary'" class-name="'space-right'"></pr-icon>
              These features are only available for an Agent enabled environments.
            </span>
          </div>
          <div class="form-group">
            <div class="col-sm-12">
              <por-switch-field
                checked="$ctrl.formValues.enableHostManagementFeatures"
                name="'enableHostManagementFeatures'"
                label="'Enable host management features'"
                tooltip="'Enable host management features: host system browsing and advanced host details.'"
                label-class="'col-sm-7 col-lg-4'"
                disabled="!$ctrl.isAgent"
                on-change="($ctrl.onChangeEnableHostManagementFeatures)"
              ></por-switch-field>
            </div>
          </div>
          <div class="form-group">
            <div class="col-sm-12">
              <por-switch-field
                checked="$ctrl.formValues.allowVolumeBrowserForRegularUsers"
                name="'allowVolumeBrowserForRegularUsers'"
                label="'Enable volume management for non-administrators'"
                tooltip="'When enabled, regular users will be able to use Portainer volume management features.'"
                label-class="'col-sm-7 col-lg-4'"
                on-change="($ctrl.onChangeAllowVolumeBrowserForRegularUsers)"
                disabled="!$ctrl.isAgent"
              ></por-switch-field>
            </div>
          </div>
          <!-- auto update window -->
          <div class="col-sm-12 form-section-title"> Change Window Setting </div>

          <div class="form-group">
            <div class="col-sm-12">
              <por-switch-field
                checked="$ctrl.state.autoUpdateSettings.Enabled"
                name="'disableSysctlSettingForRegularUsers'"
                label="'Enable Change Window'"
                label-class="'col-sm-7 col-lg-4'"
                feature-id="$ctrl.limitedFeatureAutoUpdate"
                tooltip="'Specify a time-frame during which automatic updates can occur in this environment.'"
                on-change="($ctrl.onToggleAutoUpdate)"
              >
              </por-switch-field>
            </div>
          </div>

          <!-- security -->
          <div class="col-sm-12 form-section-title"> Docker Security Settings </div>
          <div class="form-group">
            <div class="col-sm-12">
              <por-switch-field
                checked="$ctrl.formValues.disableBindMountsForRegularUsers"
                name="'disableBindMountsForRegularUsers'"
                label="'Disable bind mounts for non-administrators'"
                tooltip="'When enabled, regular users will not be able to use bind mounts when creating containers.'"
                label-class="'col-sm-7 col-lg-4'"
                on-change="($ctrl.onChangeDisableBindMountsForRegularUsers)"
              ></por-switch-field>
            </div>
          </div>
          <div class="form-group">
            <div class="col-sm-12">
              <por-switch-field
                checked="$ctrl.formValues.disablePrivilegedModeForRegularUsers"
                name="'disablePrivilegedModeForRegularUsers'"
                label="'Disable privileged mode for non-administrators'"
                tooltip="'When enabled, regular users will not be able to use privileged mode when creating containers.'"
                label-class="'col-sm-7 col-lg-4'"
                on-change="($ctrl.onChangeDisablePrivilegedModeForRegularUsers)"
              ></por-switch-field>
            </div>
          </div>
          <div class="form-group">
            <div class="col-sm-12">
              <por-switch-field
                checked="$ctrl.formValues.disableHostNamespaceForRegularUsers"
                name="'disableHostNamespaceForRegularUsers'"
                label="'Disable the use of host PID 1 for non-administrators'"
                tooltip="'Prevent users from accessing the host filesystem through the host PID namespace.'"
                label-class="'col-sm-7 col-lg-4'"
                on-change="($ctrl.onChangeDisableHostNamespaceForRegularUsers)"
              ></por-switch-field>
            </div>
          </div>
          <div class="form-group">
            <div class="col-sm-12">
              <por-switch-field
                checked="$ctrl.formValues.disableStackManagementForRegularUsers"
                name="'disableStackManagementForRegularUsers'"
                label="'Disable the use of Stacks for non-administrators'"
                label-class="'col-sm-7 col-lg-4'"
                on-change="($ctrl.onChangeDisableStackManagementForRegularUsers)"
              ></por-switch-field>
            </div>
          </div>
          <div class="form-group">
            <div class="col-sm-12">
              <por-switch-field
                checked="$ctrl.formValues.disableDeviceMappingForRegularUsers"
                name="'disableDeviceMappingForRegularUsers'"
                label="'Disable device mappings for non-administrators'"
                label-class="'col-sm-7 col-lg-4'"
                on-change="($ctrl.onChangeDisableDeviceMappingForRegularUsers)"
              ></por-switch-field>
            </div>
          </div>
          <div class="form-group">
            <div class="col-sm-12">
              <por-switch-field
                checked="$ctrl.formValues.disableContainerCapabilitiesForRegularUsers"
                name="'disableContainerCapabilitiesForRegularUsers'"
                label="'Disable container capabilities for non-administrators'"
                label-class="'col-sm-7 col-lg-4'"
                on-change="($ctrl.onChangeDisableContainerCapabilitiesForRegularUsers)"
              ></por-switch-field>
            </div>
          </div>
          <div class="form-group">
            <div class="col-sm-12">
              <por-switch-field
                checked="$ctrl.formValues.disableSysctlSettingForRegularUsers"
                name="'disableSysctlSettingForRegularUsers'"
                label="'Disable sysctl settings for non-administrators'"
                label-class="'col-sm-7 col-lg-4'"
                on-change="($ctrl.onChangeDisableSysctlSettingForRegularUsers)"
              ></por-switch-field>
            </div>
          </div>

          <div class="form-group" ng-if="$ctrl.isContainerEditDisabled()">
            <span class="col-sm-12 text-muted small">
              <pr-icon icon="'info'" mode="'primary'" class-name="'mr-0.5'"></pr-icon>
              Note: The recreate/duplicate/edit feature is currently disabled (for non-admin users) by one or more security settings.
            </span>
          </div>
          <!-- !security -->

          <!-- other -->
          <div class="col-sm-12 form-section-title"> Other </div>
          <div class="form-group">
<<<<<<< HEAD
            <div class="col-sm-12 pb-3">
              <insights-box
                header="'GPU settings update'"
                set-html-content="true"
                insight-close-id="'gpu-settings-update-closed'"
                content="'
                  <p>
                    From 2.18 on, the set-up of available GPUs for a Docker Standalone environment has been shifted from Add environment and Environment details to Host -> Setup, so as to align with other settings.
                  </p>
                  <p>
                    A toggle has been introduced for enabling/disabling management of GPU settings in the Portainer UI - to alleviate the performance impact of showing those settings.
                  </p>
                  <p>
                    The UI has been updated to clarify that GPU settings support is only for Docker Standalone (and not Docker Swarm, which was never supported in the UI).
                  </p>'"
              ></insights-box>
            </div>
            <div class="col-sm-12">
              <por-switch-field
                label="'Show GPU in the UI'"
                tooltip="'This allows managing of GPUs for container/stack hardware acceleration via the Portainer UI.'"
                checked="$ctrl.state.enableGPUManagement"
                name="'enableGPUManagement'"
                on-change="($ctrl.onToggleGPUManagement)"
                label-class="'col-sm-7 col-lg-4'"
                disabled="!$ctrl.isDockerStandaloneEnv"
              ></por-switch-field>
            </div>
            <div class="col-sm-12">
              <div class="pl-4">
                <gpus-list ng-if="$ctrl.state.enableGPUManagement && $ctrl.endpoint" value="$ctrl.endpoint.Gpus" on-change="($ctrl.onGpusChange)"></gpus-list>
              </div>
            </div>
=======
            <div class="col-sm-12">
              <por-switch-field
                label="'Show a notification to indicate out-of-date images for Docker environments'"
                checked="false"
                name="'outOfDateImageToggle'"
                label-class="'col-sm-7 col-lg-4'"
                feature-id="$ctrl.limitedFeatureUpToDateImage"
              ></por-switch-field>
            </div>
>>>>>>> 96e5d44c
          </div>
          <!-- !other -->

          <!-- actions -->
          <div class="col-sm-12 form-section-title"> Actions </div>
          <div class="form-group">
            <div class="col-sm-12">
              <button
                type="button"
                class="btn btn-primary btn-sm !ml-0"
                ng-click="$ctrl.save()"
                ng-disabled="$ctrl.state.actionInProgress"
                button-spinner="$ctrl.state.actionInProgress"
              >
                <span ng-hide="$ctrl.state.actionInProgress">Save configuration</span>
                <span ng-show="$ctrl.state.actionInProgress">Saving...</span>
              </button>
            </div>
          </div>
          <!-- !actions -->
        </form>
      </rd-widget-body>
    </rd-widget>
  </div>
</div><|MERGE_RESOLUTION|>--- conflicted
+++ resolved
@@ -150,7 +150,6 @@
           <!-- other -->
           <div class="col-sm-12 form-section-title"> Other </div>
           <div class="form-group">
-<<<<<<< HEAD
             <div class="col-sm-12 pb-3">
               <insights-box
                 header="'GPU settings update'"
@@ -184,7 +183,6 @@
                 <gpus-list ng-if="$ctrl.state.enableGPUManagement && $ctrl.endpoint" value="$ctrl.endpoint.Gpus" on-change="($ctrl.onGpusChange)"></gpus-list>
               </div>
             </div>
-=======
             <div class="col-sm-12">
               <por-switch-field
                 label="'Show a notification to indicate out-of-date images for Docker environments'"
@@ -194,7 +192,6 @@
                 feature-id="$ctrl.limitedFeatureUpToDateImage"
               ></por-switch-field>
             </div>
->>>>>>> 96e5d44c
           </div>
           <!-- !other -->
 
