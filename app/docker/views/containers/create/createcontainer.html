<rd-header>
  <rd-header-title title-text="Create container"></rd-header-title>
  <rd-header-content> <a ui-sref="docker.containers">Containers</a> &gt; Add container </rd-header-content>
</rd-header>

<div class="row">
  <div class="col-lg-12 col-md-12 col-xs-12">
    <rd-widget>
      <rd-widget-body>
        <form class="form-horizontal" autocomplete="off">
          <!-- name-input -->
          <div class="form-group">
            <label for="container_name" class="col-sm-1 control-label text-left">Name</label>
            <div class="col-sm-11">
              <input type="text" class="form-control" ng-model="config.name" id="container_name" placeholder="e.g. myContainer" />
            </div>
          </div>
          <!-- !name-input -->
          <div class="col-sm-12 form-section-title">
            Image configuration
          </div>
          <div ng-if="!formValues.RegistryModel.Registry && fromContainer">
            <i class="fa fa-exclamation-triangle orange-icon" aria-hidden="true"></i>
            <span class="small text-danger" style="margin-left: 5px;"
              >The Docker registry for the <code>{{ config.Image }}</code> image is not registered inside Portainer, you will not be able to create a container. Please register
              that registry first.</span
            >
          </div>
          <div ng-if="formValues.RegistryModel.Registry || !fromContainer">
            <!-- image-and-registry -->
            <por-image-registry
              model="formValues.RegistryModel"
              pull-warning="formValues.alwaysPull"
              ng-if="formValues.RegistryModel.Registry"
              auto-complete="true"
              label-class="col-sm-1"
              input-class="col-sm-11"
            ></por-image-registry>
            <!-- !image-and-registry -->
            <!-- always-pull -->
            <div class="form-group">
              <div class="col-sm-12">
                <label for="ownership" class="control-label text-left">
                  Always pull the image
                  <portainer-tooltip
                    position="bottom"
                    message="When enabled, Portainer will automatically try to pull the specified image before creating the container."
                  ></portainer-tooltip>
                </label>
                <label class="switch" style="margin-left: 20px;"> <input type="checkbox" ng-model="formValues.alwaysPull" /><i></i> </label>
              </div>
            </div>
            <!-- !always-pull -->
          </div>
          <div class="col-sm-12 form-section-title">
            Network ports configuration
          </div>
          <!-- publish-exposed-ports -->
          <div class="form-group">
            <div class="col-sm-12">
              <label class="control-label text-left">
                Publish all exposed network ports to random host ports
                <portainer-tooltip
                  position="bottom"
                  message="When enabled, Portainer will let Docker automatically map a random port on the host to each one defined in the image Dockerfile."
                ></portainer-tooltip>
              </label>
              <label class="switch" style="margin-left: 20px;"> <input type="checkbox" ng-model="config.HostConfig.PublishAllPorts" /><i></i> </label>
            </div>
          </div>
          <!-- !publish-exposed-ports -->
          <!-- port-mapping -->
          <div class="form-group">
            <div class="col-sm-12">
              <label class="control-label text-left">
                Manual network port publishing
                <portainer-tooltip
                  position="bottom"
                  message="When a range of ports on the host and a single port on the container is specified, Docker will randomly choose a single available port in the defined range and forward that to the container port."
                ></portainer-tooltip>
              </label>
              <span class="label label-default interactive" style="margin-left: 10px;" ng-click="addPortBinding()">
                <i class="fa fa-plus-circle" aria-hidden="true"></i> publish a new network port
              </span>
            </div>
            <!-- port-mapping-input-list -->
            <div class="col-sm-12 form-inline" style="margin-top: 10px;">
              <div ng-repeat="portBinding in config.HostConfig.PortBindings" style="margin-top: 2px;">
                <!-- host-port -->
                <div class="input-group col-sm-4 input-group-sm">
                  <span class="input-group-addon">host</span>
                  <input type="text" class="form-control" ng-model="portBinding.hostPort" placeholder="e.g. 80, 80-88, ip:80 or ip:80-88 (optional)" />
                </div>
                <!-- !host-port -->
                <span style="margin: 0 10px 0 10px;">
                  <i class="fa fa-long-arrow-alt-right" aria-hidden="true"></i>
                </span>
                <!-- container-port -->
                <div class="input-group col-sm-4 input-group-sm">
                  <span class="input-group-addon">container</span>
                  <input type="text" class="form-control" ng-model="portBinding.containerPort" placeholder="e.g. 80 or 80-88" />
                </div>
                <!-- !container-port -->
                <!-- protocol-actions -->
                <div class="input-group col-sm-3 input-group-sm">
                  <div class="btn-group btn-group-sm">
                    <label class="btn btn-primary" ng-model="portBinding.protocol" uib-btn-radio="'tcp'">TCP</label>
                    <label class="btn btn-primary" ng-model="portBinding.protocol" uib-btn-radio="'udp'">UDP</label>
                  </div>
                  <button class="btn btn-sm btn-danger" type="button" ng-click="removePortBinding($index)">
                    <i class="fa fa-trash" aria-hidden="true"></i>
                  </button>
                </div>
                <!-- !protocol-actions -->
              </div>
            </div>
            <!-- !port-mapping-input-list -->
          </div>
          <!-- !port-mapping -->
          <div ng-if="applicationState.endpoint.mode.agentProxy && applicationState.endpoint.mode.provider === 'DOCKER_SWARM_MODE'">
            <div class="col-sm-12 form-section-title">
              Deployment
            </div>
            <!-- node-selection -->
            <node-selector model="formValues.NodeName"> </node-selector>
            <!-- !node-selection -->
          </div>
          <!-- access-control -->
<<<<<<< HEAD
          <por-access-control-form
            form-data="formValues.AccessControlData"
            resource-control="fromContainer.ResourceControl"
            ng-if="applicationState.application.authentication && fromContainer"
          ></por-access-control-form>
=======
          <por-access-control-form form-data="formValues.AccessControlData" resource-control="fromContainer.ResourceControl" ng-if="fromContainer"></por-access-control-form>
>>>>>>> 89fb3c8d
          <!-- !access-control -->
          <!-- actions -->
          <div class="col-sm-12 form-section-title">
            Actions
          </div>
          <!-- autoremove -->
          <div class="form-group">
            <div class="col-sm-12">
              <label for="ownership" class="control-label text-left">
                Auto remove
                <portainer-tooltip
                  position="bottom"
                  message="When enabled, Portainer will automatically remove the container when it exits. This is useful when you want to use the container only once."
                ></portainer-tooltip>
              </label>
              <label class="switch" style="margin-left: 20px;"> <input type="checkbox" ng-model="config.HostConfig.AutoRemove" /><i></i> </label>
            </div>
          </div>
          <!-- !autoremove -->
          <div class="form-group">
            <div class="col-sm-12">
              <button
                type="button"
                class="btn btn-primary btn-sm"
                ng-disabled="state.actionInProgress || !formValues.RegistryModel.Image || (!formValues.RegistryModel.Registry && fromContainer)"
                ng-click="create()"
                button-spinner="state.actionInProgress"
              >
                <span ng-hide="state.actionInProgress">Deploy the container</span>
                <span ng-show="state.actionInProgress">Deployment in progress...</span>
              </button>
              <span class="text-danger" ng-if="state.formValidationError" style="margin-left: 5px;">{{ state.formValidationError }}</span>
            </div>
          </div>
          <!-- !actions -->
        </form>
      </rd-widget-body>
    </rd-widget>
  </div>
</div>

<div class="row">
  <div class="col-lg-12 col-md-12 col-xs-12">
    <rd-widget>
      <rd-widget-header icon="fa-cog" title-text="Advanced container settings"></rd-widget-header>
      <rd-widget-body>
        <ul class="nav nav-pills nav-justified">
          <li class="active interactive"><a data-target="#command" data-toggle="tab">Command & logging</a></li>
          <li class="interactive"><a data-target="#volumes" data-toggle="tab">Volumes</a></li>
          <li class="interactive"><a data-target="#network" data-toggle="tab">Network</a></li>
          <li class="interactive"><a data-target="#env" data-toggle="tab">Env</a></li>
          <li class="interactive"><a data-target="#labels" data-toggle="tab">Labels</a></li>
          <li class="interactive"><a data-target="#restart-policy" data-toggle="tab">Restart policy</a></li>
          <li class="interactive"><a data-target="#runtime-resources" ng-click="refreshSlider()" data-toggle="tab">Runtime & Resources</a></li>
          <li class="interactive"><a data-target="#container-capabilities" data-toggle="tab">Capabilities</a></li>
        </ul>
        <!-- tab-content -->
        <div class="tab-content">
          <!-- tab-command -->
          <div class="tab-pane active" id="command">
            <form class="form-horizontal" style="margin-top: 15px;">
              <!-- command-input -->
              <div class="form-group">
                <label for="container_command" class="col-sm-2 col-lg-1 control-label text-left">Command</label>
                <div class="col-sm-9">
                  <input type="text" class="form-control" ng-model="config.Cmd" id="container_command" placeholder="e.g. /usr/bin/nginx -t -c /mynginx.conf" />
                </div>
              </div>
              <!-- !command-input -->
              <!-- entrypoint-input -->
              <div class="form-group">
                <label for="container_entrypoint" class="col-sm-2 col-lg-1 control-label text-left">Entry Point</label>
                <div class="col-sm-9">
                  <input type="text" class="form-control" ng-model="config.Entrypoint" id="container_entrypoint" placeholder="e.g. /bin/sh -c" />
                </div>
              </div>
              <!-- !entrypoint-input -->
              <!-- workdir-user-input -->
              <div class="form-group">
                <label for="container_workingdir" class="col-sm-2 col-lg-1 control-label text-left">Working Dir</label>
                <div class="col-sm-4">
                  <input type="text" class="form-control" ng-model="config.WorkingDir" id="container_workingdir" placeholder="e.g. /myapp" />
                </div>
                <label for="container_user" class="col-sm-1 control-label text-left">User</label>
                <div class="col-sm-4">
                  <input type="text" class="form-control" ng-model="config.User" id="container_user" placeholder="e.g. nginx" />
                </div>
              </div>
              <!-- !workdir-user-input -->
              <!-- console -->
              <div class="form-group">
                <label for="container_console" class="col-sm-2 col-lg-1 control-label text-left">Console</label>
                <div class="col-sm-10 col-lg-11">
                  <div class="col-sm-4">
                    <label class="radio-inline">
                      <input type="radio" name="container_console" ng-model="formValues.Console" value="both" />
                      Interactive & TTY <span class="small text-muted">(-i -t)</span>
                    </label>
                  </div>
                  <div class="col-sm-4">
                    <label class="radio-inline">
                      <input type="radio" name="container_console" ng-model="formValues.Console" value="interactive" />
                      Interactive <span class="small text-muted">(-i)</span>
                    </label>
                  </div>
                </div>
                <div class="col-sm-offset-2 col-sm-10 col-lg-offset-1 col-lg-11">
                  <div class="col-sm-4">
                    <label class="radio-inline">
                      <input type="radio" name="container_console" ng-model="formValues.Console" value="tty" />
                      TTY <span class="small text-muted">(-t)</span>
                    </label>
                  </div>
                  <div class="col-sm-4">
                    <label class="radio-inline">
                      <input type="radio" name="container_console" ng-model="formValues.Console" value="none" />
                      None
                    </label>
                  </div>
                </div>
              </div>
              <!-- !console -->

              <div class="col-sm-12 form-section-title">
                Logging
              </div>
              <!-- logging-driver -->
              <div class="form-group">
                <label for="log-driver" class="col-sm-2 col-lg-1 control-label text-left">Driver</label>
                <div class="col-sm-4">
                  <select class="form-control" ng-model="formValues.LogDriverName" id="log-driver">
                    <option selected value="">Default logging driver</option>
                    <option ng-repeat="driver in availableLoggingDrivers" ng-value="driver">{{ driver }}</option>
                    <option value="none">none</option>
                  </select>
                </div>
                <div class="col-sm-5">
                  <p class="small text-muted">
                    Logging driver that will override the default docker daemon driver. Select Default logging driver if you don't want to override it. Supported logging drivers
                    can be found <a href="https://docs.docker.com/engine/admin/logging/overview/#supported-logging-drivers" target="_blank">in the Docker documentation</a>.
                  </p>
                </div>
              </div>
              <!-- !logging-driver -->
              <!-- logging-opts -->
              <div class="form-group">
                <div class="col-sm-12" style="margin-top: 5px;">
                  <label class="control-label text-left">
                    Options
                    <portainer-tooltip
                      position="top"
                      message="Add button is disabled unless a driver other than none or default is selected. Options are specific to the selected driver, refer to the driver documentation."
                    ></portainer-tooltip>
                  </label>
                  <span
                    class="label label-default interactive"
                    style="margin-left: 10px;"
                    ng-click="!formValues.LogDriverName || formValues.LogDriverName === 'none' || addLogDriverOpt(formValues.LogDriverName)"
                  >
                    <i class="fa fa-plus-circle" aria-hidden="true"></i> add logging driver option
                  </span>
                </div>
                <!-- logging-opts-input-list -->
                <div class="col-sm-12 form-inline" style="margin-top: 10px;">
                  <div ng-repeat="opt in formValues.LogDriverOpts" style="margin-top: 2px;">
                    <div class="input-group col-sm-5 input-group-sm">
                      <span class="input-group-addon">option</span>
                      <input type="text" class="form-control" ng-model="opt.name" placeholder="e.g. FOO" />
                    </div>
                    <div class="input-group col-sm-5 input-group-sm">
                      <span class="input-group-addon">value</span>
                      <input type="text" class="form-control" ng-model="opt.value" placeholder="e.g. bar" />
                    </div>
                    <button class="btn btn-sm btn-danger" type="button" ng-click="removeLogDriverOpt($index)">
                      <i class="fa fa-trash" aria-hidden="true"></i>
                    </button>
                  </div>
                </div>
                <!-- logging-opts-input-list -->
              </div>
              <!-- !logging-opts -->
            </form>
          </div>
          <!-- !tab-command -->
          <!-- tab-volume -->
          <div class="tab-pane" id="volumes">
            <form class="form-horizontal" style="margin-top: 15px;">
              <!-- volumes -->
              <div class="form-group">
                <div class="col-sm-12" style="margin-top: 5px;">
                  <label class="control-label text-left">Volume mapping</label>
                  <span class="label label-default interactive" style="margin-left: 10px;" ng-click="addVolume()">
                    <i class="fa fa-plus-circle" aria-hidden="true"></i> map additional volume
                  </span>
                </div>
                <!-- volumes-input-list -->
                <div class="form-inline" style="margin-top: 10px;">
                  <div ng-repeat="volume in formValues.Volumes">
                    <!-- volume-line1 -->
                    <div class="col-sm-12 form-inline" style="margin-top: 10px;">
                      <!-- container-path -->
                      <div class="input-group input-group-sm col-sm-6">
                        <span class="input-group-addon">container</span>
                        <input type="text" class="form-control" ng-model="volume.containerPath" placeholder="e.g. /path/in/container" />
                      </div>
                      <!-- !container-path -->
                      <!-- volume-type -->
                      <div class="input-group col-sm-5" style="margin-left: 5px;" ng-if="isAdmin || allowBindMounts">
                        <div class="btn-group btn-group-sm">
                          <label class="btn btn-primary" ng-model="volume.type" uib-btn-radio="'volume'" ng-click="volume.name = ''">Volume</label>
                          <label class="btn btn-primary" ng-model="volume.type" uib-btn-radio="'bind'" ng-click="volume.name = ''">Bind</label>
                        </div>
                        <button class="btn btn-sm btn-danger" type="button" ng-click="removeVolume($index)">
                          <i class="fa fa-trash" aria-hidden="true"></i>
                        </button>
                      </div>
                      <!-- !volume-type -->
                    </div>
                    <!-- !volume-line1 -->
                    <!-- volume-line2 -->
                    <div class="col-sm-12 form-inline" style="margin-top: 5px;">
                      <i class="fa fa-long-arrow-alt-right" aria-hidden="true"></i>
                      <!-- volume -->
                      <div class="input-group input-group-sm col-sm-6" ng-if="volume.type === 'volume'">
                        <span class="input-group-addon">volume</span>
                        <select class="form-control" ng-model="volume.name">
                          <option selected disabled hidden value="">Select a volume</option>
                          <option ng-repeat="vol in availableVolumes" ng-value="vol.Name">{{ vol.Name | truncate: 30 }} - {{ vol.Driver | truncate: 30 }}</option>
                        </select>
                      </div>
                      <!-- !volume -->
                      <!-- bind -->
                      <div class="input-group input-group-sm col-sm-6" ng-if="volume.type === 'bind'">
                        <span class="input-group-addon">host</span>
                        <input type="text" class="form-control" ng-model="volume.name" placeholder="e.g. /path/on/host" />
                      </div>
                      <!-- !bind -->
                      <!-- read-only -->
                      <div class="input-group input-group-sm col-sm-5" style="margin-left: 5px;">
                        <div class="btn-group btn-group-sm">
                          <label class="btn btn-primary" ng-model="volume.readOnly" uib-btn-radio="false">Writable</label>
                          <label class="btn btn-primary" ng-model="volume.readOnly" uib-btn-radio="true">Read-only</label>
                        </div>
                      </div>
                      <!-- !read-only -->
                    </div>
                    <!-- !volume-line2 -->
                  </div>
                </div>
                <!-- !volumes-input-list -->
              </div>
            </form>
            <!-- !volumes -->
          </div>
          <!-- !tab-volume -->
          <!-- tab-network -->
          <div class="tab-pane" id="network">
            <form class="form-horizontal" style="margin-top: 15px;">
              <div class="form-group" ng-if="globalNetworkCount === 0 && applicationState.endpoint.mode.provider !== 'DOCKER_SWARM_MODE'">
                <div class="col-sm-12">
                  <span class="small text-muted">You don't have any shared network. Head over the <a ui-sref="docker.networks">networks view</a> to create one.</span>
                </div>
              </div>
              <!-- network-input -->
              <div class="form-group">
                <label for="container_network" class="col-sm-2 col-lg-1 control-label text-left">Network</label>
                <div class="col-sm-9">
                  <select class="form-control" ng-model="config.HostConfig.NetworkMode" id="container_network" ng-change="resetNetworkConfig()">
                    <option selected disabled hidden value="">Select a network</option>
                    <option ng-repeat="net in availableNetworks | orderBy: 'Name'" ng-value="net.Name">{{ net.Name }}</option>
                  </select>
                </div>
              </div>
              <!-- !network-input -->
              <!-- container-name-input -->
              <div class="form-group" ng-if="config.HostConfig.NetworkMode == 'container'">
                <label for="container_network_container" class="col-sm-2 col-lg-1 control-label text-left">Container</label>
                <div class="col-sm-9">
                  <select ng-options="container|containername for container in runningContainers" class="form-control" ng-model="formValues.NetworkContainer">
                    <option selected disabled hidden value="">Select a container</option>
                  </select>
                </div>
              </div>
              <!-- !container-name-input -->
              <!-- hostname-input -->
              <div class="form-group">
                <label for="container_hostname" class="col-sm-2 col-lg-1 control-label text-left">Hostname</label>
                <div class="col-sm-9">
                  <input type="text" class="form-control" ng-model="config.Hostname" id="container_hostname" placeholder="e.g. web01" />
                </div>
              </div>
              <!-- !hostname-input -->
              <!-- domainname-input -->
              <div class="form-group">
                <label for="container_domainname" class="col-sm-2 col-lg-1 control-label text-left">Domain Name</label>
                <div class="col-sm-9">
                  <input type="text" class="form-control" ng-model="config.Domainname" id="container_domainname" placeholder="e.g. example.com" />
                </div>
              </div>
              <!-- !domainname -->
              <!-- mac-address-input -->
              <div class="form-group">
                <label for="container_macaddress" class="col-sm-2 col-lg-1 control-label text-left">Mac Address</label>
                <div class="col-sm-9">
                  <input type="text" class="form-control" ng-model="formValues.MacAddress" id="container_macaddress" placeholder="e.g. 12-34-56-78-9a-bc" />
                </div>
              </div>
              <!-- !mac-address-input -->
              <!-- ipv4-input -->
              <div class="form-group">
                <label for="container_ipv4" class="col-sm-2 col-lg-1 control-label text-left">IPv4 Address</label>
                <div class="col-sm-9">
                  <input type="text" class="form-control" ng-model="formValues.IPv4" id="container_ipv4" placeholder="e.g. 172.20.0.7" />
                </div>
              </div>
              <!-- !ipv4-input -->
              <!-- ipv6-input -->
              <div class="form-group">
                <label for="container_ipv6" class="col-sm-2 col-lg-1 control-label text-left">IPv6 Address</label>
                <div class="col-sm-9">
                  <input type="text" class="form-control" ng-model="formValues.IPv6" id="container_ipv6" placeholder="e.g. a:b:c:d::1234" />
                </div>
              </div>
              <!-- !ipv6-input -->
              <!-- dns-primary-input -->
              <div class="form-group">
                <label for="container_dns_primary" class="col-sm-2 col-lg-1 control-label text-left">Primary DNS Server</label>
                <div class="col-sm-9">
                  <input type="text" class="form-control" ng-model="formValues.DnsPrimary" id="container_dns_primary" placeholder="e.g. 1.1.1.1, 2606:4700:4700::1111" />
                </div>
              </div>
              <!-- !dns-primary-input -->
              <!-- dns-secondary-input -->
              <div class="form-group">
                <label for="container_dns_secondary" class="col-sm-2 col-lg-1 control-label text-left">Secondary DNS Server</label>
                <div class="col-sm-9">
                  <input type="text" class="form-control" ng-model="formValues.DnsSecondary" id="container_dns_secondary" placeholder="e.g. 1.0.0.1, 2606:4700:4700::1001" />
                </div>
              </div>
              <!-- !dns-secondary-input -->
              <!-- extra-hosts-variables -->
              <div class="form-group">
                <div class="col-sm-12" style="margin-top: 5px;">
                  <label class="control-label text-left">Hosts file entries</label>
                  <span class="label label-default interactive" style="margin-left: 10px;" ng-click="addExtraHost()">
                    <i class="fa fa-plus-circle" aria-hidden="true"></i> add additional entry
                  </span>
                </div>
                <!-- extra-hosts-input-list -->
                <div class="col-sm-12 form-inline" style="margin-top: 10px;">
                  <div ng-repeat="variable in formValues.ExtraHosts" style="margin-top: 2px;">
                    <div class="input-group col-sm-5 input-group-sm">
                      <span class="input-group-addon">value</span>
                      <input type="text" class="form-control" ng-model="variable.value" placeholder="e.g. host:IP" />
                    </div>
                    <button class="btn btn-sm btn-danger" type="button" ng-click="removeExtraHost($index)">
                      <i class="fa fa-trash" aria-hidden="true"></i>
                    </button>
                  </div>
                </div>
                <!-- !extra-hosts-input-list -->
              </div>
              <!-- !extra-hosts-variables -->
            </form>
          </div>
          <!-- !tab-network -->
          <!-- tab-labels -->
          <div class="tab-pane" id="labels">
            <form class="form-horizontal" style="margin-top: 15px;">
              <!-- labels -->
              <div class="form-group">
                <div class="col-sm-12" style="margin-top: 5px;">
                  <label class="control-label text-left">Labels</label>
                  <span class="label label-default interactive" style="margin-left: 10px;" ng-click="addLabel()">
                    <i class="fa fa-plus-circle" aria-hidden="true"></i> add label
                  </span>
                </div>
                <!-- labels-input-list -->
                <div class="col-sm-12 form-inline" style="margin-top: 10px;">
                  <div ng-repeat="label in formValues.Labels" style="margin-top: 2px;">
                    <div class="input-group col-sm-5 input-group-sm">
                      <span class="input-group-addon">name</span>
                      <input type="text" class="form-control" ng-model="label.name" placeholder="e.g. com.example.foo" />
                    </div>
                    <div class="input-group col-sm-5 input-group-sm">
                      <span class="input-group-addon">value</span>
                      <input type="text" class="form-control" ng-model="label.value" placeholder="e.g. bar" />
                    </div>
                    <button class="btn btn-sm btn-danger" type="button" ng-click="removeLabel($index)">
                      <i class="fa fa-trash" aria-hidden="true"></i>
                    </button>
                  </div>
                </div>
                <!-- !labels-input-list -->
              </div>
              <!-- !labels-->
            </form>
          </div>
          <!-- !tab-labels -->
          <!-- tab-env -->
          <div class="tab-pane" id="env">
            <form class="form-horizontal" style="margin-top: 15px;">
              <!-- environment-variables -->
              <div class="form-group">
                <div class="col-sm-12" style="margin-top: 5px;">
                  <label class="control-label text-left">Environment variables</label>
                  <span class="label label-default interactive" style="margin-left: 10px;" ng-click="addEnvironmentVariable()">
                    <i class="fa fa-plus-circle" aria-hidden="true"></i> add environment variable
                  </span>
                </div>
                <!-- environment-variable-input-list -->
                <div class="col-sm-12 form-inline" style="margin-top: 10px;">
                  <div ng-repeat="variable in config.Env" style="margin-top: 2px;">
                    <div class="input-group col-sm-5 input-group-sm">
                      <span class="input-group-addon">name</span>
                      <input type="text" class="form-control" ng-model="variable.name" placeholder="e.g. FOO" />
                    </div>
                    <div class="input-group col-sm-5 input-group-sm">
                      <span class="input-group-addon">value</span>
                      <input type="text" class="form-control" ng-model="variable.value" placeholder="e.g. bar" />
                    </div>
                    <button class="btn btn-sm btn-danger" type="button" ng-click="removeEnvironmentVariable($index)">
                      <i class="fa fa-trash" aria-hidden="true"></i>
                    </button>
                  </div>
                </div>
                <!-- !environment-variable-input-list -->
              </div>
              <!-- !environment-variables -->
            </form>
          </div>
          <!-- !tab-labels -->
          <!-- tab-restart-policy -->
          <div class="tab-pane" id="restart-policy">
            <form class="form-horizontal" style="margin-top: 15px;">
              <div class="form-group">
                <div class="col-sm-12">
                  <label class="control-label text-left">
                    Restart policy
                  </label>
                  <div class="btn-group btn-group-sm" style="margin-left: 20px;">
                    <label class="btn btn-primary" ng-model="config.HostConfig.RestartPolicy.Name" uib-btn-radio="'no'">
                      Never
                    </label>
                    <label class="btn btn-primary" ng-model="config.HostConfig.RestartPolicy.Name" uib-btn-radio="'always'">
                      Always
                    </label>
                    <label class="btn btn-primary" ng-model="config.HostConfig.RestartPolicy.Name" uib-btn-radio="'on-failure'">
                      On failure
                    </label>
                    <label class="btn btn-primary" ng-model="config.HostConfig.RestartPolicy.Name" uib-btn-radio="'unless-stopped'">
                      Unless stopped
                    </label>
                  </div>
                </div>
              </div>
            </form>
          </div>
          <!-- !tab-restart-policy -->
          <!-- tab-runtime-resources -->
          <div class="tab-pane" id="runtime-resources">
            <form class="form-horizontal" style="margin-top: 15px;">
              <div class="col-sm-12 form-section-title">
                Runtime
              </div>
              <!-- privileged-mode -->
              <div class="form-group" ng-if="isAdmin || allowPrivilegedMode">
                <div class="col-sm-12">
                  <label for="privileged_mode" class="control-label text-left">
                    Privileged mode
                  </label>
                  <label class="switch" style="margin-left: 20px;"> <input type="checkbox" name="privileged_mode" ng-model="config.HostConfig.Privileged" /><i></i> </label>
                </div>
              </div>
              <!-- !privileged-mode -->
              <!-- init -->
              <div class="form-group" ng-if="applicationState.endpoint.apiVersion >= 1.37">
                <div class="col-sm-12">
                  <label for="init" class="control-label text-left">
                    Init
                  </label>
                  <label class="switch" style="margin-left: 20px;"> <input type="checkbox" name="init" ng-model="config.HostConfig.Init" /><i></i> </label>
                </div>
              </div>
              <!-- !init -->
              <!-- runtimes -->
              <div class="form-group">
                <label for="container_runtime" class="col-sm-1 control-label text-left">Runtime</label>
                <div class="col-sm-11">
                  <select class="form-control" ng-model="config.HostConfig.Runtime" id="container_runtime" ng-options="runtime for runtime in availableRuntimes">
                    <option selected value="">Default</option>
                  </select>
                </div>
              </div>
              <!-- !runtimes -->
            </form>
            <form class="form-horizontal" style="margin-top: 15px;">
              <!-- devices -->
              <div class="form-group">
                <div class="col-sm-12" style="margin-top: 5px;">
                  <label class="control-label text-left">Devices</label>
                  <span class="label label-default interactive" style="margin-left: 10px;" ng-click="addDevice()">
                    <i class="fa fa-plus-circle" aria-hidden="true"></i> add device
                  </span>
                </div>
                <!-- devices-input-list -->
                <div class="col-sm-12 form-inline" style="margin-top: 10px;">
                  <div ng-repeat="device in config.HostConfig.Devices" style="margin-top: 2px;">
                    <div class="input-group col-sm-5 input-group-sm">
                      <span class="input-group-addon">host</span>
                      <input type="text" class="form-control" ng-model="device.pathOnHost" placeholder="e.g. /dev/tty0" />
                    </div>
                    <div class="input-group col-sm-5 input-group-sm">
                      <span class="input-group-addon">container</span>
                      <input type="text" class="form-control" ng-model="device.pathInContainer" placeholder="e.g. /dev/tty0" />
                    </div>
                    <button class="btn btn-sm btn-danger" type="button" ng-click="removeDevice($index)">
                      <i class="fa fa-trash" aria-hidden="true"></i>
                    </button>
                  </div>
                </div>
                <!-- !devices-input-list -->
              </div>
              <!-- !devices-->
              <div class="col-sm-12 form-section-title">
                Resources
              </div>
              <!-- memory-reservation-input -->
              <div class="form-group">
                <label for="memory-reservation" class="col-sm-3 col-lg-2 control-label text-left" style="margin-top: 20px;">
                  Memory reservation
                </label>
                <div class="col-sm-3">
                  <slider model="formValues.MemoryReservation" floor="0" ceil="state.sliderMaxMemory" step="256" ng-if="state.sliderMaxMemory"></slider>
                </div>
                <div class="col-sm-2">
                  <input type="number" min="0" class="form-control" ng-model="formValues.MemoryReservation" id="memory-reservation" />
                </div>
                <div class="col-sm-4">
                  <p class="small text-muted" style="margin-top: 7px;">
                    Memory soft limit (<b>MB</b>)
                  </p>
                </div>
              </div>
              <!-- !memory-reservation-input -->
              <!-- memory-limit-input -->
              <div class="form-group">
                <label for="memory-limit" class="col-sm-3 col-lg-2 control-label text-left" style="margin-top: 20px;">
                  Memory limit
                </label>
                <div class="col-sm-3">
                  <slider model="formValues.MemoryLimit" floor="0" ceil="state.sliderMaxMemory" step="256" ng-if="state.sliderMaxMemory"></slider>
                </div>
                <div class="col-sm-2">
                  <input type="number" min="0" class="form-control" ng-model="formValues.MemoryLimit" id="memory-limit" />
                </div>
                <div class="col-sm-4">
                  <p class="small text-muted" style="margin-top: 7px;">
                    Memory limit (<b>MB</b>)
                  </p>
                </div>
              </div>
              <!-- !memory-limit-input -->
              <!-- cpu-limit-input -->
              <div class="form-group">
                <label for="cpu-limit" class="col-sm-3 col-lg-2 control-label text-left" style="margin-top: 20px;">
                  CPU limit
                </label>
                <div class="col-sm-5">
                  <slider model="formValues.CpuLimit" floor="0" ceil="state.sliderMaxCpu" step="0.25" precision="2" ng-if="state.sliderMaxCpu"></slider>
                </div>
                <div class="col-sm-4" style="margin-top: 20px;">
                  <p class="small text-muted">
                    Maximum CPU usage
                  </p>
                </div>
              </div>
              <!-- !cpu-limit-input -->
            </form>
          </div>
          <!-- !tab-runtime-resources -->
          <!-- tab-container-capabilities -->
          <div class="tab-pane" id="container-capabilities">
            <container-capabilities capabilities="formValues.capabilities"></container-capabilities>
          </div>
          <!-- !tab-container-capabilities -->
        </div>
      </rd-widget-body>
    </rd-widget>
  </div>
</div><|MERGE_RESOLUTION|>--- conflicted
+++ resolved
@@ -126,15 +126,7 @@
             <!-- !node-selection -->
           </div>
           <!-- access-control -->
-<<<<<<< HEAD
-          <por-access-control-form
-            form-data="formValues.AccessControlData"
-            resource-control="fromContainer.ResourceControl"
-            ng-if="applicationState.application.authentication && fromContainer"
-          ></por-access-control-form>
-=======
           <por-access-control-form form-data="formValues.AccessControlData" resource-control="fromContainer.ResourceControl" ng-if="fromContainer"></por-access-control-form>
->>>>>>> 89fb3c8d
           <!-- !access-control -->
           <!-- actions -->
           <div class="col-sm-12 form-section-title">
