<page-header title="'Create container'" breadcrumbs="[{label:'Containers', link:'docker.containers'}, 'Add container']"> </page-header>

<information-panel title-text="Caution" ng-if="state.mode == 'duplicate'">
  <span class="small">
    <p class="text-muted">
      <i class="fa fa-exclamation-circle orange-icon" aria-hidden="true" style="margin-right: 2px"></i>
      The new container may fail to start if the image is changed, and settings from the previous container aren't compatible. Common causes include entrypoint, cmd or
      <a href="http://portainer.readthedocs.io/en/stable/agent.html" target="_blank">other settings</a> set by an image.
    </p>
  </span>
</information-panel>

<div class="row">
  <div class="col-lg-12 col-md-12 col-xs-12">
    <rd-widget>
      <rd-widget-body>
        <form class="form-horizontal" autocomplete="off">
          <!-- name-input -->
          <div class="form-group">
            <label for="container_name" class="col-sm-2 control-label text-left">Name</label>
            <div class="col-sm-10">
              <input type="text" class="form-control" ng-model="config.name" id="container_name" placeholder="e.g. myContainer" />
            </div>
          </div>
          <!-- !name-input -->
          <div class="col-sm-12 form-section-title"> Image configuration </div>
          <div ng-if="!formValues.RegistryModel.Registry && fromContainer">
            <pr-icon icon="'alert-triangle'" mode="'warning'" feather="true"></pr-icon>
            <span class="small text-danger" style="margin-left: 5px">
              The Docker registry for the <code>{{ config.Image }}</code> image is not registered inside Portainer, you will not be able to create a container. Please register that
              registry first.
            </span>
          </div>
          <div ng-if="formValues.RegistryModel.Registry || !fromContainer">
            <!-- image-and-registry -->
            <por-image-registry
              model="formValues.RegistryModel"
              ng-if="formValues.RegistryModel.Registry"
              auto-complete="true"
              label-class="col-sm-1"
              input-class="col-sm-11"
              endpoint="endpoint"
              is-admin="isAdmin"
              check-rate-limits="formValues.alwaysPull"
              on-image-change="onImageNameChange()"
              set-validity="setPullImageValidity"
            >
              <!-- always-pull -->
              <div class="form-group">
                <div class="col-sm-12">
                  <por-switch-field
                    name="'alwaysPull'"
                    label-class="'col-sm-2'"
                    checked="formValues.alwaysPull"
                    disabled="!state.pullImageValidity"
                    label="'Always pull the image'"
                    on-change="(onAlwaysPullChange)"
                    tooltip="'When enabled, Portainer will automatically try to pull the specified image before creating the container.'"
                  ></por-switch-field>
                </div>
              </div>
              <!-- !always-pull -->
            </por-image-registry>
            <!-- !image-and-registry -->
          </div>

          <!-- create-webhook -->
          <div ng-if="isAdmin && applicationState.endpoint.type !== 4">
            <div class="col-sm-12 form-section-title"> Webhooks </div>
            <div class="form-group">
              <div class="col-sm-12">
                <por-switch-field
                  feature-id="'container-webhook'"
                  label-class="'col-sm-2'"
                  label="'Create a container webhook'"
                  tooltip="'Create a webhook (or callback URI) to automate the recreate this container. Sending a POST request to this callback URI (without requiring any authentication) will pull the most up-to-date version of the associated image and recreate this container.'"
                ></por-switch-field>
              </div>
            </div>
          </div>
          <!-- !create-webhook  -->

          <div class="col-sm-12 form-section-title"> Network ports configuration </div>
          <!-- publish-exposed-ports -->
          <div class="form-group">
            <div class="col-sm-12">
              <por-switch-field
                label-class="'col-sm-2'"
                checked="config.HostConfig.PublishAllPorts"
                label="'Publish all exposed network ports to random host ports'"
                on-change="(handlePublishAllPortsChange)"
                tooltip="'When enabled, Portainer will let Docker automatically map a random port on the host to each one defined in the image Dockerfile.'"
              ></por-switch-field>
            </div>
          </div>
          <!-- !publish-exposed-ports -->
          <!-- port-mapping -->
          <div class="form-group">
            <div class="col-sm-12">
              <label class="control-label text-left">
                Manual network port publishing
                <portainer-tooltip
                  message="'When a range of ports on the host and a single port on the container is specified, Docker will randomly choose a single available port in the defined range and forward that to the container port.'"
                ></portainer-tooltip>
              </label>
              <span class="label label-default interactive" style="margin-left: 10px" ng-click="addPortBinding()">
                <pr-icon icon="'plus'" mode="'alt'" feather="true"></pr-icon> publish a new network port
              </span>
            </div>
            <!-- port-mapping-input-list -->
            <div class="col-sm-12 form-inline" style="margin-top: 10px">
              <div ng-repeat="portBinding in config.HostConfig.PortBindings" style="margin-top: 2px">
                <!-- host-port -->
                <div class="input-group col-sm-4 input-group-sm">
                  <span class="input-group-addon">host</span>
                  <input type="text" class="form-control" ng-model="portBinding.hostPort" placeholder="e.g. 80, 80-88, ip:80 or ip:80-88 (optional)" />
                </div>
                <!-- !host-port -->
                <span style="margin: 0 10px 0 10px">
                  <i class="fa fa-long-arrow-alt-right" aria-hidden="true"></i>
                </span>
                <!-- container-port -->
                <div class="input-group col-sm-4 input-group-sm">
                  <span class="input-group-addon">container</span>
                  <input type="text" class="form-control" ng-model="portBinding.containerPort" placeholder="e.g. 80 or 80-88" />
                </div>
                <!-- !container-port -->
                <!-- protocol-actions -->
                <div class="input-group col-sm-3 input-group-sm">
                  <div class="btn-group btn-group-sm">
                    <label class="btn btn-light" ng-model="portBinding.protocol" uib-btn-radio="'tcp'">TCP</label>
                    <label class="btn btn-light" ng-model="portBinding.protocol" uib-btn-radio="'udp'">UDP</label>
                  </div>
                  <button class="btn btn-light" type="button" ng-click="removePortBinding($index)">
                    <pr-icon icon="'trash-2'" feather="true" class-name="'icon-secondary icon-md'"></pr-icon>
                  </button>
                </div>
                <!-- !protocol-actions -->
              </div>
            </div>
            <!-- !port-mapping-input-list -->
          </div>
          <!-- !port-mapping -->
          <div ng-if="applicationState.endpoint.mode.agentProxy && applicationState.endpoint.mode.provider === 'DOCKER_SWARM_MODE'">
            <div class="col-sm-12 form-section-title"> Deployment </div>
            <!-- node-selection -->
            <node-selector model="formValues.NodeName"> </node-selector>
            <!-- !node-selection -->
          </div>
          <!-- access-control -->
          <por-access-control-form form-data="formValues.AccessControlData" resource-control="fromContainer.ResourceControl" ng-if="fromContainer"></por-access-control-form>
          <!-- !access-control -->
          <!-- actions -->
          <div class="col-sm-12 form-section-title"> Actions </div>
          <!-- autoremove -->
          <div class="form-group">
            <div class="col-sm-12">
              <por-switch-field
                label-class="'col-sm-2'"
                checked="config.HostConfig.AutoRemove"
                label="'Auto remove'"
                on-change="(handleAutoRemoveChange)"
                tooltip="'When enabled, Portainer will automatically remove the container when it exits. This is useful when you want to use the container only once.'"
              ></por-switch-field>
            </div>
          </div>
          <!-- !autoremove -->
          <div class="form-group">
            <div class="col-sm-12">
              <button
                type="button"
                class="btn btn-primary btn-sm"
                ng-disabled="state.actionInProgress || !formValues.RegistryModel.Image || (!formValues.RegistryModel.Registry && fromContainer)
                   || (fromContainer.IsPortainer && fromContainer.Name === '/' + config.name)"
                ng-click="create()"
                button-spinner="state.actionInProgress"
              >
                <span ng-hide="state.actionInProgress">Deploy the container</span>
                <span ng-show="state.actionInProgress">Deployment in progress...</span>
              </button>
              <span class="text-danger" ng-if="state.formValidationError" style="margin-left: 5px">{{ state.formValidationError }}</span>
            </div>
          </div>
          <!-- !actions -->
        </form>
      </rd-widget-body>
    </rd-widget>
  </div>
</div>

<div class="row">
  <div class="col-lg-12 col-md-12 col-xs-12">
    <rd-widget>
      <rd-widget-header icon="fa-cog" title-text="Advanced container settings"></rd-widget-header>
      <rd-widget-body>
        <ul class="nav nav-pills nav-justified">
          <li class="active interactive"><a data-target="#command" data-toggle="tab">Command & logging</a></li>
          <li class="interactive"><a data-target="#volumes" data-toggle="tab">Volumes</a></li>
          <li class="interactive"><a data-target="#network" data-toggle="tab">Network</a></li>
          <li class="interactive"><a data-target="#env" data-toggle="tab">Env</a></li>
          <li class="interactive"><a data-target="#labels" data-toggle="tab">Labels</a></li>
          <li class="interactive"><a data-target="#restart-policy" data-toggle="tab">Restart policy</a></li>
          <li class="interactive"><a data-target="#runtime-resources" ng-click="refreshSlider()" data-toggle="tab">Runtime & Resources</a></li>
          <li ng-if="areContainerCapabilitiesEnabled" class="interactive"><a data-target="#container-capabilities" data-toggle="tab">Capabilities</a></li>
        </ul>
        <!-- tab-content -->
        <div class="tab-content">
          <!-- tab-command -->
          <div class="tab-pane active" id="command">
            <form class="form-horizontal" style="margin-top: 15px">
              <!-- command-input -->
              <div class="form-group">
                <label for="container_command" class="col-sm-2 col-lg-1 control-label text-left">Command</label>
                <div class="col-sm-9">
                  <div class="input-group">
                    <div class="input-group-btn">
                      <label class="btn btn-light" ng-model="formValues.CmdMode" uib-btn-radio="'default'" style="margin-left: 0px"> Default</label>
                      <label class="btn btn-light" ng-model="formValues.CmdMode" uib-btn-radio="'override'">Override</label>
                    </div>
                    <input
                      type="text"
                      class="form-control"
                      ng-model="config.Cmd"
                      ng-disabled="formValues.CmdMode === 'default'"
                      id="container_command"
                      placeholder="e.g. '-logtostderr' '--housekeeping_interval=5s' or /usr/bin/nginx -t -c /mynginx.conf"
                    />
                  </div>
                </div>
              </div>
              <!-- !command-input -->
              <!-- entrypoint-input -->
              <div class="form-group">
                <label for="container_entrypoint" class="col-sm-2 col-lg-1 control-label text-left">
                  Entrypoint
                  <portainer-tooltip
                    message="'When container entrypoint is entered as part of the Command field, set Entrypoint to Override mode and leave blank, else it will revert to default.'"
                  ></portainer-tooltip>
                </label>
                <div class="col-sm-9">
                  <div class="input-group">
                    <div class="input-group-btn">
                      <label class="btn btn-light" ng-model="formValues.EntrypointMode" uib-btn-radio="'default'" style="margin-left: 0px"> Default</label>
                      <label class="btn btn-light" ng-model="formValues.EntrypointMode" uib-btn-radio="'override'">Override</label>
                    </div>
                    <input
                      type="text"
                      class="form-control"
                      ng-model="config.Entrypoint"
                      ng-disabled="formValues.EntrypointMode === 'default'"
                      id="container_entrypoint"
                      placeholder="e.g. /bin/sh -c"
                    />
                  </div>
                </div>
              </div>
              <!-- !entrypoint-input -->
              <!-- workdir-user-input -->
              <div class="form-group">
                <label for="container_workingdir" class="col-sm-2 col-lg-1 control-label text-left">Working Dir</label>
                <div class="col-sm-4">
                  <input type="text" class="form-control" ng-model="config.WorkingDir" id="container_workingdir" placeholder="e.g. /myapp" />
                </div>
                <label for="container_user" class="col-sm-1 control-label text-left">User</label>
                <div class="col-sm-4">
                  <input type="text" class="form-control" ng-model="config.User" id="container_user" placeholder="e.g. nginx" />
                </div>
              </div>
              <!-- !workdir-user-input -->
              <!-- console -->
              <div class="form-group">
                <label for="container_console" class="col-sm-2 col-lg-1 control-label text-left">Console</label>
                <div class="col-sm-10 col-lg-11">
                  <div class="col-sm-4">
                    <label class="radio-inline">
                      <input type="radio" name="container_console" ng-model="formValues.Console" value="both" />
                      Interactive & TTY <span class="small text-muted">(-i -t)</span>
                    </label>
                  </div>
                  <div class="col-sm-4">
                    <label class="radio-inline">
                      <input type="radio" name="container_console" ng-model="formValues.Console" value="interactive" />
                      Interactive <span class="small text-muted">(-i)</span>
                    </label>
                  </div>
                </div>
                <div class="col-sm-offset-2 col-sm-10 col-lg-offset-1 col-lg-11">
                  <div class="col-sm-4">
                    <label class="radio-inline">
                      <input type="radio" name="container_console" ng-model="formValues.Console" value="tty" />
                      TTY <span class="small text-muted">(-t)</span>
                    </label>
                  </div>
                  <div class="col-sm-4">
                    <label class="radio-inline">
                      <input type="radio" name="container_console" ng-model="formValues.Console" value="none" />
                      None
                    </label>
                  </div>
                </div>
              </div>
              <!-- !console -->

              <div class="col-sm-12 form-section-title"> Logging </div>
              <!-- logging-driver -->
              <div class="form-group">
                <label for="log-driver" class="col-sm-2 col-lg-1 control-label text-left">Driver</label>
                <div class="col-sm-4">
                  <select class="form-control" ng-model="formValues.LogDriverName" id="log-driver">
                    <option selected value="">Default logging driver</option>
                    <option ng-repeat="driver in availableLoggingDrivers" ng-value="driver">{{ driver }}</option>
                    <option value="none">none</option>
                  </select>
                </div>
                <div class="col-sm-5">
                  <p class="small text-muted">
                    Logging driver that will override the default docker daemon driver. Select Default logging driver if you don't want to override it. Supported logging drivers
                    can be found <a href="https://docs.docker.com/engine/admin/logging/overview/#supported-logging-drivers" target="_blank">in the Docker documentation</a>.
                  </p>
                </div>
              </div>
              <!-- !logging-driver -->
              <!-- logging-opts -->
              <div class="form-group">
                <div class="col-sm-12" style="margin-top: 5px">
                  <label class="control-label text-left">
                    Options
                    <portainer-tooltip
                      position="'top'"
                      message="'Add button is disabled unless a driver other than none or default is selected. Options are specific to the selected driver, refer to the driver documentation.'"
                    ></portainer-tooltip>
                  </label>
                  <span
                    class="label label-default interactive"
                    style="margin-left: 10px"
                    ng-click="!formValues.LogDriverName || formValues.LogDriverName === 'none' || addLogDriverOpt(formValues.LogDriverName)"
                  >
                    <pr-icon icon="'plus'" mode="'alt'" feather="true"></pr-icon> add logging driver option
                  </span>
                </div>
                <!-- logging-opts-input-list -->
                <div class="col-sm-12 form-inline" style="margin-top: 10px">
                  <div ng-repeat="opt in formValues.LogDriverOpts" style="margin-top: 2px">
                    <div class="input-group col-sm-5 input-group-sm">
                      <span class="input-group-addon">option</span>
                      <input type="text" class="form-control" ng-model="opt.name" placeholder="e.g. FOO" />
                    </div>
                    <div class="input-group col-sm-5 input-group-sm">
                      <span class="input-group-addon">value</span>
                      <input type="text" class="form-control" ng-model="opt.value" placeholder="e.g. bar" />
                    </div>
                    <button class="btn btn-light" type="button" ng-click="removeLogDriverOpt($index)">
                      <pr-icon icon="'trash-2'" feather="true" class-name="'icon-secondary icon-md'"></pr-icon>
                    </button>
                  </div>
                </div>
                <!-- logging-opts-input-list -->
              </div>
              <!-- !logging-opts -->
            </form>
          </div>
          <!-- !tab-command -->
          <!-- tab-volume -->
          <div class="tab-pane" id="volumes">
            <form class="form-horizontal" style="margin-top: 15px">
              <!-- volumes -->
              <div class="form-group">
                <div class="col-sm-12" style="margin-top: 5px">
                  <label class="control-label text-left">Volume mapping</label>
                  <span class="label label-default interactive" style="margin-left: 10px" ng-click="addVolume()">
                    <pr-icon icon="'plus'" mode="'alt'" feather="true"></pr-icon> map additional volume
                  </span>
                </div>
                <!-- volumes-input-list -->
                <div class="form-inline" style="margin-top: 10px">
                  <div ng-repeat="volume in formValues.Volumes">
                    <!-- volume-line1 -->
                    <div class="col-sm-12 form-inline" style="margin-top: 10px">
                      <!-- container-path -->
                      <div class="input-group input-group-sm col-sm-6">
                        <span class="input-group-addon">container</span>
                        <input type="text" class="form-control" ng-model="volume.containerPath" placeholder="e.g. /path/in/container" />
                      </div>
                      <!-- !container-path -->
                      <!-- volume-type -->
                      <div class="input-group col-sm-5" style="margin-left: 5px">
                        <div class="btn-group btn-group-sm" ng-if="allowBindMounts">
                          <label class="btn btn-light" ng-model="volume.type" uib-btn-radio="'volume'" ng-click="volume.name = ''">Volume</label>
                          <label class="btn btn-light" ng-model="volume.type" uib-btn-radio="'bind'" ng-click="volume.name = ''">Bind</label>
                        </div>
                        <button class="btn btn-light" type="button" ng-click="removeVolume($index)">
                          <pr-icon icon="'trash-2'" feather="true" class-name="'icon-secondary icon-md'"></pr-icon>
                        </button>
                      </div>
                      <!-- !volume-type -->
                    </div>
                    <!-- !volume-line1 -->
                    <!-- volume-line2 -->
                    <div class="col-sm-12 form-inline" style="margin-top: 5px">
                      <i class="fa fa-long-arrow-alt-right" aria-hidden="true"></i>
                      <!-- volume -->
                      <div class="input-group input-group-sm col-sm-6" ng-if="volume.type === 'volume'">
                        <span class="input-group-addon">volume</span>
                        <select class="form-control" ng-model="volume.name">
                          <option selected disabled hidden value="">Select a volume</option>
                          <option ng-repeat="vol in availableVolumes" ng-value="vol.Name">{{ vol.Name | truncate: 30 }} - {{ vol.Driver | truncate: 30 }}</option>
                        </select>
                      </div>
                      <!-- !volume -->
                      <!-- bind -->
                      <div class="input-group input-group-sm col-sm-6" ng-if="volume.type === 'bind'">
                        <span class="input-group-addon">host</span>
                        <input type="text" class="form-control" ng-model="volume.name" placeholder="e.g. /path/on/host" />
                      </div>
                      <!-- !bind -->
                      <!-- read-only -->
                      <div class="input-group input-group-sm col-sm-5" style="margin-left: 5px">
                        <div class="btn-group btn-group-sm">
                          <label class="btn btn-light" ng-model="volume.readOnly" uib-btn-radio="false">Writable</label>
                          <label class="btn btn-light" ng-model="volume.readOnly" uib-btn-radio="true">Read-only</label>
                        </div>
                      </div>
                      <!-- !read-only -->
                    </div>
                    <!-- !volume-line2 -->
                  </div>
                </div>
                <!-- !volumes-input-list -->
              </div>
            </form>
            <!-- !volumes -->
          </div>
          <!-- !tab-volume -->
          <!-- tab-network -->
          <div class="tab-pane" id="network">
            <form class="form-horizontal" style="margin-top: 15px">
              <div class="form-group" ng-if="globalNetworkCount === 0 && applicationState.endpoint.mode.provider !== 'DOCKER_SWARM_MODE'">
                <div class="col-sm-12">
                  <span class="small text-muted">You don't have any shared networks. Head over to the <a ui-sref="docker.networks">networks view</a> to create one.</span>
                </div>
              </div>
              <!-- network-input -->
              <div class="form-group">
                <label for="container_network" class="col-sm-2 col-lg-1 control-label text-left">Network</label>
                <div class="col-sm-9">
                  <select
                    class="form-control"
                    ng-options="net.Name as net.Name for net in availableNetworks"
                    ng-model="config.HostConfig.NetworkMode"
                    id="container_network"
                    ng-change="resetNetworkConfig()"
                  >
                    <option selected disabled hidden value="">Select a network</option>
                  </select>
                </div>
              </div>
              <!-- !network-input -->
              <!-- container-name-input -->
              <div class="form-group" ng-if="config.HostConfig.NetworkMode == 'container'">
                <label for="container_network_container" class="col-sm-2 col-lg-1 control-label text-left">Container</label>
                <div class="col-sm-9">
                  <select ng-options="container|containername for container in runningContainers" class="form-control" ng-model="formValues.NetworkContainer">
                    <option selected disabled hidden value="">Select a container</option>
                  </select>
                </div>
              </div>
              <!-- !container-name-input -->
              <!-- hostname-input -->
              <div class="form-group">
                <label for="container_hostname" class="col-sm-2 col-lg-1 control-label text-left">Hostname</label>
                <div class="col-sm-9">
                  <input type="text" class="form-control" ng-model="config.Hostname" id="container_hostname" placeholder="e.g. web01" />
                </div>
              </div>
              <!-- !hostname-input -->
              <!-- domainname-input -->
              <div class="form-group">
                <label for="container_domainname" class="col-sm-2 col-lg-1 control-label text-left">Domain Name</label>
                <div class="col-sm-9">
                  <input type="text" class="form-control" ng-model="config.Domainname" id="container_domainname" placeholder="e.g. example.com" />
                </div>
              </div>
              <!-- !domainname -->
              <!-- mac-address-input -->
              <div class="form-group">
                <label for="container_macaddress" class="col-sm-2 col-lg-1 control-label text-left">Mac Address</label>
                <div class="col-sm-9">
                  <input type="text" class="form-control" ng-model="formValues.MacAddress" id="container_macaddress" placeholder="e.g. 12-34-56-78-9a-bc" />
                </div>
              </div>
              <!-- !mac-address-input -->
              <!-- ipv4-input -->
              <div class="form-group">
                <label for="container_ipv4" class="col-sm-2 col-lg-1 control-label text-left">IPv4 Address</label>
                <div class="col-sm-9">
                  <input type="text" class="form-control" ng-model="formValues.IPv4" id="container_ipv4" placeholder="e.g. 172.20.0.7" />
                </div>
              </div>
              <!-- !ipv4-input -->
              <!-- ipv6-input -->
              <div class="form-group">
                <label for="container_ipv6" class="col-sm-2 col-lg-1 control-label text-left">IPv6 Address</label>
                <div class="col-sm-9">
                  <input type="text" class="form-control" ng-model="formValues.IPv6" id="container_ipv6" placeholder="e.g. a:b:c:d::1234" />
                </div>
              </div>
              <!-- !ipv6-input -->
              <!-- dns-primary-input -->
              <div class="form-group">
                <label for="container_dns_primary" class="col-sm-2 col-lg-1 control-label text-left">Primary DNS Server</label>
                <div class="col-sm-9">
                  <input type="text" class="form-control" ng-model="formValues.DnsPrimary" id="container_dns_primary" placeholder="e.g. 1.1.1.1, 2606:4700:4700::1111" />
                </div>
              </div>
              <!-- !dns-primary-input -->
              <!-- dns-secondary-input -->
              <div class="form-group">
                <label for="container_dns_secondary" class="col-sm-2 col-lg-1 control-label text-left">Secondary DNS Server</label>
                <div class="col-sm-9">
                  <input type="text" class="form-control" ng-model="formValues.DnsSecondary" id="container_dns_secondary" placeholder="e.g. 1.0.0.1, 2606:4700:4700::1001" />
                </div>
              </div>
              <!-- !dns-secondary-input -->
              <!-- extra-hosts-variables -->
              <div class="form-group">
                <div class="col-sm-12" style="margin-top: 5px">
                  <label class="control-label text-left">Hosts file entries</label>
                  <span class="label label-default interactive" style="margin-left: 10px" ng-click="addExtraHost()">
                    <pr-icon icon="'plus'" mode="'alt'" feather="true"></pr-icon> add additional entry
                  </span>
                </div>
                <!-- extra-hosts-input-list -->
                <div class="col-sm-12 form-inline" style="margin-top: 10px">
                  <div ng-repeat="variable in formValues.ExtraHosts" style="margin-top: 2px">
                    <div class="input-group col-sm-5 input-group-sm">
                      <span class="input-group-addon">value</span>
                      <input type="text" class="form-control" ng-model="variable.value" placeholder="e.g. host:IP" />
                    </div>
                    <button class="btn btn-light" type="button" ng-click="removeExtraHost($index)">
                      <pr-icon icon="'trash-2'" feather="true" class-name="'icon-secondary icon-md'"></pr-icon>
                    </button>
                  </div>
                </div>
                <!-- !extra-hosts-input-list -->
              </div>
              <!-- !extra-hosts-variables -->
            </form>
          </div>
          <!-- !tab-network -->
          <!-- tab-labels -->
          <div class="tab-pane" id="labels">
            <form class="form-horizontal" style="margin-top: 15px">
              <!-- labels -->
              <div class="form-group">
                <div class="col-sm-12" style="margin-top: 5px">
                  <label class="control-label text-left">Labels</label>
                  <span class="label label-default interactive" style="margin-left: 10px" ng-click="addLabel()">
                    <pr-icon icon="'plus'" mode="'alt'" feather="true"></pr-icon> add label
                  </span>
                </div>
                <!-- labels-input-list -->
                <div class="col-sm-12 form-inline" style="margin-top: 10px">
                  <div ng-repeat="label in formValues.Labels" style="margin-top: 2px">
                    <div class="input-group col-sm-5 input-group-sm">
                      <span class="input-group-addon">name</span>
                      <input type="text" class="form-control" ng-model="label.name" placeholder="e.g. com.example.foo" />
                    </div>
                    <div class="input-group col-sm-5 input-group-sm">
                      <span class="input-group-addon">value</span>
                      <input type="text" class="form-control" ng-model="label.value" placeholder="e.g. bar" />
                    </div>
                    <button class="btn btn-sm btn-light" type="button" ng-click="removeLabel($index)">
                      <pr-icon icon="'trash-2'" feather="true" class-name="'icon-secondary icon-md'"></pr-icon>
                    </button>
                  </div>
                </div>
                <!-- !labels-input-list -->
              </div>
              <!-- !labels-->
            </form>
          </div>
          <!-- !tab-labels -->
          <!-- tab-env -->
          <div class="tab-pane" id="env">
            <environment-variables-panel
              ng-model="formValues.Env"
              explanation="These values will be applied to the container when deployed"
              on-change="(handleEnvVarChange)"
            ></environment-variables-panel>
          </div>
          <!-- !tab-env -->
          <!-- tab-restart-policy -->
          <div class="tab-pane" id="restart-policy">
            <form class="form-horizontal" style="margin-top: 15px">
              <div class="form-group">
                <div class="col-sm-12">
                  <label class="control-label text-left"> Restart policy </label>
                  <div class="btn-group btn-group-sm" style="margin-left: 20px">
                    <label class="btn btn-light" ng-model="config.HostConfig.RestartPolicy.Name" uib-btn-radio="'no'"> Never </label>
                    <label class="btn btn-light" ng-model="config.HostConfig.RestartPolicy.Name" uib-btn-radio="'always'"> Always </label>
                    <label class="btn btn-light" ng-model="config.HostConfig.RestartPolicy.Name" uib-btn-radio="'on-failure'"> On failure </label>
                    <label class="btn btn-light" ng-model="config.HostConfig.RestartPolicy.Name" uib-btn-radio="'unless-stopped'"> Unless stopped </label>
                  </div>
                </div>
              </div>
            </form>
          </div>
          <!-- !tab-restart-policy -->
          <!-- tab-runtime-resources -->
          <div class="tab-pane" id="runtime-resources">
            <form class="form-horizontal" style="margin-top: 15px">
              <div class="col-sm-12 form-section-title"> Runtime </div>
              <!-- privileged-mode -->
              <div class="form-group" ng-if="isAdmin || allowPrivilegedMode">
                <div class="col-sm-12">
                  <por-switch-field
                    label-class="'col-sm-2'"
                    checked="config.HostConfig.Privileged"
                    label="'Privileged mode'"
                    on-change="(handlePrivilegedChange)"
                  ></por-switch-field>
                </div>
              </div>
              <!-- !privileged-mode -->
              <!-- init -->
              <div class="form-group" ng-if="applicationState.endpoint.apiVersion >= 1.37">
                <div class="col-sm-12">
                  <por-switch-field label-class="'col-sm-2'" checked="config.HostConfig.Init" label="'Init'" on-change="(handleInitChange)"></por-switch-field>
                </div>
              </div>
              <!-- !init -->
              <!-- runtimes -->
              <div class="form-group">
                <label for="container_runtime" class="col-sm-1 control-label text-left">Runtime</label>
                <div class="col-sm-11">
                  <select class="form-control" ng-model="config.HostConfig.Runtime" id="container_runtime" ng-options="runtime for runtime in availableRuntimes">
                    <option selected value="">Default</option>
                  </select>
                </div>
              </div>
              <!-- !runtimes -->
            </form>
            <form class="form-horizontal" style="margin-top: 15px" name="resourceForm">
              <!-- devices -->
              <div ng-if="showDeviceMapping" class="form-group">
                <div class="col-sm-12" style="margin-top: 5px">
                  <label class="control-label text-left">Devices</label>
                  <span class="label label-default interactive" style="margin-left: 10px" ng-click="addDevice()">
                    <pr-icon icon="'plus'" mode="'alt'" feather="true"></pr-icon> add device
                  </span>
                </div>
                <!-- devices-input-list -->
                <div class="col-sm-12 form-inline" style="margin-top: 10px">
                  <div ng-repeat="device in config.HostConfig.Devices" style="margin-top: 2px">
                    <div class="input-group col-sm-5 input-group-sm">
                      <span class="input-group-addon">host</span>
                      <input type="text" class="form-control" ng-model="device.pathOnHost" placeholder="e.g. /dev/tty0" />
                    </div>
                    <div class="input-group col-sm-5 input-group-sm">
                      <span class="input-group-addon">container</span>
                      <input type="text" class="form-control" ng-model="device.pathInContainer" placeholder="e.g. /dev/tty0" />
                    </div>
                    <button class="btn btn-sm btn-light" type="button" ng-click="removeDevice($index)">
                      <pr-icon icon="'trash-2'" feather="true" class-name="'icon-secondary icon-md'"></pr-icon>
                    </button>
                  </div>
                </div>
                <!-- !devices-input-list -->
              </div>
              <!-- !devices-->
              <!-- sysctls -->
              <div ng-if="showSysctls" class="form-group">
                <div class="col-sm-12" style="margin-top: 5px">
                  <label class="control-label text-left">Sysctls</label>
                  <span class="label label-default interactive" style="margin-left: 10px" ng-click="addSysctl()">
                    <pr-icon icon="'plus'" feather="true"></pr-icon> add sysctl
                  </span>
                </div>
                <!-- sysctls-input-list -->
                <div class="col-sm-12 form-inline" style="margin-top: 10px">
                  <div ng-repeat="sysctl in formValues.Sysctls" style="margin-top: 2px">
                    <div class="input-group col-sm-5 input-group-sm">
                      <span class="input-group-addon">name</span>
                      <input type="text" class="form-control" ng-model="sysctl.name" placeholder="e.g. FOO" />
                    </div>
                    <div class="input-group col-sm-5 input-group-sm">
                      <span class="input-group-addon">value</span>
                      <input type="text" class="form-control" ng-model="sysctl.value" placeholder="e.g. bar" />
                    </div>
                    <button class="btn btn-sm btn-light" type="button" ng-click="removeSysctl($index)">
                      <pr-icon icon="'trash-2'" feather="true" class-name="'icon-secondary icon-md'"></pr-icon>
                    </button>
                  </div>
                </div>
                <!-- !sysctls-input-list -->
              </div>
              <!-- !sysctls -->
<<<<<<< HEAD
              <!-- #region GPU -->
              <div class="col-sm-12 form-section-title"> GPU </div>

              <gpu
                ng-if="applicationState.endpoint.apiVersion >= 1.4"
                values="formValues.GPU"
                on-change="(onGpuChange)"
                gpus="endpoint.Gpus"
                used-gpus="gpuUseList"
                used-all-gpus="gpuUseAll"
              >
              </gpu>

              <!-- #endregion GPU -->
=======
              <!-- shm-size-input -->
              <div class="form-group">
                    <label for="shm-size" class="col-sm-2 control-label text-left"> Shared memory size </label>
                  <div class="col-sm-2">
                    <input type="number" min="1" class="form-control" ng-model="formValues.ShmSize" id="shm-size" />
                  </div>
                  <div class="col-sm-2">
                    <p class="small text-muted mt-2"> Size of /dev/shm (<b>MB</b>) </p>
                  </div>
              </div>
              <!-- !shm-size-input -->
>>>>>>> aa196ed2
              <div ng-class="{ 'edit-resources': state.mode == 'duplicate' }">
                <div class="col-sm-12 form-section-title"> Resources </div>
                <!-- memory-reservation-input -->
                <div class="form-group flex">
                  <label for="memory-reservation" class="col-sm-3 col-lg-2 control-label text-left vertical-center"> Memory reservation (MB) </label>
                  <div class="col-sm-6">
                    <slider
                      on-change="(handleResourceChange)"
                      model="formValues.MemoryReservation"
                      floor="0"
                      ceil="state.sliderMaxMemory"
                      step="256"
                      ng-if="state.sliderMaxMemory"
                    ></slider>
                  </div>
                  <div class="col-sm-2 vertical-center">
                    <input
                      name="memory_reservation"
                      type="number"
                      min="0"
                      max="{{ state.sliderMaxMemory }}"
                      class="form-control"
                      ng-model="formValues.MemoryReservation"
                      id="memory-reservation"
                      required
                    />
                  </div>
                </div>
                <div class="form-group" ng-show="resourceForm.memory_reservation.$invalid">
                  <div class="col-sm-3 col-lg-2"></div>
                  <div class="col-sm-8 small text-muted">
                    <div ng-messages="resourceForm.memory-reservation.$error">
                      <p class="vertical-center text-warning">
                        <pr-icon icon="'alert-triangle'" feather="true" mode="'warning'"></pr-icon> Value must be between 0 and {{ state.sliderMaxMemory }}.
                      </p>
                    </div>
                  </div>
                </div>
                <!-- !memory-reservation-input -->
                <!-- memory-limit-input -->
                <div class="form-group flex">
                  <label for="memory-limit" class="col-sm-3 col-lg-2 control-label text-left vertical-center"> Memory limit (MB) </label>
                  <div class="col-sm-6">
                    <slider
                      on-change="(handleResourceChange)"
                      model="formValues.MemoryLimit"
                      floor="0"
                      ceil="state.sliderMaxMemory"
                      step="256"
                      ng-if="state.sliderMaxMemory"
                    ></slider>
                  </div>
                  <div class="col-sm-2 vertical-center">
                    <input
                      name="memory_Limit"
                      type="number"
                      min="0"
                      max="{{ state.sliderMaxMemory }}"
                      class="form-control"
                      ng-model="formValues.MemoryLimit"
                      id="memory-limit"
                      required
                    />
                  </div>
                </div>
                <div class="form-group" ng-show="resourceForm.memory_Limit.$invalid">
                  <div class="col-sm-3 col-lg-2"></div>
                  <div class="col-sm-8 small text-muted">
                    <div ng-messages="resourceForm.memory-limit.$error">
                      <p class="vertical-center text-warning">
                        <pr-icon icon="'alert-triangle'" feather="true" mode="'warning'"></pr-icon> Value must be between 0 and {{ state.sliderMaxMemory }}.
                      </p>
                    </div>
                  </div>
                </div>
                <!-- !memory-limit-input -->
                <!-- cpu-limit-input -->
                <div class="form-group flex">
                  <label for="cpu-limit" class="col-sm-3 col-lg-2 control-label text-left vertical-center"> Maximum CPU usage </label>
                  <div class="col-sm-8">
                    <slider
                      on-change="(handleResourceChange)"
                      model="formValues.CpuLimit"
                      floor="0"
                      ceil="state.sliderMaxCpu"
                      step="0.1"
                      precision="2"
                      ng-if="state.sliderMaxCpu"
                    ></slider>
                  </div>
                </div>
                <!-- !cpu-limit-input -->

                <!-- update-limit-btn -->
                <div class="form-group" ng-if="state.mode == 'duplicate'">
                  <div class="col-sm-12">
                    <button
                      type="button"
                      class="btn btn-primary btn-sm"
                      ng-disabled="state.actionInProgress || !formValues.RegistryModel.Image || (!formValues.RegistryModel.Registry && fromContainer)"
                      ng-click="update()"
                      button-spinner="state.actionInProgress"
                    >
                      <span ng-hide="state.actionInProgress">Update Limits</span>
                      <span ng-show="state.actionInProgress">Update in progress...</span>
                    </button>
                  </div>
                  <div class="col-sm-12" ng-if="state.settingUnlimitedResources">
                    <p class="text-muted mr-4">
                      <i class="fa fa-exclamation-circle text-warning mt-10" aria-hidden="true"></i> Updating any resource value to ‘unlimited' will redeploy this container.
                    </p>
                  </div>
                </div>
                <!-- !update-limit-btn -->
              </div>
            </form>
          </div>
          <!-- !tab-runtime-resources -->
          <!-- tab-container-capabilities -->
          <div class="tab-pane" id="container-capabilities">
            <container-capabilities capabilities="formValues.capabilities"></container-capabilities>
          </div>
          <!-- !tab-container-capabilities -->
        </div>
      </rd-widget-body>
    </rd-widget>
  </div>
</div><|MERGE_RESOLUTION|>--- conflicted
+++ resolved
@@ -695,7 +695,17 @@
                 <!-- !sysctls-input-list -->
               </div>
               <!-- !sysctls -->
-<<<<<<< HEAD
+              <!-- shm-size-input -->
+              <div class="form-group">
+                <label for="shm-size" class="col-sm-2 control-label text-left"> Shared memory size </label>
+                <div class="col-sm-2">
+                  <input type="number" min="1" class="form-control" ng-model="formValues.ShmSize" id="shm-size" />
+                </div>
+                <div class="col-sm-2">
+                  <p class="small text-muted mt-2"> Size of /dev/shm (<b>MB</b>) </p>
+                </div>
+              </div>
+              <!-- !shm-size-input -->
               <!-- #region GPU -->
               <div class="col-sm-12 form-section-title"> GPU </div>
 
@@ -710,19 +720,7 @@
               </gpu>
 
               <!-- #endregion GPU -->
-=======
-              <!-- shm-size-input -->
-              <div class="form-group">
-                    <label for="shm-size" class="col-sm-2 control-label text-left"> Shared memory size </label>
-                  <div class="col-sm-2">
-                    <input type="number" min="1" class="form-control" ng-model="formValues.ShmSize" id="shm-size" />
-                  </div>
-                  <div class="col-sm-2">
-                    <p class="small text-muted mt-2"> Size of /dev/shm (<b>MB</b>) </p>
-                  </div>
-              </div>
-              <!-- !shm-size-input -->
->>>>>>> aa196ed2
+
               <div ng-class="{ 'edit-resources': state.mode == 'duplicate' }">
                 <div class="col-sm-12 form-section-title"> Resources </div>
                 <!-- memory-reservation-input -->
