<rd-header>
  <rd-header-title title-text="Create container"></rd-header-title>
  <rd-header-content> <a ui-sref="docker.containers">Containers</a> &gt; Add container </rd-header-content>
</rd-header>

<information-panel title-text="Caution" ng-if="state.mode == 'duplicate'">
  <span class="small">
    <p class="text-muted">
      <i class="fa fa-exclamation-circle orange-icon" aria-hidden="true" style="margin-right: 2px"></i>
      The new container may fail to start if the image is changed, and settings from the previous container aren't compatible. Common causes include entrypoint, cmd or
      <a href="http://portainer.readthedocs.io/en/stable/agent.html" target="_blank">other settings</a> set by an image.
    </p>
  </span>
</information-panel>

<div class="row">
  <div class="col-lg-12 col-md-12 col-xs-12">
    <rd-widget>
      <rd-widget-body>
        <form class="form-horizontal" autocomplete="off">
          <!-- name-input -->
          <div class="form-group">
            <label for="container_name" class="col-sm-1 control-label text-left">Name</label>
            <div class="col-sm-11">
              <input type="text" class="form-control" ng-model="config.name" id="container_name" placeholder="e.g. myContainer" />
            </div>
          </div>
          <!-- !name-input -->
          <div class="col-sm-12 form-section-title"> Image configuration </div>
          <div ng-if="!formValues.RegistryModel.Registry && fromContainer">
            <i class="fa fa-exclamation-triangle orange-icon" aria-hidden="true"></i>
            <span class="small text-danger" style="margin-left: 5px">
              The Docker registry for the <code>{{ config.Image }}</code> image is not registered inside Portainer, you will not be able to create a container. Please register that
              registry first.
            </span>
          </div>
          <div ng-if="formValues.RegistryModel.Registry || !fromContainer">
            <!-- image-and-registry -->
            <por-image-registry
              model="formValues.RegistryModel"
              ng-if="formValues.RegistryModel.Registry"
              auto-complete="true"
              label-class="col-sm-1"
              input-class="col-sm-11"
              on-image-change="onImageNameChange()"
              endpoint="endpoint"
              is-admin="isAdmin"
              check-rate-limits="formValues.alwaysPull"
              set-validity="setPullImageValidity"
            >
              <!-- always-pull -->
              <div class="form-group">
                <div class="col-sm-12">
                  <label for="ownership" class="control-label text-left">
                    Always pull the image
                    <portainer-tooltip
                      position="bottom"
                      message="When enabled, Portainer will automatically try to pull the specified image before creating the container."
                    ></portainer-tooltip>
                  </label>
                  <label class="switch" style="margin-left: 20px"> <input type="checkbox" ng-model="formValues.alwaysPull" ng-disabled="!state.pullImageValidity" /><i></i> </label>
                </div>
              </div>
              <!-- !always-pull -->
            </por-image-registry>
            <!-- !image-and-registry -->
          </div>
<<<<<<< HEAD

          <!-- create-webhook -->
          <div>
            <div class="col-sm-12 form-section-title">
              Webhooks
            </div>
            <div class="form-group">
              <div class="col-sm-12">
                <label class="control-label text-left">
                  Create a container webhook
                  <portainer-tooltip
                    position="top"
                    message="Create a webhook (or callback URI) to automate the recreate this container. Sending a POST request to this callback URI (without requiring any authentication) will pull the most up-to-date version of the associated image and recreate this container."
                  ></portainer-tooltip>
                </label>
                <label class="switch" style="margin-left: 20px;">
                  <input type="checkbox" ng-model="formValues.EnableWebhook" disabled="disabled" ng-checked="true" /><i></i>
                </label>
                <be-feature-indicator feature="containerWebhookFeature"></be-feature-indicator>
              </div>
            </div>
          </div>
          <!-- !create-webhook  -->

          <div class="col-sm-12 form-section-title">
            Network ports configuration
          </div>
=======
          <div class="col-sm-12 form-section-title"> Network ports configuration </div>
>>>>>>> 50b2f789
          <!-- publish-exposed-ports -->
          <div class="form-group">
            <div class="col-sm-12">
              <label class="control-label text-left">
                Publish all exposed network ports to random host ports
                <portainer-tooltip
                  position="bottom"
                  message="When enabled, Portainer will let Docker automatically map a random port on the host to each one defined in the image Dockerfile."
                ></portainer-tooltip>
              </label>
              <label class="switch" style="margin-left: 20px"> <input type="checkbox" ng-model="config.HostConfig.PublishAllPorts" /><i></i> </label>
            </div>
          </div>
          <!-- !publish-exposed-ports -->
          <!-- port-mapping -->
          <div class="form-group">
            <div class="col-sm-12">
              <label class="control-label text-left">
                Manual network port publishing
                <portainer-tooltip
                  position="bottom"
                  message="When a range of ports on the host and a single port on the container is specified, Docker will randomly choose a single available port in the defined range and forward that to the container port."
                ></portainer-tooltip>
              </label>
              <span class="label label-default interactive" style="margin-left: 10px" ng-click="addPortBinding()">
                <i class="fa fa-plus-circle" aria-hidden="true"></i> publish a new network port
              </span>
            </div>
            <!-- port-mapping-input-list -->
            <div class="col-sm-12 form-inline" style="margin-top: 10px">
              <div ng-repeat="portBinding in config.HostConfig.PortBindings" style="margin-top: 2px">
                <!-- host-port -->
                <div class="input-group col-sm-4 input-group-sm">
                  <span class="input-group-addon">host</span>
                  <input type="text" class="form-control" ng-model="portBinding.hostPort" placeholder="e.g. 80, 80-88, ip:80 or ip:80-88 (optional)" />
                </div>
                <!-- !host-port -->
                <span style="margin: 0 10px 0 10px">
                  <i class="fa fa-long-arrow-alt-right" aria-hidden="true"></i>
                </span>
                <!-- container-port -->
                <div class="input-group col-sm-4 input-group-sm">
                  <span class="input-group-addon">container</span>
                  <input type="text" class="form-control" ng-model="portBinding.containerPort" placeholder="e.g. 80 or 80-88" />
                </div>
                <!-- !container-port -->
                <!-- protocol-actions -->
                <div class="input-group col-sm-3 input-group-sm">
                  <div class="btn-group btn-group-sm">
                    <label class="btn btn-primary" ng-model="portBinding.protocol" uib-btn-radio="'tcp'">TCP</label>
                    <label class="btn btn-primary" ng-model="portBinding.protocol" uib-btn-radio="'udp'">UDP</label>
                  </div>
                  <button class="btn btn-sm btn-danger" type="button" ng-click="removePortBinding($index)">
                    <i class="fa fa-trash" aria-hidden="true"></i>
                  </button>
                </div>
                <!-- !protocol-actions -->
              </div>
            </div>
            <!-- !port-mapping-input-list -->
          </div>
          <!-- !port-mapping -->
          <div ng-if="applicationState.endpoint.mode.agentProxy && applicationState.endpoint.mode.provider === 'DOCKER_SWARM_MODE'">
            <div class="col-sm-12 form-section-title"> Deployment </div>
            <!-- node-selection -->
            <node-selector model="formValues.NodeName"> </node-selector>
            <!-- !node-selection -->
          </div>
          <!-- access-control -->
          <por-access-control-form form-data="formValues.AccessControlData" resource-control="fromContainer.ResourceControl" ng-if="fromContainer"></por-access-control-form>
          <!-- !access-control -->
          <!-- actions -->
          <div class="col-sm-12 form-section-title"> Actions </div>
          <!-- autoremove -->
          <div class="form-group">
            <div class="col-sm-12">
              <label for="ownership" class="control-label text-left">
                Auto remove
                <portainer-tooltip
                  position="bottom"
                  message="When enabled, Portainer will automatically remove the container when it exits. This is useful when you want to use the container only once."
                ></portainer-tooltip>
              </label>
              <label class="switch" style="margin-left: 20px"> <input type="checkbox" ng-model="config.HostConfig.AutoRemove" /><i></i> </label>
            </div>
          </div>
          <!-- !autoremove -->
          <div class="form-group">
            <div class="col-sm-12">
              <button
                type="button"
                class="btn btn-primary btn-sm"
                ng-disabled="state.actionInProgress || !formValues.RegistryModel.Image || (!formValues.RegistryModel.Registry && fromContainer)
                             || (fromContainer.IsPortainer && fromContainer.Name === '/' + config.name)"
                ng-click="create()"
                button-spinner="state.actionInProgress"
              >
                <span ng-hide="state.actionInProgress">Deploy the container</span>
                <span ng-show="state.actionInProgress">Deployment in progress...</span>
              </button>
              <span class="text-danger" ng-if="state.formValidationError" style="margin-left: 5px">{{ state.formValidationError }}</span>
            </div>
          </div>
          <!-- !actions -->
        </form>
      </rd-widget-body>
    </rd-widget>
  </div>
</div>

<div class="row">
  <div class="col-lg-12 col-md-12 col-xs-12">
    <rd-widget>
      <rd-widget-header icon="fa-cog" title-text="Advanced container settings"></rd-widget-header>
      <rd-widget-body>
        <ul class="nav nav-pills nav-justified">
          <li class="active interactive"><a data-target="#command" data-toggle="tab">Command & logging</a></li>
          <li class="interactive"><a data-target="#volumes" data-toggle="tab">Volumes</a></li>
          <li class="interactive"><a data-target="#network" data-toggle="tab">Network</a></li>
          <li class="interactive"><a data-target="#env" data-toggle="tab">Env</a></li>
          <li class="interactive"><a data-target="#labels" data-toggle="tab">Labels</a></li>
          <li class="interactive"><a data-target="#restart-policy" data-toggle="tab">Restart policy</a></li>
          <li class="interactive"><a data-target="#runtime-resources" ng-click="refreshSlider()" data-toggle="tab">Runtime & Resources</a></li>
          <li ng-if="areContainerCapabilitiesEnabled" class="interactive"><a data-target="#container-capabilities" data-toggle="tab">Capabilities</a></li>
        </ul>
        <!-- tab-content -->
        <div class="tab-content">
          <!-- tab-command -->
          <div class="tab-pane active" id="command">
            <form class="form-horizontal" style="margin-top: 15px">
              <!-- command-input -->
              <div class="form-group">
                <label for="container_command" class="col-sm-2 col-lg-1 control-label text-left">Command</label>
                <div class="col-sm-9">
                  <div class="input-group">
                    <div class="input-group-btn">
                      <button class="btn btn-primary" ng-model="formValues.CmdMode" uib-btn-radio="'default'" style="margin-left: 0px"> Default</button>
                      <button class="btn btn-primary" ng-model="formValues.CmdMode" uib-btn-radio="'override'">Override</button>
                    </div>
                    <input
                      type="text"
                      class="form-control"
                      ng-model="config.Cmd"
                      ng-disabled="formValues.CmdMode === 'default'"
                      id="container_command"
                      placeholder="e.g. '-logtostderr' '--housekeeping_interval=5s' or /usr/bin/nginx -t -c /mynginx.conf"
                    />
                  </div>
                </div>
              </div>
              <!-- !command-input -->
              <!-- entrypoint-input -->
              <div class="form-group">
                <label for="container_entrypoint" class="col-sm-2 col-lg-1 control-label text-left">
                  Entrypoint
                  <portainer-tooltip
                    position="bottom"
                    message="When container entrypoint is entered as part of the Command field, set Entrypoint to Override mode and leave blank, else it will revert to default."
                  ></portainer-tooltip>
                </label>
                <div class="col-sm-9">
                  <div class="input-group">
                    <div class="input-group-btn">
                      <label class="btn btn-primary" ng-model="formValues.EntrypointMode" uib-btn-radio="'default'" style="margin-left: 0px"> Default</label>
                      <label class="btn btn-primary" ng-model="formValues.EntrypointMode" uib-btn-radio="'override'">Override</label>
                    </div>
                    <input
                      type="text"
                      class="form-control"
                      ng-model="config.Entrypoint"
                      ng-disabled="formValues.EntrypointMode === 'default'"
                      id="container_entrypoint"
                      placeholder="e.g. /bin/sh -c"
                    />
                  </div>
                </div>
              </div>
              <!-- !entrypoint-input -->
              <!-- workdir-user-input -->
              <div class="form-group">
                <label for="container_workingdir" class="col-sm-2 col-lg-1 control-label text-left">Working Dir</label>
                <div class="col-sm-4">
                  <input type="text" class="form-control" ng-model="config.WorkingDir" id="container_workingdir" placeholder="e.g. /myapp" />
                </div>
                <label for="container_user" class="col-sm-1 control-label text-left">User</label>
                <div class="col-sm-4">
                  <input type="text" class="form-control" ng-model="config.User" id="container_user" placeholder="e.g. nginx" />
                </div>
              </div>
              <!-- !workdir-user-input -->
              <!-- console -->
              <div class="form-group">
                <label for="container_console" class="col-sm-2 col-lg-1 control-label text-left">Console</label>
                <div class="col-sm-10 col-lg-11">
                  <div class="col-sm-4">
                    <label class="radio-inline">
                      <input type="radio" name="container_console" ng-model="formValues.Console" value="both" />
                      Interactive & TTY <span class="small text-muted">(-i -t)</span>
                    </label>
                  </div>
                  <div class="col-sm-4">
                    <label class="radio-inline">
                      <input type="radio" name="container_console" ng-model="formValues.Console" value="interactive" />
                      Interactive <span class="small text-muted">(-i)</span>
                    </label>
                  </div>
                </div>
                <div class="col-sm-offset-2 col-sm-10 col-lg-offset-1 col-lg-11">
                  <div class="col-sm-4">
                    <label class="radio-inline">
                      <input type="radio" name="container_console" ng-model="formValues.Console" value="tty" />
                      TTY <span class="small text-muted">(-t)</span>
                    </label>
                  </div>
                  <div class="col-sm-4">
                    <label class="radio-inline">
                      <input type="radio" name="container_console" ng-model="formValues.Console" value="none" />
                      None
                    </label>
                  </div>
                </div>
              </div>
              <!-- !console -->

              <div class="col-sm-12 form-section-title"> Logging </div>
              <!-- logging-driver -->
              <div class="form-group">
                <label for="log-driver" class="col-sm-2 col-lg-1 control-label text-left">Driver</label>
                <div class="col-sm-4">
                  <select class="form-control" ng-model="formValues.LogDriverName" id="log-driver">
                    <option selected value="">Default logging driver</option>
                    <option ng-repeat="driver in availableLoggingDrivers" ng-value="driver">{{ driver }}</option>
                    <option value="none">none</option>
                  </select>
                </div>
                <div class="col-sm-5">
                  <p class="small text-muted">
                    Logging driver that will override the default docker daemon driver. Select Default logging driver if you don't want to override it. Supported logging drivers
                    can be found <a href="https://docs.docker.com/engine/admin/logging/overview/#supported-logging-drivers" target="_blank">in the Docker documentation</a>.
                  </p>
                </div>
              </div>
              <!-- !logging-driver -->
              <!-- logging-opts -->
              <div class="form-group">
                <div class="col-sm-12" style="margin-top: 5px">
                  <label class="control-label text-left">
                    Options
                    <portainer-tooltip
                      position="top"
                      message="Add button is disabled unless a driver other than none or default is selected. Options are specific to the selected driver, refer to the driver documentation."
                    ></portainer-tooltip>
                  </label>
                  <span
                    class="label label-default interactive"
                    style="margin-left: 10px"
                    ng-click="!formValues.LogDriverName || formValues.LogDriverName === 'none' || addLogDriverOpt(formValues.LogDriverName)"
                  >
                    <i class="fa fa-plus-circle" aria-hidden="true"></i> add logging driver option
                  </span>
                </div>
                <!-- logging-opts-input-list -->
                <div class="col-sm-12 form-inline" style="margin-top: 10px">
                  <div ng-repeat="opt in formValues.LogDriverOpts" style="margin-top: 2px">
                    <div class="input-group col-sm-5 input-group-sm">
                      <span class="input-group-addon">option</span>
                      <input type="text" class="form-control" ng-model="opt.name" placeholder="e.g. FOO" />
                    </div>
                    <div class="input-group col-sm-5 input-group-sm">
                      <span class="input-group-addon">value</span>
                      <input type="text" class="form-control" ng-model="opt.value" placeholder="e.g. bar" />
                    </div>
                    <button class="btn btn-sm btn-danger" type="button" ng-click="removeLogDriverOpt($index)">
                      <i class="fa fa-trash" aria-hidden="true"></i>
                    </button>
                  </div>
                </div>
                <!-- logging-opts-input-list -->
              </div>
              <!-- !logging-opts -->
            </form>
          </div>
          <!-- !tab-command -->
          <!-- tab-volume -->
          <div class="tab-pane" id="volumes">
            <form class="form-horizontal" style="margin-top: 15px">
              <!-- volumes -->
              <div class="form-group">
                <div class="col-sm-12" style="margin-top: 5px">
                  <label class="control-label text-left">Volume mapping</label>
                  <span class="label label-default interactive" style="margin-left: 10px" ng-click="addVolume()">
                    <i class="fa fa-plus-circle" aria-hidden="true"></i> map additional volume
                  </span>
                </div>
                <!-- volumes-input-list -->
                <div class="form-inline" style="margin-top: 10px">
                  <div ng-repeat="volume in formValues.Volumes">
                    <!-- volume-line1 -->
                    <div class="col-sm-12 form-inline" style="margin-top: 10px">
                      <!-- container-path -->
                      <div class="input-group input-group-sm col-sm-6">
                        <span class="input-group-addon">container</span>
                        <input type="text" class="form-control" ng-model="volume.containerPath" placeholder="e.g. /path/in/container" />
                      </div>
                      <!-- !container-path -->
                      <!-- volume-type -->
                      <div class="input-group col-sm-5" style="margin-left: 5px">
                        <div class="btn-group btn-group-sm" ng-if="allowBindMounts">
                          <label class="btn btn-primary" ng-model="volume.type" uib-btn-radio="'volume'" ng-click="volume.name = ''">Volume</label>
                          <label class="btn btn-primary" ng-model="volume.type" uib-btn-radio="'bind'" ng-click="volume.name = ''">Bind</label>
                        </div>
                        <button class="btn btn-sm btn-danger" type="button" ng-click="removeVolume($index)">
                          <i class="fa fa-trash" aria-hidden="true"></i>
                        </button>
                      </div>
                      <!-- !volume-type -->
                    </div>
                    <!-- !volume-line1 -->
                    <!-- volume-line2 -->
                    <div class="col-sm-12 form-inline" style="margin-top: 5px">
                      <i class="fa fa-long-arrow-alt-right" aria-hidden="true"></i>
                      <!-- volume -->
                      <div class="input-group input-group-sm col-sm-6" ng-if="volume.type === 'volume'">
                        <span class="input-group-addon">volume</span>
                        <select class="form-control" ng-model="volume.name">
                          <option selected disabled hidden value="">Select a volume</option>
                          <option ng-repeat="vol in availableVolumes" ng-value="vol.Name">{{ vol.Name | truncate: 30 }} - {{ vol.Driver | truncate: 30 }}</option>
                        </select>
                      </div>
                      <!-- !volume -->
                      <!-- bind -->
                      <div class="input-group input-group-sm col-sm-6" ng-if="volume.type === 'bind'">
                        <span class="input-group-addon">host</span>
                        <input type="text" class="form-control" ng-model="volume.name" placeholder="e.g. /path/on/host" />
                      </div>
                      <!-- !bind -->
                      <!-- read-only -->
                      <div class="input-group input-group-sm col-sm-5" style="margin-left: 5px">
                        <div class="btn-group btn-group-sm">
                          <label class="btn btn-primary" ng-model="volume.readOnly" uib-btn-radio="false">Writable</label>
                          <label class="btn btn-primary" ng-model="volume.readOnly" uib-btn-radio="true">Read-only</label>
                        </div>
                      </div>
                      <!-- !read-only -->
                    </div>
                    <!-- !volume-line2 -->
                  </div>
                </div>
                <!-- !volumes-input-list -->
              </div>
            </form>
            <!-- !volumes -->
          </div>
          <!-- !tab-volume -->
          <!-- tab-network -->
          <div class="tab-pane" id="network">
            <form class="form-horizontal" style="margin-top: 15px">
              <div class="form-group" ng-if="globalNetworkCount === 0 && applicationState.endpoint.mode.provider !== 'DOCKER_SWARM_MODE'">
                <div class="col-sm-12">
                  <span class="small text-muted">You don't have any shared networks. Head over to the <a ui-sref="docker.networks">networks view</a> to create one.</span>
                </div>
              </div>
              <!-- network-input -->
              <div class="form-group">
                <label for="container_network" class="col-sm-2 col-lg-1 control-label text-left">Network</label>
                <div class="col-sm-9">
                  <select
                    class="form-control"
                    ng-options="net.Name as net.Name for net in availableNetworks"
                    ng-model="config.HostConfig.NetworkMode"
                    id="container_network"
                    ng-change="resetNetworkConfig()"
                  >
                    <option selected disabled hidden value="">Select a network</option>
                  </select>
                </div>
              </div>
              <!-- !network-input -->
              <!-- container-name-input -->
              <div class="form-group" ng-if="config.HostConfig.NetworkMode == 'container'">
                <label for="container_network_container" class="col-sm-2 col-lg-1 control-label text-left">Container</label>
                <div class="col-sm-9">
                  <select ng-options="container|containername for container in runningContainers" class="form-control" ng-model="formValues.NetworkContainer">
                    <option selected disabled hidden value="">Select a container</option>
                  </select>
                </div>
              </div>
              <!-- !container-name-input -->
              <!-- hostname-input -->
              <div class="form-group">
                <label for="container_hostname" class="col-sm-2 col-lg-1 control-label text-left">Hostname</label>
                <div class="col-sm-9">
                  <input type="text" class="form-control" ng-model="config.Hostname" id="container_hostname" placeholder="e.g. web01" />
                </div>
              </div>
              <!-- !hostname-input -->
              <!-- domainname-input -->
              <div class="form-group">
                <label for="container_domainname" class="col-sm-2 col-lg-1 control-label text-left">Domain Name</label>
                <div class="col-sm-9">
                  <input type="text" class="form-control" ng-model="config.Domainname" id="container_domainname" placeholder="e.g. example.com" />
                </div>
              </div>
              <!-- !domainname -->
              <!-- mac-address-input -->
              <div class="form-group">
                <label for="container_macaddress" class="col-sm-2 col-lg-1 control-label text-left">Mac Address</label>
                <div class="col-sm-9">
                  <input type="text" class="form-control" ng-model="formValues.MacAddress" id="container_macaddress" placeholder="e.g. 12-34-56-78-9a-bc" />
                </div>
              </div>
              <!-- !mac-address-input -->
              <!-- ipv4-input -->
              <div class="form-group">
                <label for="container_ipv4" class="col-sm-2 col-lg-1 control-label text-left">IPv4 Address</label>
                <div class="col-sm-9">
                  <input type="text" class="form-control" ng-model="formValues.IPv4" id="container_ipv4" placeholder="e.g. 172.20.0.7" />
                </div>
              </div>
              <!-- !ipv4-input -->
              <!-- ipv6-input -->
              <div class="form-group">
                <label for="container_ipv6" class="col-sm-2 col-lg-1 control-label text-left">IPv6 Address</label>
                <div class="col-sm-9">
                  <input type="text" class="form-control" ng-model="formValues.IPv6" id="container_ipv6" placeholder="e.g. a:b:c:d::1234" />
                </div>
              </div>
              <!-- !ipv6-input -->
              <!-- dns-primary-input -->
              <div class="form-group">
                <label for="container_dns_primary" class="col-sm-2 col-lg-1 control-label text-left">Primary DNS Server</label>
                <div class="col-sm-9">
                  <input type="text" class="form-control" ng-model="formValues.DnsPrimary" id="container_dns_primary" placeholder="e.g. 1.1.1.1, 2606:4700:4700::1111" />
                </div>
              </div>
              <!-- !dns-primary-input -->
              <!-- dns-secondary-input -->
              <div class="form-group">
                <label for="container_dns_secondary" class="col-sm-2 col-lg-1 control-label text-left">Secondary DNS Server</label>
                <div class="col-sm-9">
                  <input type="text" class="form-control" ng-model="formValues.DnsSecondary" id="container_dns_secondary" placeholder="e.g. 1.0.0.1, 2606:4700:4700::1001" />
                </div>
              </div>
              <!-- !dns-secondary-input -->
              <!-- extra-hosts-variables -->
              <div class="form-group">
                <div class="col-sm-12" style="margin-top: 5px">
                  <label class="control-label text-left">Hosts file entries</label>
                  <span class="label label-default interactive" style="margin-left: 10px" ng-click="addExtraHost()">
                    <i class="fa fa-plus-circle" aria-hidden="true"></i> add additional entry
                  </span>
                </div>
                <!-- extra-hosts-input-list -->
                <div class="col-sm-12 form-inline" style="margin-top: 10px">
                  <div ng-repeat="variable in formValues.ExtraHosts" style="margin-top: 2px">
                    <div class="input-group col-sm-5 input-group-sm">
                      <span class="input-group-addon">value</span>
                      <input type="text" class="form-control" ng-model="variable.value" placeholder="e.g. host:IP" />
                    </div>
                    <button class="btn btn-sm btn-danger" type="button" ng-click="removeExtraHost($index)">
                      <i class="fa fa-trash" aria-hidden="true"></i>
                    </button>
                  </div>
                </div>
                <!-- !extra-hosts-input-list -->
              </div>
              <!-- !extra-hosts-variables -->
            </form>
          </div>
          <!-- !tab-network -->
          <!-- tab-labels -->
          <div class="tab-pane" id="labels">
            <form class="form-horizontal" style="margin-top: 15px">
              <!-- labels -->
              <div class="form-group">
                <div class="col-sm-12" style="margin-top: 5px">
                  <label class="control-label text-left">Labels</label>
                  <span class="label label-default interactive" style="margin-left: 10px" ng-click="addLabel()">
                    <i class="fa fa-plus-circle" aria-hidden="true"></i> add label
                  </span>
                </div>
                <!-- labels-input-list -->
                <div class="col-sm-12 form-inline" style="margin-top: 10px">
                  <div ng-repeat="label in formValues.Labels" style="margin-top: 2px">
                    <div class="input-group col-sm-5 input-group-sm">
                      <span class="input-group-addon">name</span>
                      <input type="text" class="form-control" ng-model="label.name" placeholder="e.g. com.example.foo" />
                    </div>
                    <div class="input-group col-sm-5 input-group-sm">
                      <span class="input-group-addon">value</span>
                      <input type="text" class="form-control" ng-model="label.value" placeholder="e.g. bar" />
                    </div>
                    <button class="btn btn-sm btn-danger" type="button" ng-click="removeLabel($index)">
                      <i class="fa fa-trash" aria-hidden="true"></i>
                    </button>
                  </div>
                </div>
                <!-- !labels-input-list -->
              </div>
              <!-- !labels-->
            </form>
          </div>
          <!-- !tab-labels -->
          <!-- tab-env -->
          <div class="tab-pane" id="env">
            <environment-variables-panel
              ng-model="formValues.Env"
              explanation="These values will be applied to the container when deployed"
              on-change="(handleEnvVarChange)"
            ></environment-variables-panel>
          </div>
          <!-- !tab-env -->
          <!-- tab-restart-policy -->
          <div class="tab-pane" id="restart-policy">
            <form class="form-horizontal" style="margin-top: 15px">
              <div class="form-group">
                <div class="col-sm-12">
                  <label class="control-label text-left"> Restart policy </label>
                  <div class="btn-group btn-group-sm" style="margin-left: 20px">
                    <label class="btn btn-primary" ng-model="config.HostConfig.RestartPolicy.Name" uib-btn-radio="'no'"> Never </label>
                    <label class="btn btn-primary" ng-model="config.HostConfig.RestartPolicy.Name" uib-btn-radio="'always'"> Always </label>
                    <label class="btn btn-primary" ng-model="config.HostConfig.RestartPolicy.Name" uib-btn-radio="'on-failure'"> On failure </label>
                    <label class="btn btn-primary" ng-model="config.HostConfig.RestartPolicy.Name" uib-btn-radio="'unless-stopped'"> Unless stopped </label>
                  </div>
                </div>
              </div>
            </form>
          </div>
          <!-- !tab-restart-policy -->
          <!-- tab-runtime-resources -->
          <div class="tab-pane" id="runtime-resources">
            <form class="form-horizontal" style="margin-top: 15px">
              <div class="col-sm-12 form-section-title"> Runtime </div>
              <!-- privileged-mode -->
              <div class="form-group" ng-if="isAdmin || allowPrivilegedMode">
                <div class="col-sm-12">
                  <label for="privileged_mode" class="control-label text-left"> Privileged mode </label>
                  <label class="switch" style="margin-left: 20px"> <input type="checkbox" name="privileged_mode" ng-model="config.HostConfig.Privileged" /><i></i> </label>
                </div>
              </div>
              <!-- !privileged-mode -->
              <!-- init -->
              <div class="form-group" ng-if="applicationState.endpoint.apiVersion >= 1.37">
                <div class="col-sm-12">
                  <label for="init" class="control-label text-left"> Init </label>
                  <label class="switch" style="margin-left: 20px"> <input type="checkbox" name="init" ng-model="config.HostConfig.Init" /><i></i> </label>
                </div>
              </div>
              <!-- !init -->
              <!-- runtimes -->
              <div class="form-group">
                <label for="container_runtime" class="col-sm-1 control-label text-left">Runtime</label>
                <div class="col-sm-11">
                  <select class="form-control" ng-model="config.HostConfig.Runtime" id="container_runtime" ng-options="runtime for runtime in availableRuntimes">
                    <option selected value="">Default</option>
                  </select>
                </div>
              </div>
              <!-- !runtimes -->
            </form>
            <form class="form-horizontal" style="margin-top: 15px">
              <!-- devices -->
              <div ng-if="showDeviceMapping" class="form-group">
                <div class="col-sm-12" style="margin-top: 5px">
                  <label class="control-label text-left">Devices</label>
                  <span class="label label-default interactive" style="margin-left: 10px" ng-click="addDevice()">
                    <i class="fa fa-plus-circle" aria-hidden="true"></i> add device
                  </span>
                </div>
                <!-- devices-input-list -->
                <div class="col-sm-12 form-inline" style="margin-top: 10px">
                  <div ng-repeat="device in config.HostConfig.Devices" style="margin-top: 2px">
                    <div class="input-group col-sm-5 input-group-sm">
                      <span class="input-group-addon">host</span>
                      <input type="text" class="form-control" ng-model="device.pathOnHost" placeholder="e.g. /dev/tty0" />
                    </div>
                    <div class="input-group col-sm-5 input-group-sm">
                      <span class="input-group-addon">container</span>
                      <input type="text" class="form-control" ng-model="device.pathInContainer" placeholder="e.g. /dev/tty0" />
                    </div>
                    <button class="btn btn-sm btn-danger" type="button" ng-click="removeDevice($index)">
                      <i class="fa fa-trash" aria-hidden="true"></i>
                    </button>
                  </div>
                </div>
                <!-- !devices-input-list -->
              </div>
              <!-- !devices-->
              <!-- sysctls -->
              <div ng-if="showSysctls" class="form-group">
                <div class="col-sm-12" style="margin-top: 5px">
                  <label class="control-label text-left">Sysctls</label>
                  <span class="label label-default interactive" style="margin-left: 10px" ng-click="addSysctl()">
                    <i class="fa fa-plus-circle" aria-hidden="true"></i> add sysctl
                  </span>
                </div>
                <!-- sysctls-input-list -->
                <div class="col-sm-12 form-inline" style="margin-top: 10px">
                  <div ng-repeat="sysctl in formValues.Sysctls" style="margin-top: 2px">
                    <div class="input-group col-sm-5 input-group-sm">
                      <span class="input-group-addon">name</span>
                      <input type="text" class="form-control" ng-model="sysctl.name" placeholder="e.g. FOO" />
                    </div>
                    <div class="input-group col-sm-5 input-group-sm">
                      <span class="input-group-addon">value</span>
                      <input type="text" class="form-control" ng-model="sysctl.value" placeholder="e.g. bar" />
                    </div>
                    <button class="btn btn-sm btn-danger" type="button" ng-click="removeSysctl($index)">
                      <i class="fa fa-trash" aria-hidden="true"></i>
                    </button>
                  </div>
                </div>
                <!-- !sysctls-input-list -->
              </div>
              <!-- !sysctls -->
              <div ng-class="{ 'edit-resources': state.mode == 'duplicate' }">
                <div class="col-sm-12 form-section-title"> Resources </div>
                <!-- memory-reservation-input -->
                <div class="form-group">
                  <label for="memory-reservation" class="col-sm-3 col-lg-2 control-label text-left mt-20"> Memory reservation </label>
                  <div class="col-sm-3">
                    <slider
                      on-change="(handleResourceChange)"
                      model="formValues.MemoryReservation"
                      floor="0"
                      ceil="state.sliderMaxMemory"
                      step="256"
                      ng-if="state.sliderMaxMemory"
                    ></slider>
                  </div>
                  <div class="col-sm-2">
                    <input type="number" min="0" class="form-control" ng-model="formValues.MemoryReservation" id="memory-reservation" />
                  </div>
                  <div class="col-sm-4">
                    <p class="small text-muted mt-7"> Memory soft limit (<b>MB</b>) </p>
                  </div>
                </div>
                <!-- !memory-reservation-input -->
                <!-- memory-limit-input -->
                <div class="form-group">
                  <label for="memory-limit" class="col-sm-3 col-lg-2 control-label text-left mt-20"> Memory limit </label>
                  <div class="col-sm-3">
                    <slider
                      on-change="(handleResourceChange)"
                      model="formValues.MemoryLimit"
                      floor="0"
                      ceil="state.sliderMaxMemory"
                      step="256"
                      ng-if="state.sliderMaxMemory"
                    ></slider>
                  </div>
                  <div class="col-sm-2">
                    <input type="number" min="0" class="form-control" ng-model="formValues.MemoryLimit" id="memory-limit" />
                  </div>
                  <div class="col-sm-4">
                    <p class="small text-muted mt-7"> Memory limit (<b>MB</b>) </p>
                  </div>
                </div>
                <!-- !memory-limit-input -->
                <!-- cpu-limit-input -->
                <div class="form-group">
                  <label for="cpu-limit" class="col-sm-3 col-lg-2 control-label text-left mt-20"> CPU limit </label>
                  <div class="col-sm-5">
                    <slider
                      on-change="(handleResourceChange)"
                      model="formValues.CpuLimit"
                      floor="0"
                      ceil="state.sliderMaxCpu"
                      step="0.25"
                      precision="2"
                      ng-if="state.sliderMaxCpu"
                    ></slider>
                  </div>
                  <div class="col-sm-4 mt-20">
                    <p class="small text-muted"> Maximum CPU usage </p>
                  </div>
                </div>
                <!-- !cpu-limit-input -->

                <!-- update-limit-btn -->
                <div class="form-group" ng-if="state.mode == 'duplicate'">
                  <div class="col-sm-12">
                    <button
                      type="button"
                      class="btn btn-primary btn-sm"
                      ng-disabled="state.actionInProgress || !formValues.RegistryModel.Image || (!formValues.RegistryModel.Registry && fromContainer)"
                      ng-click="update()"
                      button-spinner="state.actionInProgress"
                    >
                      <span ng-hide="state.actionInProgress">Update Limits</span>
                      <span ng-show="state.actionInProgress">Update in progress...</span>
                    </button>
                  </div>
                  <div class="col-sm-12" ng-if="state.settingUnlimitedResources">
                    <p class="text-muted mr-4">
                      <i class="fa fa-exclamation-circle text-warning mt-10" aria-hidden="true"></i> Updating any resource value to ‘unlimited' will redeploy this container.
                    </p>
                  </div>
                </div>
                <!-- !update-limit-btn -->
              </div>
            </form>
          </div>
          <!-- !tab-runtime-resources -->
          <!-- tab-container-capabilities -->
          <div class="tab-pane" id="container-capabilities">
            <container-capabilities capabilities="formValues.capabilities"></container-capabilities>
          </div>
          <!-- !tab-container-capabilities -->
        </div>
      </rd-widget-body>
    </rd-widget>
  </div>
</div><|MERGE_RESOLUTION|>--- conflicted
+++ resolved
@@ -65,13 +65,9 @@
             </por-image-registry>
             <!-- !image-and-registry -->
           </div>
-<<<<<<< HEAD
-
           <!-- create-webhook -->
           <div>
-            <div class="col-sm-12 form-section-title">
-              Webhooks
-            </div>
+            <div class="col-sm-12 form-section-title"> Webhooks </div>
             <div class="form-group">
               <div class="col-sm-12">
                 <label class="control-label text-left">
@@ -81,21 +77,14 @@
                     message="Create a webhook (or callback URI) to automate the recreate this container. Sending a POST request to this callback URI (without requiring any authentication) will pull the most up-to-date version of the associated image and recreate this container."
                   ></portainer-tooltip>
                 </label>
-                <label class="switch" style="margin-left: 20px;">
-                  <input type="checkbox" ng-model="formValues.EnableWebhook" disabled="disabled" ng-checked="true" /><i></i>
-                </label>
+                <label class="switch" style="margin-left: 20px"> <input type="checkbox" ng-model="formValues.EnableWebhook" disabled="disabled" ng-checked="true" /><i></i> </label>
                 <be-feature-indicator feature="containerWebhookFeature"></be-feature-indicator>
               </div>
             </div>
           </div>
           <!-- !create-webhook  -->
 
-          <div class="col-sm-12 form-section-title">
-            Network ports configuration
-          </div>
-=======
           <div class="col-sm-12 form-section-title"> Network ports configuration </div>
->>>>>>> 50b2f789
           <!-- publish-exposed-ports -->
           <div class="form-group">
             <div class="col-sm-12">
