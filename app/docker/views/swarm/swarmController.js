--- conflicted
+++ resolved
@@ -28,85 +28,6 @@
       $scope.swarm.Status = [];
       extractNodesInfo(systemStatus, node_count);
     }
-<<<<<<< HEAD
-
-    function extractNodesInfo(info, node_count) {
-      // First information for node1 available at element #4 of SystemStatus if connected to a primary
-      // If connected to a replica, information for node1 is available at element #5
-      // The next 10 elements are information related to the node
-      var node_offset = info[0][1] === 'primary' ? 4 : 5;
-      for (let i = 0; i < node_count; i++) {
-        extractNodeInfo(info, node_offset);
-        node_offset += 9;
-      }
-    }
-
-    function extractNodeInfo(info, offset) {
-      var node = {};
-      node.name = info[offset][0];
-      node.ip = info[offset][1];
-      node.Id = info[offset + 1][1];
-      node.status = info[offset + 2][1];
-      node.containers = info[offset + 3][1];
-      node.cpu = info[offset + 4][1].split('/')[1];
-      node.memory = info[offset + 5][1].split('/')[1];
-      node.labels = info[offset + 6][1];
-      node.version = info[offset + 8][1];
-      $scope.swarm.Status.push(node);
-    }
-
-    function processTotalCPUAndMemory(nodes) {
-      var CPU = 0,
-        memory = 0;
-      angular.forEach(nodes, function (node) {
-        CPU += node.CPUs;
-        memory += node.Memory;
-      });
-      $scope.totalCPU = CPU / 1000000000;
-      $scope.totalMemory = memory;
-    }
-
-    $scope.getNodes = getNodes;
-    function getNodes() {
-      var provider = $scope.applicationState.endpoint.mode.provider;
-      if (provider === 'DOCKER_SWARM_MODE') {
-        NodeService.nodes()
-          .then(function (data) {
-            var nodes = data;
-            processTotalCPUAndMemory(nodes);
-            $scope.nodes = nodes;
-          })
-          .catch(function error(err) {
-            Notifications.error('Failure', err, 'Unable to retrieve cluster details');
-          });
-      }
-    }
-
-    function initView() {
-      if (StateManager.getState().application.authentication) {
-        $scope.isAdmin = Authentication.isAdmin();
-      }
-
-      var provider = $scope.applicationState.endpoint.mode.provider;
-      $q.all({
-        version: SystemService.version(),
-        info: SystemService.info(),
-      })
-        .then(function success(data) {
-          $scope.docker = data.version;
-          $scope.info = data.info;
-          if (provider === 'DOCKER_SWARM_MODE') {
-            getNodes();
-          } else {
-            extractSwarmInfo(data.info);
-          }
-        })
-        .catch(function error(err) {
-          Notifications.error('Failure', err, 'Unable to retrieve cluster details');
-        });
-    }
-
-=======
 
     function extractNodesInfo(info, node_count) {
       // First information for node1 available at element #4 of SystemStatus if connected to a primary
@@ -182,7 +103,6 @@
         });
     }
 
->>>>>>> 89fb3c8d
     initView();
   },
 ]);