<rd-header>
  <rd-header-title title-text="Cluster overview">
    <a data-toggle="tooltip" title="Refresh" ui-sref="docker.swarm" ui-sref-opts="{reload: true}">
      <i class="fa fa-sync" aria-hidden="true"></i>
    </a>
  </rd-header-title>
  <rd-header-content>Swarm</rd-header-content>
</rd-header>

<div class="row">
  <div class="col-sm-12">
    <rd-widget>
      <rd-widget-header icon="fa-object-group" title-text="Cluster status"></rd-widget-header>
      <rd-widget-body classes="no-padding">
        <table class="table">
          <tbody>
            <tr>
              <td>Nodes</td>
              <td>{{ info.Swarm.Nodes }}</td>
            </tr>
            <tr>
              <td>Docker API version</td>
              <td>{{ docker.ApiVersion }}</td>
            </tr>
            <tr>
              <td>Total CPU</td>
              <td>{{ totalCPU }}</td>
            </tr>
            <tr>
              <td>Total memory</td>
              <td>{{ totalMemory | humansize: 2 }}</td>
            </tr>
            <tr>
              <td colspan="2">
                <div class="btn-group" role="group" aria-label="...">
                  <a ui-sref="docker.swarm.visualizer"><i class="fa fa-object-group space-right" aria-hidden="true"></i>Go to cluster visualizer</a>
                </div>
              </td>
            </tr>
          </tbody>
        </table>
      </rd-widget-body>
    </rd-widget>
  </div>
</div>

<div class="row">
  <div class="col-sm-12">
    <nodes-datatable
      title-text="Nodes"
      title-icon="fa-hdd"
      dataset="nodes"
      table-key="nodes"
      order-by="Hostname"
      show-ip-address-column="applicationState.endpoint.apiVersion >= 1.25"
<<<<<<< HEAD
      access-to-node-details="!applicationState.application.authentication || isAdmin"
=======
      access-to-node-details="isAdmin"
>>>>>>> 89fb3c8d
      refresh-callback="getNodes"
    ></nodes-datatable>
  </div>
</div><|MERGE_RESOLUTION|>--- conflicted
+++ resolved
@@ -53,11 +53,7 @@
       table-key="nodes"
       order-by="Hostname"
       show-ip-address-column="applicationState.endpoint.apiVersion >= 1.25"
-<<<<<<< HEAD
-      access-to-node-details="!applicationState.application.authentication || isAdmin"
-=======
       access-to-node-details="isAdmin"
->>>>>>> 89fb3c8d
       refresh-callback="getNodes"
     ></nodes-datatable>
   </div>
