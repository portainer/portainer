<div class="row">
  <div class="col-lg-12 col-md-12 col-sm-12 col-xs-12">
    <rd-widget>
      <rd-widget-header icon="fa-code" title-text="Host Details"></rd-widget-header>
      <rd-widget-body classes="no-padding">
        <table class="table">
          <tbody>
            <tr>
              <td>Hostname</td>
              <td>{{ $ctrl.host.name }}</td>
            </tr>
            <tr ng-if="$ctrl.host.os">
              <td>OS Information</td>
              <td>{{ $ctrl.host.os.type }} {{$ctrl.host.os.arch}}
                {{$ctrl.host.os.name}}</td>
            </tr>
            <tr ng-if="$ctrl.host.kernelVersion">
              <td>Kernel Version</td>
              <td>{{ $ctrl.host.kernelVersion }}</td>
            </tr>
            <tr>
              <td>Total CPU</td>
              <td>{{ $ctrl.host.totalCPU }}</td>
            </tr>
            <tr>
              <td>Total memory</td>
              <td>{{ $ctrl.host.totalMemory | humansize }}</td>
            </tr>
<<<<<<< HEAD
            <tr ng-if="$ctrl.isAgent && !$ctrl.offlineMode">
              <td colspan="2">
                <button
                  class="btn btn-primary btn-sm"
                  title="Browse"
                  ui-sref="{{$ctrl.browseUrl}}">
=======
            <tr ng-if="$ctrl.isBrowseEnabled || $ctrl.isJobEnabled">
              <td colspan="2">
                <button class="btn btn-primary btn-sm" title="Browse" ng-if="$ctrl.isBrowseEnabled" ui-sref="{{$ctrl.browseUrl}}">
>>>>>>> 354fda31
                  Browse
                </button>
                <button class="btn btn-primary btn-sm" title="Execute job" ng-if="$ctrl.isJobEnabled" ui-sref="{{$ctrl.jobUrl}}">
                  Execute job
                </button>
              </td>
            </tr>
          </tbody>
        </table>
      </rd-widget-body>
    </rd-widget>
  </div>
</div><|MERGE_RESOLUTION|>--- conflicted
+++ resolved
@@ -26,18 +26,9 @@
               <td>Total memory</td>
               <td>{{ $ctrl.host.totalMemory | humansize }}</td>
             </tr>
-<<<<<<< HEAD
-            <tr ng-if="$ctrl.isAgent && !$ctrl.offlineMode">
-              <td colspan="2">
-                <button
-                  class="btn btn-primary btn-sm"
-                  title="Browse"
-                  ui-sref="{{$ctrl.browseUrl}}">
-=======
             <tr ng-if="$ctrl.isBrowseEnabled || $ctrl.isJobEnabled">
               <td colspan="2">
                 <button class="btn btn-primary btn-sm" title="Browse" ng-if="$ctrl.isBrowseEnabled" ui-sref="{{$ctrl.browseUrl}}">
->>>>>>> 354fda31
                   Browse
                 </button>
                 <button class="btn btn-primary btn-sm" title="Execute job" ng-if="$ctrl.isJobEnabled" ui-sref="{{$ctrl.jobUrl}}">
