angular.module('portainer.docker').component('hostDetailsPanel', {
  templateUrl:
    'app/docker/components/host-view-panels/host-details-panel/host-details-panel.html',
  bindings: {
    host: '<',
<<<<<<< HEAD
    isAgent: '<',
    jobCapability: '<',
=======
    isBrowseEnabled: '<',
>>>>>>> 9813099a
    browseUrl: '@'
  }
});<|MERGE_RESOLUTION|>--- conflicted
+++ resolved
@@ -3,12 +3,9 @@
     'app/docker/components/host-view-panels/host-details-panel/host-details-panel.html',
   bindings: {
     host: '<',
-<<<<<<< HEAD
     isAgent: '<',
     jobCapability: '<',
-=======
     isBrowseEnabled: '<',
->>>>>>> 9813099a
     browseUrl: '@'
   }
 });