--- conflicted
+++ resolved
@@ -2,15 +2,9 @@
   templateUrl: 'app/docker/components/host-view-panels/host-details-panel/host-details-panel.html',
   bindings: {
     host: '<',
-<<<<<<< HEAD
-    isAgent: '<',
-    offlineMode: '<',
-    browseUrl: '@'
-=======
     isJobEnabled: '<',
     isBrowseEnabled: '<',
     browseUrl: '@',
     jobUrl: '@'
->>>>>>> 354fda31
   }
 });