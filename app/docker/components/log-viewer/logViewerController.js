--- conflicted
+++ resolved
@@ -50,11 +50,7 @@
     this.downloadLogs = function () {
       const newlineBreaker = navigator.userAgent.indexOf('Windows NT') > -1 ? '\r\n' : '\n';
       // The original decoded logs have a CR in the beginning of each lines except for the first line. Just replace once.
-<<<<<<< HEAD
-      const data = new Blob([_.reduce(this.state.filteredLogs, (acc, log) => acc + log.line.replace(/^\r|\r$/, newlineBreaker), '')]);
-=======
-      const data = new Blob([_.reduce(this.state.filteredLogs, (acc, log) => acc + log.line.replace('\r', newlineBreaker), '')]);
->>>>>>> dee1428b
+      const data = new Blob([_.reduce(this.state.filteredLogs, (acc, log) => acc + log.line.replace(/^\r/, newlineBreaker), '')]);
       FileSaver.saveAs(data, this.resourceName + '_logs.txt');
     };
   },
