--- conflicted
+++ resolved
@@ -74,11 +74,7 @@
               state="$ctrl.data.DatatableState"
               order-by="Hostname"
               show-ip-address-column="$ctrl.applicationState.endpoint.apiVersion >= 1.25"
-<<<<<<< HEAD
-              access-to-node-details="!$ctrl.applicationState.application.authentication || $ctrl.isAdmin"
-=======
               access-to-node-details="$ctrl.isAdmin"
->>>>>>> 89fb3c8d
               name="node_selector"
               ng-model="tmp"
               ng-required="$ctrl.requiredNodeSelection()"
