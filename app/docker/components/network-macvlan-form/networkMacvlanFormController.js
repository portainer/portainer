--- conflicted
+++ resolved
@@ -23,16 +23,9 @@
     };
 
     function initComponent() {
-<<<<<<< HEAD
-      if (StateManager.getState().application.authentication) {
-        var isAdmin = Authentication.isAdmin();
-        ctrl.isAdmin = isAdmin;
-      }
-=======
       var isAdmin = Authentication.isAdmin();
       ctrl.isAdmin = isAdmin;
 
->>>>>>> 89fb3c8d
       var provider = ctrl.applicationState.endpoint.mode.provider;
       var apiVersion = ctrl.applicationState.endpoint.apiVersion;
       $q.all({
