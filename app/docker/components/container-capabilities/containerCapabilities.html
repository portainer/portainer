--- conflicted
+++ resolved
@@ -4,17 +4,13 @@
     <div ng-repeat="cap in $ctrl.capabilities" class="col-xs-12 col-sm-6 col-md-4">
       <div class="row">
         <div class="col-xs-8">
-          <label for="capability" class="col-sm-2 control-label text-left" style="display: flex; padding: 0">
+          <label for="capability" class="control-label text-left" style="display: flex; padding: 0">
             {{ cap.capability }}
-<<<<<<< HEAD
-            <tooltip message="cap.description"></tooltip>
-=======
             <portainer-tooltip message="cap.description"></portainer-tooltip>
->>>>>>> 0cd2a455
           </label>
         </div>
         <div class="col-xs-4">
-          <label class="switch"> <input type="checkbox" name="capability" ng-model="cap.allowed" /><span class="slider round"></span> </label>
+          <label class="switch"> <input type="checkbox" name="capability" ng-model="cap.allowed" /><i></i> </label>
         </div>
       </div>
     </div>
