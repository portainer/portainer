--- conflicted
+++ resolved
@@ -156,16 +156,6 @@
                   <i class="fa fa-sort-alpha-up" aria-hidden="true" ng-if="$ctrl.state.orderBy === 'IP' && $ctrl.state.reverseOrder"></i>
                 </a>
               </th>
-<<<<<<< HEAD
-=======
-              <th ng-if="$ctrl.swarmContainers">
-                <a ng-click="$ctrl.changeOrderBy('Host')">
-                  Host IP
-                  <i class="fa fa-sort-alpha-down" aria-hidden="true" ng-if="$ctrl.state.orderBy === 'Host' && !$ctrl.state.reverseOrder"></i>
-                  <i class="fa fa-sort-alpha-up" aria-hidden="true" ng-if="$ctrl.state.orderBy === 'Host' && $ctrl.state.reverseOrder"></i>
-                </a>
-              </th>
->>>>>>> 30dfd3d6
               <th>
                 <a ng-click="$ctrl.changeOrderBy('Ports')">
                   Published Ports
