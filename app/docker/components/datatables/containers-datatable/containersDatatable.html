<div class="datatable">
  <rd-widget>
    <rd-widget-body classes="no-padding">
      <div class="toolBar">
        <div class="toolBarTitle">
          <i class="fa" ng-class="$ctrl.titleIcon" aria-hidden="true" style="margin-right: 2px;"></i> {{ $ctrl.title }}
        </div>
        <div class="settings">
          <span class="setting" ng-class="{ 'setting-active': $ctrl.state.displayTextFilter }" ng-click="$ctrl.updateDisplayTextFilter()" ng-if="$ctrl.showTextFilter">
            <i class="fa fa-search" aria-hidden="true"></i> Search
          </span>
          <span class="setting" ng-class="{ 'setting-active': $ctrl.settings.open }" uib-dropdown dropdown-append-to-body auto-close="disabled" is-open="$ctrl.settings.open">
            <span uib-dropdown-toggle><i class="fa fa-cog" aria-hidden="true"></i> Settings</span>
            <div class="dropdown-menu dropdown-menu-right" uib-dropdown-menu>
              <div class="tableMenu">
                <div class="menuHeader">
                  Table settings
                </div>
                <div class="menuContent">
                  <div class="md-checkbox">
                    <input id="setting_container_trunc" type="checkbox" ng-model="$ctrl.settings.truncateContainerName" ng-change="$ctrl.onSettingsContainerNameTruncateChange()"/>
                    <label for="setting_container_trunc">Truncate container name</label>
                  </div>
                </div>
                <div class="menuHeader">
                  Quick actions
                </div>
                <div class="menuContent">
                  <div class="md-checkbox">
                    <input id="setting_show_stats" type="checkbox" ng-model="$ctrl.settings.showQuickActionStats" ng-change="$ctrl.onSettingsQuickActionChange()"/>
                    <label for="setting_show_stats">Stats</label>
                  </div>
                  <div class="md-checkbox">
                    <input id="setting_show_logs" type="checkbox" ng-model="$ctrl.settings.showQuickActionLogs" ng-change="$ctrl.onSettingsQuickActionChange()"/>
                    <label for="setting_show_logs">Logs</label>
                  </div>
                  <div class="md-checkbox">
                    <input id="setting_show_console" type="checkbox" ng-model="$ctrl.settings.showQuickActionConsole" ng-change="$ctrl.onSettingsQuickActionChange()"/>
                    <label for="setting_show_console">Console</label>
                  </div>
                  <div class="md-checkbox">
                    <input id="setting_show_inspect" type="checkbox" ng-model="$ctrl.settings.showQuickActionInspect" ng-change="$ctrl.onSettingsQuickActionChange()"/>
                    <label for="setting_show_inspect">Inspect</label>
                  </div>
                </div>
                <div>
                  <a type="button" class="btn btn-default btn-sm" ng-click="$ctrl.settings.open = false;">Close</a>
                </div>
              </div>
            </div>
          </span>
        </div>
      </div>
      <div class="actionBar">
        <div class="btn-group" role="group" aria-label="...">
          <button type="button" class="btn btn-sm btn-success" ng-click="$ctrl.startAction($ctrl.state.selectedItems)"
            ng-disabled="$ctrl.state.selectedItemCount === 0 || $ctrl.state.noStoppedItemsSelected">
            <i class="fa fa-play space-right" aria-hidden="true"></i>Start
          </button>
          <button type="button" class="btn btn-sm btn-danger" ng-click="$ctrl.stopAction($ctrl.state.selectedItems)"
            ng-disabled="$ctrl.state.selectedItemCount === 0 || $ctrl.state.noRunningItemsSelected">
            <i class="fa fa-stop space-right" aria-hidden="true"></i>Stop
          </button>
          <button type="button" class="btn btn-sm btn-danger" ng-click="$ctrl.killAction($ctrl.state.selectedItems)"
            ng-disabled="$ctrl.state.selectedItemCount === 0">
            <i class="fa fa-bomb space-right" aria-hidden="true"></i>Kill
          </button>
          <button type="button" class="btn btn-sm btn-primary" ng-click="$ctrl.restartAction($ctrl.state.selectedItems)"
            ng-disabled="$ctrl.state.selectedItemCount === 0">
            <i class="fa fa-sync space-right" aria-hidden="true"></i>Restart
          </button>
          <button type="button" class="btn btn-sm btn-primary" ng-click="$ctrl.pauseAction($ctrl.state.selectedItems)"
            ng-disabled="$ctrl.state.selectedItemCount === 0 || $ctrl.state.noRunningItemsSelected">
            <i class="fa fa-pause space-right" aria-hidden="true"></i>Pause
          </button>
          <button type="button" class="btn btn-sm btn-primary" ng-click="$ctrl.resumeAction($ctrl.state.selectedItems)"
            ng-disabled="$ctrl.state.selectedItemCount === 0 || $ctrl.state.noPausedItemsSelected">
            <i class="fa fa-play space-right" aria-hidden="true"></i>Resume
          </button>
          <button type="button" class="btn btn-sm btn-danger"
            ng-disabled="$ctrl.state.selectedItemCount === 0" ng-click="$ctrl.removeAction($ctrl.state.selectedItems)">
            <i class="fa fa-trash-alt space-right" aria-hidden="true"></i>Remove
          </button>
        </div>
        <button type="button" class="btn btn-sm btn-primary" ui-sref="docker.containers.new">
          <i class="fa fa-plus space-right" aria-hidden="true"></i>Add container
        </button>
      </div>
      <div class="searchBar" ng-if="$ctrl.state.displayTextFilter">
        <i class="fa fa-search searchIcon" aria-hidden="true"></i>
        <input type="text" class="searchInput" ng-model="$ctrl.state.textFilter" placeholder="Search..." auto-focus>
      </div>
      <div class="table-responsive">
        <table class="table table-hover table-filters">
          <thead>
            <tr>
              <th>
                <span class="md-checkbox">
                  <input id="select_all" type="checkbox" ng-model="$ctrl.state.selectAll" ng-change="$ctrl.selectAll()" />
                  <label for="select_all"></label>
                </span>
                <a ng-click="$ctrl.changeOrderBy('Names')">
                  Name
                  <i class="fa fa-sort-alpha-down" aria-hidden="true" ng-if="$ctrl.state.orderBy === 'Names' && !$ctrl.state.reverseOrder"></i>
                  <i class="fa fa-sort-alpha-up" aria-hidden="true" ng-if="$ctrl.state.orderBy === 'Names' && $ctrl.state.reverseOrder"></i>
                </a>
              </th>
              <th uib-dropdown dropdown-append-to-body auto-close="disabled" is-open="$ctrl.filters.state.open">
                <a ng-click="$ctrl.changeOrderBy('Status')">
                  State
                  <i class="fa fa-sort-alpha-down" aria-hidden="true" ng-if="$ctrl.state.orderBy === 'Status' && !$ctrl.state.reverseOrder"></i>
                  <i class="fa fa-sort-alpha-up" aria-hidden="true" ng-if="$ctrl.state.orderBy === 'Status' && $ctrl.state.reverseOrder"></i>
                </a>
                <div>
                  <span uib-dropdown-toggle class="table-filter" ng-if="!$ctrl.filters.state.enabled">Filter <i class="fa fa-filter" aria-hidden="true"></i></span>
                  <span uib-dropdown-toggle class="table-filter filter-active" ng-if="$ctrl.filters.state.enabled">Filter <i class="fa fa-check" aria-hidden="true"></i></span>
                </div>
                <div class="dropdown-menu" uib-dropdown-menu>
                  <div class="tableMenu">
                    <div class="menuHeader">
                      Filter by state
                    </div>
                    <div class="menuContent">
                      <div class="md-checkbox" ng-repeat="filter in $ctrl.filters.state.values track by $index">
                        <input id="filter_state_{{ $index }}" type="checkbox" ng-model="filter.display" ng-change="$ctrl.onStateFilterChange()"/>
                        <label for="filter_state_{{ $index }}">{{ filter.label }}</label>
                      </div>
                    </div>
                    <div>
                      <a type="button" class="btn btn-default btn-sm" ng-click="$ctrl.filters.state.open = false;">Close</a>
                    </div>
                  </div>
                </div>
              </th>
              <th ng-if="$ctrl.settings.showQuickActionStats || $ctrl.settings.showQuickActionLogs || $ctrl.settings.showQuickActionConsole || $ctrl.settings.showQuickActionInspect">
                Quick actions
              </th>
              <th>
                <a ng-click="$ctrl.changeOrderBy('StackName')">
                  Stack
                  <i class="fa fa-sort-alpha-down" aria-hidden="true" ng-if="$ctrl.state.orderBy === 'StackName' && !$ctrl.state.reverseOrder"></i>
                  <i class="fa fa-sort-alpha-up" aria-hidden="true" ng-if="$ctrl.state.orderBy === 'StackName' && $ctrl.state.reverseOrder"></i>
                </a>
              </th>
              <th>
                <a ng-click="$ctrl.changeOrderBy('Image')">
                  Image
                  <i class="fa fa-sort-alpha-down" aria-hidden="true" ng-if="$ctrl.state.orderBy === 'Image' && !$ctrl.state.reverseOrder"></i>
                  <i class="fa fa-sort-alpha-up" aria-hidden="true" ng-if="$ctrl.state.orderBy === 'Image' && $ctrl.state.reverseOrder"></i>
                </a>
              </th>
              <th>
                <a ng-click="$ctrl.changeOrderBy('IP')">
                  IP Address
                  <i class="fa fa-sort-alpha-down" aria-hidden="true" ng-if="$ctrl.state.orderBy === 'IP' && !$ctrl.state.reverseOrder"></i>
                  <i class="fa fa-sort-alpha-up" aria-hidden="true" ng-if="$ctrl.state.orderBy === 'IP' && $ctrl.state.reverseOrder"></i>
                </a>
              </th>
              <th>
                <a ng-click="$ctrl.changeOrderBy('NodeName')">
                  Host
                  <i class="fa fa-sort-alpha-asc" aria-hidden="true" ng-if="$ctrl.state.orderBy === 'NodeName' && !$ctrl.state.reverseOrder"></i>
                  <i class="fa fa-sort-alpha-desc" aria-hidden="true" ng-if="$ctrl.state.orderBy === 'NodeName' && $ctrl.state.reverseOrder"></i>
                </a>
              </th>
              <th>
                <a ng-click="$ctrl.changeOrderBy('Ports')">
                  Published Ports
                  <i class="fa fa-sort-alpha-down" aria-hidden="true" ng-if="$ctrl.state.orderBy === 'Ports' && !$ctrl.state.reverseOrder"></i>
                  <i class="fa fa-sort-alpha-up" aria-hidden="true" ng-if="$ctrl.state.orderBy === 'Ports' && $ctrl.state.reverseOrder"></i>
                </a>
              </th>
              <th ng-if="$ctrl.showOwnershipColumn">
                <a ng-click="$ctrl.changeOrderBy('ResourceControl.Ownership')">
                  Ownership
                  <i class="fa fa-sort-alpha-down" aria-hidden="true" ng-if="$ctrl.state.orderBy === 'ResourceControl.Ownership' && !$ctrl.state.reverseOrder"></i>
                  <i class="fa fa-sort-alpha-up" aria-hidden="true" ng-if="$ctrl.state.orderBy === 'ResourceControl.Ownership' && $ctrl.state.reverseOrder"></i>
                </a>
              </th>
            </tr>
          </thead>
          <tbody>
            <tr dir-paginate="item in ($ctrl.state.filteredDataSet = ($ctrl.dataset | filter: $ctrl.applyFilters | filter:$ctrl.state.textFilter | orderBy:$ctrl.state.orderBy:$ctrl.state.reverseOrder | itemsPerPage: $ctrl.state.paginatedItemLimit))" ng-class="{active: item.Checked}">
              <td>
                <span class="md-checkbox">
                  <input id="select_{{ $index }}" type="checkbox" ng-model="item.Checked" ng-change="$ctrl.selectItem(item)"/>
                  <label for="select_{{ $index }}"></label>
                </span>
<<<<<<< HEAD
                <a ui-sref="docker.containers.container({ id: item.Id, nodeName: item.NodeName })" ng-if="!$ctrl.swarmContainers">{{ item | containername | truncate: $ctrl.settings.containerNameTruncateSize }}</a>
                <a ui-sref="docker.containers.container({ id: item.Id, nodeName: item.NodeName })" ng-if="$ctrl.swarmContainers">{{ item | swarmcontainername | truncate: $ctrl.settings.containerNameTruncateSize }}</a>
=======
                <a ui-sref="docker.containers.container({ id: item.Id })">{{ item | containername | truncate: $ctrl.settings.containerNameTruncateSize }}</a>
>>>>>>> 1cfbec55
              </td>
              <td>
                <span ng-if="['starting','healthy','unhealthy'].indexOf(item.Status) !== -1" class="label label-{{ item.Status|containerstatusbadge }} interactive" uib-tooltip="This container has a health check">{{ item.Status }}</span>
                <span ng-if="['starting','healthy','unhealthy'].indexOf(item.Status) === -1" class="label label-{{ item.Status|containerstatusbadge }}">{{ item.Status }}</span>
              </td>
              <td ng-if="$ctrl.settings.showQuickActionStats || $ctrl.settings.showQuickActionLogs || $ctrl.settings.showQuickActionConsole || $ctrl.settings.showQuickActionInspect">
                <div class="btn-group btn-group-xs" role="group" aria-label="..." style="display:inline-flex;">
                  <a ng-if="$ctrl.settings.showQuickActionStats" style="margin: 0 2.5px;" ui-sref="docker.containers.container.stats({id: item.Id, nodeName: item.NodeName})"><i class="fa fa-chart-area space-right" aria-hidden="true"></i></a>
                  <a ng-if="$ctrl.settings.showQuickActionLogs" style="margin: 0 2.5px;" ui-sref="docker.containers.container.logs({id: item.Id, nodeName: item.NodeName})"><i class="fa fa-file-alt space-right" aria-hidden="true"></i></a>
                  <a ng-if="$ctrl.settings.showQuickActionConsole" style="margin: 0 2.5px;" ui-sref="docker.containers.container.console({id: item.Id, nodeName: item.NodeName})"><i class="fa fa-terminal space-right" aria-hidden="true"></i></a>
                  <a ng-if="$ctrl.settings.showQuickActionInspect" style="margin: 0 2.5px;" ui-sref="docker.containers.container.inspect({id: item.Id, nodeName: item.NodeName})"><i class="fa fa-info-circle space-right" aria-hidden="true"></i></a>
                </div>
              </td>
              <td>{{ item.StackName ? item.StackName : '-' }}</td>
              <td><a ui-sref="docker.images.image({ id: item.Image })">{{ item.Image | trimshasum }}</a></td>
              <td>{{ item.IP ? item.IP : '-' }}</td>
<<<<<<< HEAD
              <td ng-if="$ctrl.swarmContainers">{{ item.hostIP }}</td>
              <td>{{ item.NodeName ? item.NodeName : '-' }}</td>
=======
>>>>>>> 1cfbec55
              <td>
                <a ng-if="item.Ports.length > 0" ng-repeat="p in item.Ports" class="image-tag" ng-href="http://{{ $ctrl.publicUrl || p.host }}:{{p.public}}" target="_blank">
                  <i class="fa fa-external-link-alt" aria-hidden="true"></i> {{ p.public }}:{{ p.private }}
                </a>
                <span ng-if="item.Ports.length == 0" >-</span>
              </td>
              <td ng-if="$ctrl.showOwnershipColumn">
                <span>
                  <i ng-class="item.ResourceControl.Ownership | ownershipicon" aria-hidden="true"></i>
                  {{ item.ResourceControl.Ownership ? item.ResourceControl.Ownership : item.ResourceControl.Ownership = 'public' }}
                </span>
              </td>
            </tr>
            <tr ng-if="!$ctrl.dataset">
              <td colspan="8" class="text-center text-muted">Loading...</td>
            </tr>
            <tr ng-if="$ctrl.state.filteredDataSet.length === 0">
              <td colspan="8" class="text-center text-muted">No container available.</td>
            </tr>
          </tbody>
        </table>
      </div>
      <div class="footer" ng-if="$ctrl.dataset">
        <div class="infoBar" ng-if="$ctrl.state.selectedItemCount !== 0">
          {{ $ctrl.state.selectedItemCount }} item(s) selected
        </div>
        <div class="paginationControls">
          <form class="form-inline">
            <span class="limitSelector">
              <span style="margin-right: 5px;">
                Items per page
              </span>
              <select class="form-control" ng-model="$ctrl.state.paginatedItemLimit" ng-change="$ctrl.changePaginationLimit()">
                <option value="0">All</option>
                <option value="10">10</option>
                <option value="25">25</option>
                <option value="50">50</option>
                <option value="100">100</option>
              </select>
            </span>
            <dir-pagination-controls max-size="5"></dir-pagination-controls>
          </form>
        </div>
      </div>
    </rd-widget-body>
  </rd-widget>
</div><|MERGE_RESOLUTION|>--- conflicted
+++ resolved
@@ -186,12 +186,7 @@
                   <input id="select_{{ $index }}" type="checkbox" ng-model="item.Checked" ng-change="$ctrl.selectItem(item)"/>
                   <label for="select_{{ $index }}"></label>
                 </span>
-<<<<<<< HEAD
-                <a ui-sref="docker.containers.container({ id: item.Id, nodeName: item.NodeName })" ng-if="!$ctrl.swarmContainers">{{ item | containername | truncate: $ctrl.settings.containerNameTruncateSize }}</a>
-                <a ui-sref="docker.containers.container({ id: item.Id, nodeName: item.NodeName })" ng-if="$ctrl.swarmContainers">{{ item | swarmcontainername | truncate: $ctrl.settings.containerNameTruncateSize }}</a>
-=======
-                <a ui-sref="docker.containers.container({ id: item.Id })">{{ item | containername | truncate: $ctrl.settings.containerNameTruncateSize }}</a>
->>>>>>> 1cfbec55
+                <a ui-sref="docker.containers.container({ id: item.Id, nodeName: item.NodeName })">{{ item | containername | truncate: $ctrl.settings.containerNameTruncateSize }}</a>
               </td>
               <td>
                 <span ng-if="['starting','healthy','unhealthy'].indexOf(item.Status) !== -1" class="label label-{{ item.Status|containerstatusbadge }} interactive" uib-tooltip="This container has a health check">{{ item.Status }}</span>
@@ -208,11 +203,7 @@
               <td>{{ item.StackName ? item.StackName : '-' }}</td>
               <td><a ui-sref="docker.images.image({ id: item.Image })">{{ item.Image | trimshasum }}</a></td>
               <td>{{ item.IP ? item.IP : '-' }}</td>
-<<<<<<< HEAD
-              <td ng-if="$ctrl.swarmContainers">{{ item.hostIP }}</td>
               <td>{{ item.NodeName ? item.NodeName : '-' }}</td>
-=======
->>>>>>> 1cfbec55
               <td>
                 <a ng-if="item.Ports.length > 0" ng-repeat="p in item.Ports" class="image-tag" ng-href="http://{{ $ctrl.publicUrl || p.host }}:{{p.public}}" target="_blank">
                   <i class="fa fa-external-link-alt" aria-hidden="true"></i> {{ p.public }}:{{ p.private }}
