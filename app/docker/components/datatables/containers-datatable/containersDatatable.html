--- conflicted
+++ resolved
@@ -202,17 +202,10 @@
               </td>
               <td ng-if="$ctrl.settings.showQuickActionStats || $ctrl.settings.showQuickActionLogs || $ctrl.settings.showQuickActionConsole || $ctrl.settings.showQuickActionInspect">
                 <div class="btn-group btn-group-xs" role="group" aria-label="..." style="display:inline-flex;">
-<<<<<<< HEAD
                   <a ng-if="$ctrl.settings.showQuickActionStats" style="margin: 0 2.5px;" ui-sref="docker.containers.container.stats({id: item.Id, nodeName: item.NodeName})"><i class="fa fa-area-chart space-right" aria-hidden="true"></i></a>
-                  <a ng-if="$ctrl.settings.showQuickActionLogs" style="margin: 0 2.5px;" ui-sref="docker.containers.container.logs({id: item.Id, nodeName: item.NodeName})"><i class="fa fa-file-text-o space-right" aria-hidden="true"></i></a>
+                  <a ng-if="$ctrl.settings.showQuickActionLogs" style="margin: 0 2.5px;" ui-sref="docker.containers.container.logs({id: item.Id, nodeName: item.NodeName})"><i class="fa fa-file-alt space-right" aria-hidden="true"></i></a>
                   <a ng-if="$ctrl.settings.showQuickActionConsole" style="margin: 0 2.5px;" ui-sref="docker.containers.container.console({id: item.Id, nodeName: item.NodeName})"><i class="fa fa-terminal space-right" aria-hidden="true"></i></a>
                   <a ng-if="$ctrl.settings.showQuickActionInspect" style="margin: 0 2.5px;" ui-sref="docker.containers.container.inspect({id: item.Id, nodeName: item.NodeName})"><i class="fa fa-info-circle space-right" aria-hidden="true"></i></a>
-=======
-                  <a ng-if="$ctrl.settings.showQuickActionStats" style="margin: 0 2.5px;" ui-sref="docker.containers.container.stats({id: item.Id})" title="Stats"><i class="fa fa-chart-area space-right" aria-hidden="true"></i></a>
-                  <a ng-if="$ctrl.settings.showQuickActionLogs" style="margin: 0 2.5px;" ui-sref="docker.containers.container.logs({id: item.Id})" title="Logs"><i class="fa fa-file-alt space-right" aria-hidden="true"></i></a>
-                  <a ng-if="$ctrl.settings.showQuickActionConsole" style="margin: 0 2.5px;" ui-sref="docker.containers.container.console({id: item.Id})" title="Console"><i class="fa fa-terminal space-right" aria-hidden="true"></i></a>
-                  <a ng-if="$ctrl.settings.showQuickActionInspect" style="margin: 0 2.5px;" ui-sref="docker.containers.container.inspect({id: item.Id})" title="Inspect"><i class="fa fa-info-circle space-right" aria-hidden="true"></i></a>
->>>>>>> 30dfd3d6
                 </div>
               </td>
               <td>{{ item.StackName ? item.StackName : '-' }}</td>
