<div class="datatable">
  <rd-widget>
    <rd-widget-body classes="no-padding">
      <div class="toolBar">
        <div class="toolBarTitle"> <i class="fa" ng-class="$ctrl.titleIcon" aria-hidden="true" style="margin-right: 2px;"></i> {{ $ctrl.titleText }} </div>
        <div class="settings">
          <span
            class="setting"
            ng-class="{ 'setting-active': $ctrl.columnVisibility.state.open }"
            uib-dropdown
            dropdown-append-to-body
            auto-close="disabled"
            is-open="$ctrl.columnVisibility.state.open"
          >
            <span uib-dropdown-toggle><i class="fa fa-columns space-right" aria-hidden="true"></i>Columns</span>
            <div class="dropdown-menu dropdown-menu-right" uib-dropdown-menu>
              <div class="tableMenu">
                <div class="menuHeader">
                  Show / Hide Columns
                </div>
                <div class="menuContent">
                  <div class="md-checkbox">
                    <input id="col_vis_state" ng-click="$ctrl.onColumnVisibilityChange()" type="checkbox" ng-model="$ctrl.columnVisibility.columns.state.display" />
                    <label for="col_vis_state" ng-bind="$ctrl.columnVisibility.columns.state.label"></label>
                  </div>
                  <div class="md-checkbox">
                    <input id="col_vis_actions" ng-click="$ctrl.onColumnVisibilityChange()" type="checkbox" ng-model="$ctrl.columnVisibility.columns.actions.display" />
                    <label for="col_vis_actions" ng-bind="$ctrl.columnVisibility.columns.actions.label"></label>
                  </div>
                  <div class="md-checkbox">
                    <input id="col_vis_stack" ng-click="$ctrl.onColumnVisibilityChange()" type="checkbox" ng-model="$ctrl.columnVisibility.columns.stack.display" />
                    <label for="col_vis_stack" ng-bind="$ctrl.columnVisibility.columns.stack.label"></label>
                  </div>
                  <div class="md-checkbox">
                    <input id="col_vis_image" ng-click="$ctrl.onColumnVisibilityChange()" type="checkbox" ng-model="$ctrl.columnVisibility.columns.image.display" />
                    <label for="col_vis_image" ng-bind="$ctrl.columnVisibility.columns.image.label"></label>
                  </div>
                  <div class="md-checkbox">
                    <input id="col_vis_created" ng-click="$ctrl.onColumnVisibilityChange()" type="checkbox" ng-model="$ctrl.columnVisibility.columns.created.display" />
                    <label for="col_vis_created" ng-bind="$ctrl.columnVisibility.columns.created.label"></label>
                  </div>
                  <div class="md-checkbox">
                    <input id="col_vis_ip" ng-click="$ctrl.onColumnVisibilityChange()" type="checkbox" ng-model="$ctrl.columnVisibility.columns.ip.display" />
                    <label for="col_vis_ip" ng-bind="$ctrl.columnVisibility.columns.ip.label"></label>
                  </div>
                  <div class="md-checkbox" ng-if="$ctrl.showHostColumn">
                    <input id="col_vis_host" ng-click="$ctrl.onColumnVisibilityChange()" type="checkbox" ng-model="$ctrl.columnVisibility.columns.host.display" />
                    <label for="col_vis_host" ng-bind="$ctrl.columnVisibility.columns.host.label"></label>
<<<<<<< HEAD
                  </div>
                  <div class="md-checkbox">
                    <input id="col_vis_ports" ng-click="$ctrl.onColumnVisibilityChange()" type="checkbox" ng-model="$ctrl.columnVisibility.columns.ports.display" />
                    <label for="col_vis_ports" ng-bind="$ctrl.columnVisibility.columns.ports.label"></label>
                  </div>
                  <div class="md-checkbox">
                    <input id="col_vis_ownership" ng-click="$ctrl.onColumnVisibilityChange()" type="checkbox" ng-model="$ctrl.columnVisibility.columns.ownership.display" />
                    <label for="col_vis_ownership" ng-bind="$ctrl.columnVisibility.columns.ownership.label"></label>
=======
>>>>>>> 89fb3c8d
                  </div>
                  <div class="md-checkbox">
                    <input id="col_vis_ports" ng-click="$ctrl.onColumnVisibilityChange()" type="checkbox" ng-model="$ctrl.columnVisibility.columns.ports.display" />
                    <label for="col_vis_ports" ng-bind="$ctrl.columnVisibility.columns.ports.label"></label>
                  </div>
                  <div class="md-checkbox">
                    <input id="col_vis_ownership" ng-click="$ctrl.onColumnVisibilityChange()" type="checkbox" ng-model="$ctrl.columnVisibility.columns.ownership.display" />
                    <label for="col_vis_ownership" ng-bind="$ctrl.columnVisibility.columns.ownership.label"></label>
                  </div>
                </div>
                <div>
                  <a type="button" class="btn btn-default btn-sm" ng-click="$ctrl.columnVisibility.state.open = false;">Close</a>
                </div>
                <div>
                  <a type="button" class="btn btn-default btn-sm" ng-click="$ctrl.columnVisibility.state.open = false;">Close</a>
                </div>
              </div>
            </div>
          </span>
          <span class="setting" ng-class="{ 'setting-active': $ctrl.settings.open }" uib-dropdown dropdown-append-to-body auto-close="disabled" is-open="$ctrl.settings.open">
            <span uib-dropdown-toggle><i class="fa fa-cog" aria-hidden="true"></i> Settings</span>
            <div class="dropdown-menu dropdown-menu-right" uib-dropdown-menu>
              <div class="tableMenu">
                <div class="menuHeader">
                  Table settings
                </div>
                <div class="menuContent">
                  <div class="md-checkbox">
                    <input id="setting_container_trunc" type="checkbox" ng-model="$ctrl.settings.truncateContainerName" ng-change="$ctrl.onSettingsContainerNameTruncateChange()" />
                    <label for="setting_container_trunc">Truncate container name</label>
                  </div>
                  <div>
                    <div class="md-checkbox">
                      <input id="setting_auto_refresh" type="checkbox" ng-model="$ctrl.settings.repeater.autoRefresh" ng-change="$ctrl.onSettingsRepeaterChange()" />
                      <label for="setting_auto_refresh">Auto refresh</label>
                    </div>
                    <div ng-if="$ctrl.settings.repeater.autoRefresh">
                      <label for="settings_refresh_rate">
                        Refresh rate
                      </label>
                      <select id="settings_refresh_rate" ng-model="$ctrl.settings.repeater.refreshRate" ng-change="$ctrl.onSettingsRepeaterChange()" class="small-select">
                        <option value="10">10s</option>
                        <option value="30">30s</option>
                        <option value="60">1min</option>
                        <option value="120">2min</option>
                        <option value="300">5min</option>
                      </select>
                      <span>
                        <i id="refreshRateChange" class="fa fa-check green-icon" aria-hidden="true" style="margin-top: 7px; display: none;"></i>
                      </span>
                    </div>
                  </div>
                </div>
                <div authorization="DockerContainerStats, DockerContainerLogs, DockerExecStart, DockerContainerInspect, DockerTaskInspect, DockerTaskLogs, DockerContainerAttach">
                  <div class="menuHeader">
                    Quick actions
                  </div>
                  <div class="menuContent">
                    <div class="md-checkbox" authorization="DockerContainerStats">
                      <input id="setting_show_stats" type="checkbox" ng-model="$ctrl.settings.showQuickActionStats" ng-change="$ctrl.onSettingsQuickActionChange()" />
                      <label for="setting_show_stats">Stats</label>
                    </div>
                    <div class="md-checkbox" authorization="DockerContainerLogs">
                      <input id="setting_show_logs" type="checkbox" ng-model="$ctrl.settings.showQuickActionLogs" ng-change="$ctrl.onSettingsQuickActionChange()" />
                      <label for="setting_show_logs">Logs</label>
                    </div>
                    <div class="md-checkbox" authorization="DockerExecStart">
                      <input id="setting_show_console" type="checkbox" ng-model="$ctrl.settings.showQuickActionExec" ng-change="$ctrl.onSettingsQuickActionChange()" />
                      <label for="setting_show_console">Console</label>
                    </div>
                    <div class="md-checkbox" authorization="DockerContainerInspect">
                      <input id="setting_show_inspect" type="checkbox" ng-model="$ctrl.settings.showQuickActionInspect" ng-change="$ctrl.onSettingsQuickActionChange()" />
                      <label for="setting_show_inspect">Inspect</label>
                    </div>
                    <div class="md-checkbox" authorization="DockerContainerAttach">
                      <input id="setting_show_attach" type="checkbox" ng-model="$ctrl.settings.showQuickActionAttach" ng-change="$ctrl.onSettingsQuickActionChange()" />
                      <label for="setting_show_attach">Attach</label>
                    </div>
                  </div>
                </div>
                <div>
                  <a type="button" class="btn btn-default btn-sm" ng-click="$ctrl.settings.open = false;">Close</a>
                </div>
              </div>
            </div>
          </span>
        </div>
      </div>
      <containers-datatable-actions
        ng-if="!$ctrl.offlineMode"
        selected-items="$ctrl.state.selectedItems"
        selected-item-count="$ctrl.state.selectedItemCount"
        no-stopped-items-selected="$ctrl.state.noStoppedItemsSelected"
        no-running-items-selected="$ctrl.state.noRunningItemsSelected"
        no-paused-items-selected="$ctrl.state.noPausedItemsSelected"
        show-add-action="$ctrl.showAddAction"
      ></containers-datatable-actions>
      <div class="searchBar">
        <i class="fa fa-search searchIcon" aria-hidden="true"></i>
        <input
          type="text"
          class="searchInput"
          ng-model="$ctrl.state.textFilter"
          ng-change="$ctrl.onTextFilterChange()"
          placeholder="Search..."
          auto-focus
          ng-model-options="{ debounce: 300 }"
        />
      </div>
      <div class="table-responsive">
        <table class="table table-hover table-filters nowrap-cells">
          <thead>
            <tr>
              <th>
                <span
                  class="md-checkbox"
                  ng-if="!$ctrl.offlineMode"
                  authorization="DockerContainerStart, DockerContainerStop, DockerContainerKill, DockerContainerRestart, DockerContainerPause, DockerContainerUnpause, DockerContainerDelete, DockerContainerCreate"
                >
                  <input id="select_all" type="checkbox" ng-model="$ctrl.state.selectAll" ng-change="$ctrl.selectAll()" />
                  <label for="select_all"></label>
                </span>
                <a ng-click="$ctrl.changeOrderBy('Names')">
                  Name
                  <i class="fa fa-sort-alpha-down" aria-hidden="true" ng-if="$ctrl.state.orderBy === 'Names' && !$ctrl.state.reverseOrder"></i>
                  <i class="fa fa-sort-alpha-up" aria-hidden="true" ng-if="$ctrl.state.orderBy === 'Names' && $ctrl.state.reverseOrder"></i>
                </a>
              </th>
              <th uib-dropdown dropdown-append-to-body auto-close="disabled" is-open="$ctrl.filters.state.open" ng-show="$ctrl.columnVisibility.columns.state.display">
                <a ng-click="$ctrl.changeOrderBy('Status')">
                  State
                  <i class="fa fa-sort-alpha-down" aria-hidden="true" ng-if="$ctrl.state.orderBy === 'Status' && !$ctrl.state.reverseOrder"></i>
                  <i class="fa fa-sort-alpha-up" aria-hidden="true" ng-if="$ctrl.state.orderBy === 'Status' && $ctrl.state.reverseOrder"></i>
                </a>
                <div>
                  <span uib-dropdown-toggle class="table-filter" ng-if="!$ctrl.filters.state.enabled">Filter <i class="fa fa-filter" aria-hidden="true"></i></span>
                  <span uib-dropdown-toggle class="table-filter filter-active" ng-if="$ctrl.filters.state.enabled">Filter <i class="fa fa-check" aria-hidden="true"></i></span>
                </div>
                <div class="dropdown-menu" uib-dropdown-menu>
                  <div class="tableMenu">
                    <div class="menuHeader">
                      Filter by state
                    </div>
                    <div class="menuContent">
                      <div class="md-checkbox" ng-repeat="filter in $ctrl.filters.state.values track by $index">
                        <input id="filter_state_{{ $index }}" type="checkbox" ng-model="filter.display" ng-change="$ctrl.onStateFilterChange()" />
                        <label for="filter_state_{{ $index }}">{{ filter.label }}</label>
                      </div>
                    </div>
                    <div>
                      <a type="button" class="btn btn-default btn-sm" ng-click="$ctrl.filters.state.open = false;">Close</a>
                    </div>
                  </div>
                </div>
              </th>
              <th
                ng-if="
                  $ctrl.settings.showQuickActionStats ||
                  $ctrl.settings.showQuickActionLogs ||
                  $ctrl.settings.showQuickActionExec ||
                  $ctrl.settings.showQuickActionAttach ||
                  $ctrl.settings.showQuickActionInspect
                "
                ng-show="$ctrl.columnVisibility.columns.actions.display"
                authorization="DockerContainerStats, DockerContainerLogs, DockerExecStart, DockerContainerInspect, DockerTaskInspect, DockerTaskLogs, DockerContainerAttach"
              >
                Quick actions
              </th>
              <th ng-show="$ctrl.columnVisibility.columns.stack.display">
                <a ng-click="$ctrl.changeOrderBy('StackName')">
                  Stack
                  <i class="fa fa-sort-alpha-down" aria-hidden="true" ng-if="$ctrl.state.orderBy === 'StackName' && !$ctrl.state.reverseOrder"></i>
                  <i class="fa fa-sort-alpha-up" aria-hidden="true" ng-if="$ctrl.state.orderBy === 'StackName' && $ctrl.state.reverseOrder"></i>
                </a>
              </th>
              <th ng-show="$ctrl.columnVisibility.columns.image.display">
                <a ng-click="$ctrl.changeOrderBy('Image')">
                  Image
                  <i class="fa fa-sort-alpha-down" aria-hidden="true" ng-if="$ctrl.state.orderBy === 'Image' && !$ctrl.state.reverseOrder"></i>
                  <i class="fa fa-sort-alpha-up" aria-hidden="true" ng-if="$ctrl.state.orderBy === 'Image' && $ctrl.state.reverseOrder"></i>
                </a>
              </th>
              <th ng-show="$ctrl.columnVisibility.columns.created.display">
                <a ng-click="$ctrl.changeOrderBy('Created')">
                  <i class="fa fa-sort-alpha-down" aria-hidden="true" ng-if="$ctrl.state.orderBy === 'Created' && !$ctrl.state.reverseOrder"></i>
                  <i class="fa fa-sort-alpha-up" aria-hidden="true" ng-if="$ctrl.state.orderBy === 'Created' && $ctrl.state.reverseOrder"></i>
                  Created
                </a>
              </th>
              <th ng-if="$ctrl.showHostColumn" ng-show="$ctrl.columnVisibility.columns.host.display">
                <a ng-click="$ctrl.changeOrderBy('NodeName')">
                  Host
                  <i class="fa fa-sort-alpha-down" aria-hidden="true" ng-if="$ctrl.state.orderBy === 'NodeName' && !$ctrl.state.reverseOrder"></i>
                  <i class="fa fa-sort-alpha-up" aria-hidden="true" ng-if="$ctrl.state.orderBy === 'NodeName' && $ctrl.state.reverseOrder"></i>
                </a>
              </th>
              <th ng-show="$ctrl.columnVisibility.columns.ports.display">
                <a ng-click="$ctrl.changeOrderBy('Ports')">
                  Published Ports
                  <i class="fa fa-sort-alpha-down" aria-hidden="true" ng-if="$ctrl.state.orderBy === 'Ports' && !$ctrl.state.reverseOrder"></i>
                  <i class="fa fa-sort-alpha-up" aria-hidden="true" ng-if="$ctrl.state.orderBy === 'Ports' && $ctrl.state.reverseOrder"></i>
                </a>
              </th>
              <th ng-show="$ctrl.columnVisibility.columns.ownership.display">
                <a ng-click="$ctrl.changeOrderBy('ResourceControl.Ownership')">
                  Ownership
                  <i class="fa fa-sort-alpha-down" aria-hidden="true" ng-if="$ctrl.state.orderBy === 'ResourceControl.Ownership' && !$ctrl.state.reverseOrder"></i>
                  <i class="fa fa-sort-alpha-up" aria-hidden="true" ng-if="$ctrl.state.orderBy === 'ResourceControl.Ownership' && $ctrl.state.reverseOrder"></i>
                </a>
              </th>
            </tr>
          </thead>
          <tbody>
            <tr
              dir-paginate="item in ($ctrl.state.filteredDataSet = ($ctrl.dataset | filter: $ctrl.applyFilters | filter:$ctrl.state.textFilter | orderBy:$ctrl.state.orderBy:$ctrl.state.reverseOrder | itemsPerPage: $ctrl.state.paginatedItemLimit))"
              ng-class="{ active: item.Checked }"
            >
              <td>
                <span
                  class="md-checkbox"
                  ng-if="!$ctrl.offlineMode"
                  authorization="DockerContainerStart, DockerContainerStop, DockerContainerKill, DockerContainerRestart, DockerContainerPause, DockerContainerUnpause, DockerContainerDelete, DockerContainerCreate"
                >
                  <input id="select_{{ $index }}" type="checkbox" ng-model="item.Checked" ng-click="$ctrl.selectItem(item, $event)" />
                  <label for="select_{{ $index }}"></label>
                </span>
                <a ng-if="!$ctrl.offlineMode" ui-sref="docker.containers.container({ id: item.Id, nodeName: item.NodeName })" title="{{ item | containername }}">{{
                  item | containername | truncate: $ctrl.settings.containerNameTruncateSize
                }}</a>
                <span ng-if="$ctrl.offlineMode">{{ item | containername | truncate: $ctrl.settings.containerNameTruncateSize }}</span>
              </td>
              <td ng-show="$ctrl.columnVisibility.columns.state.display">
                <span
                  ng-if="['starting', 'healthy', 'unhealthy'].indexOf(item.Status) !== -1"
                  class="label label-{{ item.Status | containerstatusbadge }} interactive"
                  uib-tooltip="This container has a health check"
                  >{{ item.Status }}</span
                >
                <span ng-if="['starting', 'healthy', 'unhealthy'].indexOf(item.Status) === -1" class="label label-{{ item.Status | containerstatusbadge }}">{{ item.Status }}</span>
              </td>
              <td
                ng-if="
                  !$ctrl.offlineMode &&
                  ($ctrl.settings.showQuickActionStats ||
                    $ctrl.settings.showQuickActionLogs ||
                    $ctrl.settings.showQuickActionExec ||
                    $ctrl.settings.showQuickActionAttach ||
                    $ctrl.settings.showQuickActionInspect)
                "
                ng-show="$ctrl.columnVisibility.columns.actions.display"
                authorization="DockerContainerStats, DockerContainerLogs, DockerExecStart, DockerContainerInspect, DockerTaskInspect, DockerTaskLogs"
              >
                <container-quick-actions container-id="item.Id" node-name="item.NodeName" status="item.Status" state="$ctrl.settings"></container-quick-actions>
              </td>
              <td ng-if="$ctrl.offlineMode"> </td>
              <td ng-show="$ctrl.columnVisibility.columns.stack.display">{{ item.StackName ? item.StackName : '-' }}</td>
              <td ng-show="$ctrl.columnVisibility.columns.image.display">
                <a ng-if="!$ctrl.offlineMode" ui-sref="docker.images.image({ id: item.Image })">{{ item.Image | trimshasum }}</a>
                <span ng-if="$ctrl.offlineMode">{{ item.Image | trimshasum }}</span>
              </td>
              <td ng-show="$ctrl.columnVisibility.columns.created.display">
                {{ item.Created | getisodatefromtimestamp }}
              </td>
              <td ng-if="$ctrl.showHostColumn" ng-show="$ctrl.columnVisibility.columns.host.display">{{ item.NodeName ? item.NodeName : '-' }}</td>
              <td ng-show="$ctrl.columnVisibility.columns.ports.display">
                <a
                  ng-if="item.Ports.length > 0"
                  ng-repeat="p in item.Ports"
                  class="image-tag"
                  ng-href="http://{{ $ctrl.state.publicURL || p.host }}:{{ p.public }}"
                  target="_blank"
                >
                  <i class="fa fa-external-link-alt" aria-hidden="true"></i> {{ p.public }}:{{ p.private }}
                </a>
                <span ng-if="item.Ports.length == 0">-</span>
              </td>
              <td ng-show="$ctrl.columnVisibility.columns.ownership.display">
                <span>
                  <i ng-class="item.ResourceControl.Ownership | ownershipicon" aria-hidden="true"></i>
                  {{ item.ResourceControl.Ownership ? item.ResourceControl.Ownership : item.ResourceControl.Ownership = $ctrl.RCO.ADMINISTRATORS }}
                </span>
              </td>
            </tr>
            <tr ng-if="!$ctrl.dataset">
              <td colspan="9" class="text-center text-muted">Loading...</td>
            </tr>
            <tr ng-if="$ctrl.state.filteredDataSet.length === 0">
              <td colspan="9" class="text-center text-muted">No container available.</td>
            </tr>
          </tbody>
        </table>
      </div>
      <div class="footer" ng-if="$ctrl.dataset">
        <div class="infoBar" ng-if="$ctrl.state.selectedItemCount !== 0"> {{ $ctrl.state.selectedItemCount }} item(s) selected </div>
        <div class="paginationControls">
          <form class="form-inline">
            <span class="limitSelector">
              <span style="margin-right: 5px;">
                Items per page
              </span>
              <select class="form-control" ng-model="$ctrl.state.paginatedItemLimit" ng-change="$ctrl.changePaginationLimit()">
                <option value="0">All</option>
                <option value="10">10</option>
                <option value="25">25</option>
                <option value="50">50</option>
                <option value="100">100</option>
              </select>
            </span>
            <dir-pagination-controls max-size="5"></dir-pagination-controls>
          </form>
        </div>
      </div>
    </rd-widget-body>
  </rd-widget>
</div><|MERGE_RESOLUTION|>--- conflicted
+++ resolved
@@ -46,17 +46,6 @@
                   <div class="md-checkbox" ng-if="$ctrl.showHostColumn">
                     <input id="col_vis_host" ng-click="$ctrl.onColumnVisibilityChange()" type="checkbox" ng-model="$ctrl.columnVisibility.columns.host.display" />
                     <label for="col_vis_host" ng-bind="$ctrl.columnVisibility.columns.host.label"></label>
-<<<<<<< HEAD
-                  </div>
-                  <div class="md-checkbox">
-                    <input id="col_vis_ports" ng-click="$ctrl.onColumnVisibilityChange()" type="checkbox" ng-model="$ctrl.columnVisibility.columns.ports.display" />
-                    <label for="col_vis_ports" ng-bind="$ctrl.columnVisibility.columns.ports.label"></label>
-                  </div>
-                  <div class="md-checkbox">
-                    <input id="col_vis_ownership" ng-click="$ctrl.onColumnVisibilityChange()" type="checkbox" ng-model="$ctrl.columnVisibility.columns.ownership.display" />
-                    <label for="col_vis_ownership" ng-bind="$ctrl.columnVisibility.columns.ownership.label"></label>
-=======
->>>>>>> 89fb3c8d
                   </div>
                   <div class="md-checkbox">
                     <input id="col_vis_ports" ng-click="$ctrl.onColumnVisibilityChange()" type="checkbox" ng-model="$ctrl.columnVisibility.columns.ports.display" />
