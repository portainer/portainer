--- conflicted
+++ resolved
@@ -46,12 +46,6 @@
             </tr>
           </thead>
           <tbody>
-<<<<<<< HEAD
-            <tr dir-paginate="(key, value) in $ctrl.dataset | itemsPerPage: $ctrl.state.paginatedItemLimit" ng-class="{ active: item.Checked }">
-              <td
-                ><a ui-sref="docker.networks.network({ id: key, nodeName: $ctrl.nodeName })">{{ key }}</a></td
-              >
-=======
             <tr
               dir-paginate-start="(key, value) in $ctrl.dataset | itemsPerPage: $ctrl.state.paginatedItemLimit"
               ng-class="{ active: item.Checked }"
@@ -63,7 +57,6 @@
                 </a>
                 <a ui-sref="docker.networks.network({ id: key, nodeName: $ctrl.nodeName })">{{ key }}</a>
               </td>
->>>>>>> 89fb3c8d
               <td>{{ value.IPAddress || '-' }}</td>
               <td>{{ value.Gateway || '-' }}</td>
               <td>{{ value.MacAddress || '-' }}</td>
