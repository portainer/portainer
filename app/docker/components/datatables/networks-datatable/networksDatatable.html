<div class="datatable">
  <rd-widget>
    <rd-widget-body classes="no-padding">
      <div class="toolBar">
        <div class="toolBarTitle"> <i class="fa" ng-class="$ctrl.titleIcon" aria-hidden="true" style="margin-right: 2px;"></i> {{ $ctrl.titleText }} </div>
        <div class="settings">
          <span class="setting" ng-class="{ 'setting-active': $ctrl.settings.open }" uib-dropdown dropdown-append-to-body auto-close="disabled" is-open="$ctrl.settings.open">
            <span uib-dropdown-toggle><i class="fa fa-cog" aria-hidden="true"></i> Settings</span>
            <div class="dropdown-menu dropdown-menu-right" uib-dropdown-menu>
              <div class="tableMenu">
                <div class="menuHeader">
                  Table settings
                </div>
                <div class="menuContent">
                  <div>
                    <div class="md-checkbox">
                      <input id="setting_auto_refresh" type="checkbox" ng-model="$ctrl.settings.repeater.autoRefresh" ng-change="$ctrl.onSettingsRepeaterChange()" />
                      <label for="setting_auto_refresh">Auto refresh</label>
                    </div>
                    <div ng-if="$ctrl.settings.repeater.autoRefresh">
                      <label for="settings_refresh_rate">
                        Refresh rate
                      </label>
                      <select id="settings_refresh_rate" ng-model="$ctrl.settings.repeater.refreshRate" ng-change="$ctrl.onSettingsRepeaterChange()" class="small-select">
                        <option value="10">10s</option>
                        <option value="30">30s</option>
                        <option value="60">1min</option>
                        <option value="120">2min</option>
                        <option value="300">5min</option>
                      </select>
                      <span>
                        <i id="refreshRateChange" class="fa fa-check green-icon" aria-hidden="true" style="margin-top: 7px; display: none;"></i>
                      </span>
                    </div>
                  </div>
                </div>
                <div>
                  <a type="button" class="btn btn-default btn-sm" ng-click="$ctrl.settings.open = false;">Close</a>
                </div>
              </div>
            </div>
          </span>
        </div>
      </div>
      <div class="actionBar" ng-if="!$ctrl.offlineMode" authorization="DockerNetworkDelete, DockerNetworkCreate">
        <button
          type="button"
          class="btn btn-sm btn-danger"
          authorization="DockerNetworkDelete"
          ng-disabled="$ctrl.state.selectedItemCount === 0"
          ng-click="$ctrl.removeAction($ctrl.state.selectedItems)"
        >
          <i class="fa fa-trash-alt space-right" aria-hidden="true"></i>Remove
        </button>
        <button type="button" class="btn btn-sm btn-primary" ui-sref="docker.networks.new" authorization="DockerNetworkCreate">
          <i class="fa fa-plus space-right" aria-hidden="true"></i>Add network
        </button>
      </div>
      <div class="searchBar">
        <i class="fa fa-search searchIcon" aria-hidden="true"></i>
        <input
          type="text"
          class="searchInput"
          ng-model="$ctrl.state.textFilter"
          ng-change="$ctrl.onTextFilterChange()"
          placeholder="Search..."
          auto-focus
          ng-model-options="{ debounce: 300 }"
        />
      </div>
      <div class="table-responsive">
        <table class="table table-hover nowrap-cells">
          <thead>
            <tr>
              <th style="width: 55px;">
<<<<<<< HEAD
                <span class="md-checkbox" ng-if="!$ctrl.offlineMode">
=======
                <span class="md-checkbox" ng-if="!$ctrl.offlineMode" authorization="DockerNetworkDelete, DockerNetworkCreate">
>>>>>>> 89fb3c8d
                  <input id="select_all" type="checkbox" ng-model="$ctrl.state.selectAll" ng-change="$ctrl.selectAll()" />
                  <label for="select_all"></label>
                </span>
                <a ng-click="$ctrl.expandAll()" ng-if="$ctrl.hasExpandableItems()">
                  <i ng-class="{ 'fas fa-angle-down': $ctrl.state.expandAll, 'fas fa-angle-right': !$ctrl.state.expandAll }" aria-hidden="true"></i>
                </a>
              </th>
              <th>
                <a ng-click="$ctrl.changeOrderBy('Name')">
                  Name
                  <i class="fa fa-sort-alpha-down" aria-hidden="true" ng-if="$ctrl.state.orderBy === 'Name' && !$ctrl.state.reverseOrder"></i>
                  <i class="fa fa-sort-alpha-up" aria-hidden="true" ng-if="$ctrl.state.orderBy === 'Name' && $ctrl.state.reverseOrder"></i>
                </a>
              </th>
              <th>
                <a ng-click="$ctrl.changeOrderBy('StackName')">
                  Stack
                  <i class="fa fa-sort-alpha-down" aria-hidden="true" ng-if="$ctrl.state.orderBy === 'StackName' && !$ctrl.state.reverseOrder"></i>
                  <i class="fa fa-sort-alpha-up" aria-hidden="true" ng-if="$ctrl.state.orderBy === 'StackName' && $ctrl.state.reverseOrder"></i>
                </a>
              </th>
              <th>
                <a ng-click="$ctrl.changeOrderBy('Driver')">
                  Driver
                  <i class="fa fa-sort-alpha-down" aria-hidden="true" ng-if="$ctrl.state.orderBy === 'Driver' && !$ctrl.state.reverseOrder"></i>
                  <i class="fa fa-sort-alpha-up" aria-hidden="true" ng-if="$ctrl.state.orderBy === 'Driver' && $ctrl.state.reverseOrder"></i>
                </a>
              </th>
              <th>
                <a ng-click="$ctrl.changeOrderBy('Attachable')">
                  Attachable
                  <i class="fa fa-sort-alpha-down" aria-hidden="true" ng-if="$ctrl.state.orderBy === 'Attachable' && !$ctrl.state.reverseOrder"></i>
                  <i class="fa fa-sort-alpha-up" aria-hidden="true" ng-if="$ctrl.state.orderBy === 'Attachable' && $ctrl.state.reverseOrder"></i>
                </a>
              </th>
              <th>
                <a ng-click="$ctrl.changeOrderBy('IPAM.Driver')">
                  IPAM Driver
                  <i class="fa fa-sort-alpha-down" aria-hidden="true" ng-if="$ctrl.state.orderBy === 'IPAM.Driver' && !$ctrl.state.reverseOrder"></i>
                  <i class="fa fa-sort-alpha-up" aria-hidden="true" ng-if="$ctrl.state.orderBy === 'IPAM.Driver' && $ctrl.state.reverseOrder"></i>
                </a>
              </th>
              <th>
                <a ng-click="$ctrl.changeOrderBy('IPAM.IPV4Configs[0].Subnet')">
                  IPV4 IPAM Subnet
                  <i class="fa fa-sort-alpha-down" aria-hidden="true" ng-if="$ctrl.state.orderBy === 'IPAM.IPV4Configs[0].Subnet' && !$ctrl.state.reverseOrder"></i>
                  <i class="fa fa-sort-alpha-up" aria-hidden="true" ng-if="$ctrl.state.orderBy === 'IPAM.IPV4Configs[0].Subnet' && $ctrl.state.reverseOrder"></i>
                </a>
              </th>
              <th>
                <a ng-click="$ctrl.changeOrderBy('IPAM.IPV4Configs[0].Gateway')">
                  IPV4 IPAM Gateway
                  <i class="fa fa-sort-alpha-down" aria-hidden="true" ng-if="$ctrl.state.orderBy === 'IPAM.IPV4Configs[0].Gateway' && !$ctrl.state.reverseOrder"></i>
                  <i class="fa fa-sort-alpha-up" aria-hidden="true" ng-if="$ctrl.state.orderBy === 'IPAM.IPV4Configs[0].Gateway' && $ctrl.state.reverseOrder"></i>
                </a>
              </th>
              <th>
                <a ng-click="$ctrl.changeOrderBy('IPAM.IPV6Configs[0].Subnet')">
                  IPV6 IPAM Subnet
                  <i class="fa fa-sort-alpha-down" aria-hidden="true" ng-if="$ctrl.state.orderBy === 'IPAM.IPV6Configs[0].Subnet' && !$ctrl.state.reverseOrder"></i>
                  <i class="fa fa-sort-alpha-up" aria-hidden="true" ng-if="$ctrl.state.orderBy === 'IPAM.IPV6Configs[0].Subnet' && $ctrl.state.reverseOrder"></i>
                </a>
              </th>
              <th>
                <a ng-click="$ctrl.changeOrderBy('IPAM.IPV6Configs[0].Gateway')">
                  IPV6 IPAM Gateway
                  <i class="fa fa-sort-alpha-down" aria-hidden="true" ng-if="$ctrl.state.orderBy === 'IPAM.IPV6Configs[0].Gateway' && !$ctrl.state.reverseOrder"></i>
                  <i class="fa fa-sort-alpha-up" aria-hidden="true" ng-if="$ctrl.state.orderBy === 'IPAM.IPV6Configs[0].Gateway' && $ctrl.state.reverseOrder"></i>
                </a>
              </th>
              <th ng-if="$ctrl.showHostColumn">
                <a ng-click="$ctrl.changeOrderBy('NodeName')">
                  Host
                  <i class="fa fa-sort-alpha-down" aria-hidden="true" ng-if="$ctrl.state.orderBy === 'NodeName' && !$ctrl.state.reverseOrder"></i>
                  <i class="fa fa-sort-alpha-up" aria-hidden="true" ng-if="$ctrl.state.orderBy === 'NodeName' && $ctrl.state.reverseOrder"></i>
                </a>
              </th>
              <th>
                <a ng-click="$ctrl.changeOrderBy('ResourceControl.Ownership')">
                  Ownership
                  <i class="fa fa-sort-alpha-down" aria-hidden="true" ng-if="$ctrl.state.orderBy === 'ResourceControl.Ownership' && !$ctrl.state.reverseOrder"></i>
                  <i class="fa fa-sort-alpha-up" aria-hidden="true" ng-if="$ctrl.state.orderBy === 'ResourceControl.Ownership' && $ctrl.state.reverseOrder"></i>
                </a>
              </th>
            </tr>
          </thead>
          <tbody>
            <tr
              dir-paginate-start="item in ($ctrl.state.filteredDataSet = ($ctrl.dataset | filter:$ctrl.state.textFilter | orderBy:$ctrl.state.orderBy:$ctrl.state.reverseOrder | itemsPerPage: $ctrl.state.paginatedItemLimit))"
              ng-class="{ active: item.Checked }"
              network-row-content
              item="item"
              parent-ctrl="$ctrl"
<<<<<<< HEAD
=======
              ng-click="$ctrl.expandItem(item, !item.Expanded)"
>>>>>>> 89fb3c8d
              allow-checkbox="true"
            >
            </tr>
            <tr dir-paginate-end ng-show="item.Expanded" ng-repeat="it in item.Subs" style="background: #d5e8f3;" network-row-content item="it" parent-ctrl="$ctrl"> </tr>
            <tr ng-if="!$ctrl.dataset">
              <td colspan="9" class="text-center text-muted">Loading...</td>
            </tr>
            <tr ng-if="$ctrl.state.filteredDataSet.length === 0">
              <td colspan="9" class="text-center text-muted">No network available.</td>
            </tr>
          </tbody>
        </table>
      </div>
      <div class="footer" ng-if="$ctrl.dataset">
        <div class="infoBar" ng-if="$ctrl.state.selectedItemCount !== 0"> {{ $ctrl.state.selectedItemCount }} item(s) selected </div>
        <div class="paginationControls">
          <form class="form-inline">
            <span class="limitSelector">
              <span style="margin-right: 5px;">
                Items per page
              </span>
              <select class="form-control" ng-model="$ctrl.state.paginatedItemLimit" ng-change="$ctrl.changePaginationLimit()">
                <option value="0">All</option>
                <option value="10">10</option>
                <option value="25">25</option>
                <option value="50">50</option>
                <option value="100">100</option>
              </select>
            </span>
            <dir-pagination-controls max-size="5"></dir-pagination-controls>
          </form>
        </div>
      </div>
    </rd-widget-body>
  </rd-widget>
</div><|MERGE_RESOLUTION|>--- conflicted
+++ resolved
@@ -73,11 +73,7 @@
           <thead>
             <tr>
               <th style="width: 55px;">
-<<<<<<< HEAD
-                <span class="md-checkbox" ng-if="!$ctrl.offlineMode">
-=======
                 <span class="md-checkbox" ng-if="!$ctrl.offlineMode" authorization="DockerNetworkDelete, DockerNetworkCreate">
->>>>>>> 89fb3c8d
                   <input id="select_all" type="checkbox" ng-model="$ctrl.state.selectAll" ng-change="$ctrl.selectAll()" />
                   <label for="select_all"></label>
                 </span>
@@ -171,10 +167,7 @@
               network-row-content
               item="item"
               parent-ctrl="$ctrl"
-<<<<<<< HEAD
-=======
               ng-click="$ctrl.expandItem(item, !item.Expanded)"
->>>>>>> 89fb3c8d
               allow-checkbox="true"
             >
             </tr>
