--- conflicted
+++ resolved
@@ -7,11 +7,7 @@
           {{ $ctrl.titleText }}
         </div>
         <div class="searchBar vertical-center">
-<<<<<<< HEAD
           <pr-icon icon="'search'" feather="true" class-name="'searchIcon'"></pr-icon>
-=======
-          <pr-icon icon="'search'" feather="true" class="leading-none"></pr-icon>
->>>>>>> 628f8220
           <input
             type="text"
             class="searchInput"
