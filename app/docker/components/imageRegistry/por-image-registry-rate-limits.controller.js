import EndpointHelper from '@/portainer/helpers/endpointHelper';

export default class porImageRegistryContainerController {
  /* @ngInject */
  constructor(DockerHubService, Notifications) {
    this.DockerHubService = DockerHubService;
    this.Notifications = Notifications;

    this.pullRateLimits = null;
  }

  $onChanges({ registryId }) {
    if (registryId) {
      this.fetchRateLimits();
    }
  }

  $onInit() {
    this.setValidity =
      this.setValidity ||
      (() => {
        /* noop */
      });
  }

  async fetchRateLimits() {
    this.pullRateLimits = null;
<<<<<<< HEAD
    if (this.EndpointHelper.isAgentEndpoint(this.endpoint) || this.EndpointHelper.isLocalEndpoint(this.endpoint)) {
      try {
        this.pullRateLimits = await this.DockerHubService.checkRateLimits(this.endpoint);
        this.setValidity(!this.pullRateLimits.limit || (this.pullRateLimits.limit && this.pullRateLimits.remaining >= 0));
      } catch (e) {
        // eslint-disable-next-line no-console
        console.error('Failed loading DockerHub pull rate limits', e);
        this.setValidity(true);
      }
    } else {
=======
    if (!EndpointHelper.isAgentEndpoint(this.endpoint) && !EndpointHelper.isLocalEndpoint(this.endpoint)) {
      this.setValidity(true);
      return;
    }

    try {
      this.pullRateLimits = await this.DockerHubService.checkRateLimits(this.endpoint, this.registryId || 0);
      this.setValidity(!this.pullRateLimits.limit || (this.pullRateLimits.limit && this.pullRateLimits.remaining >= 0));
    } catch (e) {
      // eslint-disable-next-line no-console
      console.error('Failed loading DockerHub pull rate limits', e);
>>>>>>> d14c7b03
      this.setValidity(true);
    }
  }
}<|MERGE_RESOLUTION|>--- conflicted
+++ resolved
@@ -25,18 +25,6 @@
 
   async fetchRateLimits() {
     this.pullRateLimits = null;
-<<<<<<< HEAD
-    if (this.EndpointHelper.isAgentEndpoint(this.endpoint) || this.EndpointHelper.isLocalEndpoint(this.endpoint)) {
-      try {
-        this.pullRateLimits = await this.DockerHubService.checkRateLimits(this.endpoint);
-        this.setValidity(!this.pullRateLimits.limit || (this.pullRateLimits.limit && this.pullRateLimits.remaining >= 0));
-      } catch (e) {
-        // eslint-disable-next-line no-console
-        console.error('Failed loading DockerHub pull rate limits', e);
-        this.setValidity(true);
-      }
-    } else {
-=======
     if (!EndpointHelper.isAgentEndpoint(this.endpoint) && !EndpointHelper.isLocalEndpoint(this.endpoint)) {
       this.setValidity(true);
       return;
@@ -48,7 +36,6 @@
     } catch (e) {
       // eslint-disable-next-line no-console
       console.error('Failed loading DockerHub pull rate limits', e);
->>>>>>> d14c7b03
       this.setValidity(true);
     }
   }
