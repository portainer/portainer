--- conflicted
+++ resolved
@@ -47,13 +47,8 @@
   <div ng-if="!$ctrl.model.UseRegistry">
     <div class="form-group">
       <span class="small">
-<<<<<<< HEAD
-        <p class="text-muted" style="margin-left: 15px">
-          <pr-icon feather="true" icon="'alert-circle'" style="margin-right: 2px"></pr-icon>
-=======
         <p class="text-muted mb-5" style="margin-left: 15px">
           <pr-icon icon="'alert-circle'" mode="'primary'" feather="true"></pr-icon>
->>>>>>> 23eca3ce
           When using advanced mode, image and repository <b>must be</b> publicly available.
         </p>
       </span>
@@ -69,11 +64,7 @@
     <div class="col-sm-12 small">
       <div ng-messages="$ctrl.form.image_name.$error">
         <p ng-message="required">
-<<<<<<< HEAD
-          <pr-icon feather="true" icon="'alert-triangle'"></pr-icon> Image name is required.
-=======
           <pr-icon icon="'alert-triangle'" mode="'warning'" feather="true"></pr-icon> Image name is required.
->>>>>>> 23eca3ce
           <span ng-if="$ctrl.canPull">Tag must be specified otherwise Portainer will pull all tags associated to the image.</span>
         </p>
       </div>
