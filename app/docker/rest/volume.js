--- conflicted
+++ resolved
@@ -7,14 +7,11 @@
   'VolumesInterceptor',
   function VolumeFactory($resource, API_ENDPOINT_ENDPOINTS, EndpointProvider, VolumesInterceptor) {
     'use strict';
-<<<<<<< HEAD
-=======
 
     function addVolumeNameToHeader(config) {
       return config.data.Name || '';
     }
 
->>>>>>> 89fb3c8d
     return $resource(
       API_ENDPOINT_ENDPOINTS + '/:endpointId/docker/volumes/:id/:action',
       {
@@ -23,9 +20,6 @@
       {
         query: { method: 'GET', interceptor: VolumesInterceptor, timeout: 15000 },
         get: { method: 'GET', params: { id: '@id' } },
-<<<<<<< HEAD
-        create: { method: 'POST', params: { action: 'create' }, transformResponse: genericHandler, ignoreLoadingBar: true },
-=======
         create: {
           method: 'POST',
           params: { action: 'create' },
@@ -33,7 +27,6 @@
           ignoreLoadingBar: true,
           headers: { 'X-Portainer-VolumeName': addVolumeNameToHeader },
         },
->>>>>>> 89fb3c8d
         remove: {
           method: 'DELETE',
           transformResponse: genericHandler,
