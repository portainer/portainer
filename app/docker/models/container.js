function createStatus(statusText) {
  var status = _.toLower(statusText);

  if (status.indexOf('paused') > -1) {
    return 'paused';
  } else if (status.indexOf('dead') > -1) {
    return 'dead';
  } else if (status.indexOf('created') > -1) {
    return 'created';
  } else if (status.indexOf('exited') > -1) {
    return 'stopped';
  } else if (status.indexOf('(healthy)') > -1) {
    return 'healthy';
  } else if (status.indexOf('(unhealthy)') > -1) {
    return 'unhealthy';
  } else if (status.indexOf('(health: starting)') > -1) {
    return 'starting';
  }
  return 'running';
}

function ContainerViewModel(data) {
  this.Id = data.Id;
  this.Status = createStatus(data.Status);
  this.State = data.State;
  this.Created = data.Created;
  this.Names = data.Names;
  // Unavailable in Docker < 1.10
  if (data.NetworkSettings && !_.isEmpty(data.NetworkSettings.Networks)) {
    this.IP = data.NetworkSettings.Networks[Object.keys(data.NetworkSettings.Networks)[0]].IPAddress;
  }
  this.NetworkSettings = data.NetworkSettings;
  this.Image = data.Image;
  this.ImageID = data.ImageID;
  this.Command = data.Command;
  this.Checked = false;
  this.Labels = data.Labels;
  if (this.Labels && this.Labels['com.docker.compose.project']) {
    this.StackName = this.Labels['com.docker.compose.project'];
  } else if (this.Labels && this.Labels['com.docker.stack.namespace']) {
    this.StackName = this.Labels['com.docker.stack.namespace'];
  }
  this.Mounts = data.Mounts;

  this.Ports = [];
  if (data.Ports) {
    for (var i = 0; i < data.Ports.length; ++i) {
      var p = data.Ports[i];
      if (p.PublicPort) {
        this.Ports.push({ host: p.IP, private: p.PrivatePort, public: p.PublicPort });
      }
    }
  }

  if (data.Portainer) {
    if (data.Portainer.ResourceControl) {
      this.ResourceControl = new ResourceControlViewModel(data.Portainer.ResourceControl);
    }
    if (data.Portainer.Agent && data.Portainer.Agent.NodeName) {
      this.NodeName = data.Portainer.Agent.NodeName;
    }
  }
}

function ContainerStatsViewModel(data) {
  this.Date = data.read;
<<<<<<< HEAD
  // Page cache is intentionally excluded to avoid misinterpretation of memory usage.
  this.MemoryUsage = data.memory_stats.usage - data.memory_stats.stats.cache;
  this.MemoryCache = data.memory_stats.stats.cache;
=======
  this.MemoryUsage = data.memory_stats.usage - data.memory_stats.stats.cache;
>>>>>>> 719299d7
  this.PreviousCPUTotalUsage = data.precpu_stats.cpu_usage.total_usage;
  this.PreviousCPUSystemUsage = data.precpu_stats.system_cpu_usage;
  this.CurrentCPUTotalUsage = data.cpu_stats.cpu_usage.total_usage;
  this.CurrentCPUSystemUsage = data.cpu_stats.system_cpu_usage;
  if (data.cpu_stats.cpu_usage.percpu_usage) {
    this.CPUCores = data.cpu_stats.cpu_usage.percpu_usage.length;
  }
  this.Networks = _.values(data.networks);
}

function ContainerDetailsViewModel(data) {
  this.Model = data;
  this.Id = data.Id;
  this.State = data.State;
  this.Created = data.Created;
  this.Name = data.Name;
  this.NetworkSettings = data.NetworkSettings;
  this.Args = data.Args;
  this.Image = data.Image;
  this.Config = data.Config;
  this.HostConfig = data.HostConfig;
  this.Mounts = data.Mounts;
  if (data.Portainer) {
    if (data.Portainer.ResourceControl) {
      this.ResourceControl = new ResourceControlViewModel(data.Portainer.ResourceControl);
    }
  }
}<|MERGE_RESOLUTION|>--- conflicted
+++ resolved
@@ -64,13 +64,8 @@
 
 function ContainerStatsViewModel(data) {
   this.Date = data.read;
-<<<<<<< HEAD
-  // Page cache is intentionally excluded to avoid misinterpretation of memory usage.
   this.MemoryUsage = data.memory_stats.usage - data.memory_stats.stats.cache;
   this.MemoryCache = data.memory_stats.stats.cache;
-=======
-  this.MemoryUsage = data.memory_stats.usage - data.memory_stats.stats.cache;
->>>>>>> 719299d7
   this.PreviousCPUTotalUsage = data.precpu_stats.cpu_usage.total_usage;
   this.PreviousCPUSystemUsage = data.precpu_stats.system_cpu_usage;
   this.CurrentCPUTotalUsage = data.cpu_stats.cpu_usage.total_usage;
