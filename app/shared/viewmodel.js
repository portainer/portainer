function ImageViewModel(data) {
  this.Id = data.Id;
  this.Tag = data.Tag;
  this.Repository = data.Repository;
  this.Created = data.Created;
  this.Checked = false;
  this.RepoTags = data.RepoTags;
  this.VirtualSize = data.VirtualSize;
}

function TaskViewModel(data, node_data) {
  this.Id = data.ID;
  this.Created = data.CreatedAt;
  this.Updated = data.UpdatedAt;
  this.Slot = data.Slot;
  this.Status = data.Status.State;
  if (node_data) {
    for (var i = 0; i < node_data.length; ++i) {
      if (data.NodeID === node_data[i].ID) {
        this.Node = node_data[i].Description.Hostname;
      }
    }
  }
}

function ServiceViewModel(data) {
  this.Model = data;
  this.Id = data.ID;
  this.Name = data.Spec.Name;
  this.Image = data.Spec.TaskTemplate.ContainerSpec.Image;
  this.Version = data.Version.Index;
  if (data.Spec.Mode.Replicated) {
    this.Mode = 'replicated' ;
    this.Replicas = data.Spec.Mode.Replicated.Replicas;
  } else {
    this.Mode = 'global';
  }
  if (data.Spec.TaskTemplate.ContainerSpec) {
    this.Labels = data.Spec.TaskTemplate.ContainerSpec.Labels;
  }
  if (data.Spec.TaskTemplate.ContainerSpec.Env) {
    this.Env = data.Spec.TaskTemplate.ContainerSpec.Env;
  }
  if (data.Endpoint.Ports) {
    this.Ports = data.Endpoint.Ports;
  }
  this.Checked = false;
  this.Scale = false;
  this.EditName = false;
}

function ContainerViewModel(data) {
  this.Id = data.Id;
  this.Status = data.Status;
  this.Names = data.Names;
  // Unavailable in Docker < 1.10
<<<<<<< HEAD
  if (data.NetworkSettings && Object.keys(data.NetworkSettings.Networks).length > 0) {
=======
  if (data.NetworkSettings && !_.isEmpty(data.NetworkSettings.Networks)) {
>>>>>>> 1bfd6bbe
    this.IP = data.NetworkSettings.Networks[Object.keys(data.NetworkSettings.Networks)[0]].IPAddress;
  }
  this.Image = data.Image;
  this.Command = data.Command;
  this.Checked = false;
  this.Ports = [];
  for (var i = 0; i < data.Ports.length; ++i) {
    var p = data.Ports[i];
    if (p.PublicPort) {
      this.Ports.push({ host: p.IP, private: p.PrivatePort, public: p.PublicPort });
    }
  }
}

function createEventDetails(event) {
  var eventAttr = event.Actor.Attributes;
  var details = '';
  switch (event.Type) {
    case 'container':
    switch (event.Action) {
      case 'stop':
      details = 'Container ' + eventAttr.name + ' stopped';
      break;
      case 'destroy':
      details = 'Container ' + eventAttr.name + ' deleted';
      break;
      case 'create':
      details = 'Container ' + eventAttr.name + ' created';
      break;
      case 'start':
      details = 'Container ' + eventAttr.name + ' started';
      break;
      case 'kill':
      details = 'Container ' + eventAttr.name + ' killed';
      break;
      case 'die':
      details = 'Container ' + eventAttr.name + ' exited with status code ' + eventAttr.exitCode;
      break;
      case 'commit':
      details = 'Container ' + eventAttr.name + ' committed';
      break;
      case 'restart':
      details = 'Container ' + eventAttr.name + ' restarted';
      break;
      case 'pause':
      details = 'Container ' + eventAttr.name + ' paused';
      break;
      case 'unpause':
      details = 'Container ' + eventAttr.name + ' unpaused';
      break;
      case 'attach':
      details = 'Container ' + eventAttr.name + ' attached';
      break;
      default:
      if (event.Action.indexOf('exec_create') === 0) {
        details = 'Exec instance created';
      } else if (event.Action.indexOf('exec_start') === 0) {
        details = 'Exec instance started';
      } else {
        details = 'Unsupported event';
      }
    }
    break;
    case 'image':
    switch (event.Action) {
      case 'delete':
      details = 'Image deleted';
      break;
      case 'tag':
      details = 'New tag created for ' + eventAttr.name;
      break;
      case 'untag':
      details = 'Image untagged';
      break;
      case 'pull':
      details = 'Image ' + event.Actor.ID + ' pulled';
      break;
      default:
      details = 'Unsupported event';
    }
    break;
    case 'network':
    switch (event.Action) {
      case 'create':
      details = 'Network ' + eventAttr.name + ' created';
      break;
      case 'destroy':
      details = 'Network ' + eventAttr.name + ' deleted';
      break;
      case 'connect':
      details = 'Container connected to ' + eventAttr.name + ' network';
      break;
      case 'disconnect':
      details = 'Container disconnected from ' + eventAttr.name + ' network';
      break;
      default:
      details = 'Unsupported event';
    }
    break;
    case 'volume':
    switch (event.Action) {
      case 'create':
      details = 'Volume ' + event.Actor.ID + ' created';
      break;
      case 'destroy':
      details = 'Volume ' + event.Actor.ID + ' deleted';
      break;
      case 'mount':
      details = 'Volume ' + event.Actor.ID + ' mounted';
      break;
      case 'unmount':
      details = 'Volume ' + event.Actor.ID + ' unmounted';
      break;
      default:
      details = 'Unsupported event';
    }
    break;
    default:
    details = 'Unsupported event';
  }
  return details;
}

function EventViewModel(data) {
  // Type, Action, Actor unavailable in Docker < 1.10
  this.Time = data.time;
  if (data.Type) {
    this.Type = data.Type;
    this.Details = createEventDetails(data);
  } else {
    this.Type = data.status;
    this.Details = data.from;
  }
}<|MERGE_RESOLUTION|>--- conflicted
+++ resolved
@@ -54,11 +54,7 @@
   this.Status = data.Status;
   this.Names = data.Names;
   // Unavailable in Docker < 1.10
-<<<<<<< HEAD
-  if (data.NetworkSettings && Object.keys(data.NetworkSettings.Networks).length > 0) {
-=======
   if (data.NetworkSettings && !_.isEmpty(data.NetworkSettings.Networks)) {
->>>>>>> 1bfd6bbe
     this.IP = data.NetworkSettings.Networks[Object.keys(data.NetworkSettings.Networks)[0]].IPAddress;
   }
   this.Image = data.Image;
