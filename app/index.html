--- conflicted
+++ resolved
@@ -25,15 +25,8 @@
     <div
       id="page-wrapper"
       ng-class="{
-<<<<<<< HEAD
-        open: toggle && ['portainer.auth', 'portainer.updatePassword', 'portainer.init.admin', 'portainer.init.endpoint', 'portainer.logout'].indexOf($state.current.name) === -1,
-        nopadding:
-          ['portainer.auth', 'portainer.updatePassword', 'portainer.init.admin', 'portainer.init.endpoint', 'portainer.logout'].indexOf($state.current.name) > -1 ||
-          applicationState.loading
-=======
         open: toggle && ['portainer.auth', 'portainer.init.admin', 'portainer.init.endpoint'].indexOf($state.current.name) === -1,
-        nopadding: ['portainer.auth', 'portainer.init.admin', 'portainer.init.endpoint'].indexOf($state.current.name) > -1 || applicationState.loading
->>>>>>> ec9055f0
+        nopadding: ['portainer.auth', 'portainer.init.admin', 'portainer.init.endpoint', 'portainer.logout'].indexOf($state.current.name) > -1 || applicationState.loading
       }"
       ng-cloak
     >
