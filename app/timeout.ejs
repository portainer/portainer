<!DOCTYPE html>
<html lang="en" ng-app="<%= name %>" ng-strict-di>
  <head>
    <meta charset="utf-8" />
    <title>Portainer</title>
    <meta name="description" content="" />
    <meta name="author" content="<%= author %>" />
    <base id="base" />

    <!-- Fav and touch icons -->
    <link rel="apple-touch-icon" sizes="180x180" href="<%=require('./assets/ico/apple-touch-icon.png')%>" />
    <link rel="icon" type="image/png" sizes="32x32" href="<%=require('./assets/ico/favicon-32x32.png')%>" />
    <link rel="icon" type="image/png" sizes="16x16" href="<%=require('./assets/ico/favicon-16x16.png')%>" />
    <link rel="mask-icon" href="<%=require('./assets/ico/safari-pinned-tab.svg')%>" color="#5bbad5" />
    <link rel="shortcut icon" href="<%=require('./assets/ico/favicon.ico')%>" />
    <meta name="msapplication-config" content="<%=require('./assets/ico/browserconfig.xml')%>" />
    <meta name="theme-color" content="#ffffff" />
  </head>

  <body>
    <div class="page-wrapper">
      <!-- timeout info box -->
      <div class="container simple-box">
        <div class="col-md-8 col-md-offset-2 col-sm-10 col-sm-offset-1">
          <!-- simple box logo -->
          <div class="row">
            <img ng-if="logo" ng-src="{{ logo }}" class="simple-box-logo" />
            <img ng-if="!logo" src="<%= require('./assets/images/logo_alt.svg') %>" class="simple-box-logo" alt="Portainer" />
          </div>

          <div class="panel panel-default">
            <div class="panel-body">
              <div>
                <span class="form-section-title">New Portainer installation</span>
              </div>

              <!-- init admin init timeout notification -->
<<<<<<< HEAD
              <div class="padding-top">
                <span class="small text-muted">
                  Your Portainer instance timed out for security purposes. To re-enable your Portainer instance, you will need to restart Portainer.
                </span>
                <br /><br />
                <span class="text-muted small">
                  For further information, view our <a href="https://documentation.portainer.io/r/ce-restart-portainer" target="_blank">documentation</a>.
                </span>
=======
              <div class="simple-box" style="padding-left: 30px">
                <div class="col-sm-12">
                  <span class="small text-muted" style="margin-left: 2px">
                    Your Portainer instance timed out for security purposes. To re-enable your Portainer instance, you will need to restart Portainer.
                  </span>
                  <br /><br />
                  <span class="text-muted small" style="margin-left: 2px">
                    For further information, view our <a class="hyperlink" href="https://documentation.portainer.io/r/ce-restart-portainer" target="_blank">documentation</a>.
                  </span>
                </div>
>>>>>>> b28f635f
              </div>
              <!-- !init admin init timeout notification -->
            </div>
          </div>
        </div>
      </div>

      <!-- !timeout info box -->
    </div>
  </body>
</html><|MERGE_RESOLUTION|>--- conflicted
+++ resolved
@@ -35,27 +35,14 @@
               </div>
 
               <!-- init admin init timeout notification -->
-<<<<<<< HEAD
               <div class="padding-top">
                 <span class="small text-muted">
                   Your Portainer instance timed out for security purposes. To re-enable your Portainer instance, you will need to restart Portainer.
                 </span>
                 <br /><br />
                 <span class="text-muted small">
-                  For further information, view our <a href="https://documentation.portainer.io/r/ce-restart-portainer" target="_blank">documentation</a>.
+                  For further information, view our <a class="hyperlink" href="https://documentation.portainer.io/r/ce-restart-portainer" target="_blank">documentation</a>.
                 </span>
-=======
-              <div class="simple-box" style="padding-left: 30px">
-                <div class="col-sm-12">
-                  <span class="small text-muted" style="margin-left: 2px">
-                    Your Portainer instance timed out for security purposes. To re-enable your Portainer instance, you will need to restart Portainer.
-                  </span>
-                  <br /><br />
-                  <span class="text-muted small" style="margin-left: 2px">
-                    For further information, view our <a class="hyperlink" href="https://documentation.portainer.io/r/ce-restart-portainer" target="_blank">documentation</a>.
-                  </span>
-                </div>
->>>>>>> b28f635f
               </div>
               <!-- !init admin init timeout notification -->
             </div>
