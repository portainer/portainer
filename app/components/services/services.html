<rd-header>
  <rd-header-title title="Service list">
    <a data-toggle="tooltip" title="Refresh" ui-sref="services" ui-sref-opts="{reload: true}">
      <i class="fa fa-refresh" aria-hidden="true"></i>
    </a>
    <i id="loadServicesSpinner" class="fa fa-cog fa-spin" style="margin-left: 5px;"></i>
  </rd-header-title>
  <rd-header-content>Services</rd-header-content>
</rd-header>

<div class="row">
  <div class="col-lg-12 col-md-12 col-xs-12">
    <rd-widget>
      <rd-widget-header icon="fa-list-alt" title="Services">
        <div class="pull-right">
          Items per page:
          <select ng-model="state.pagination_count" ng-change="changePaginationCount()">
            <option value="0">All</option>
            <option value="10">10</option>
            <option value="25">25</option>
            <option value="50">50</option>
            <option value="100">100</option>
          </select>
        </div>
      </rd-widget-header>
      <rd-widget-taskbar classes="col-lg-12 col-md-12 col-xs-12">
        <div class="pull-left">
          <button type="button" class="btn btn-danger" ng-click="removeAction()" ng-disabled="!state.selectedItemCount"><i class="fa fa-trash space-right" aria-hidden="true"></i>Remove</button>
          <a class="btn btn-default btn-responsive" type="button" ui-sref="actions.create.service">Add service</a>
        </div>
        <div class="pull-right">
          <input type="text" id="filter" ng-model="state.filter" placeholder="Filter..." class="form-control input-sm" />
        </div>
      </rd-widget-taskbar>
      <rd-widget-body classes="no-padding">
        <div class="table-responsive">
          <table class="table table-hover">
            <thead>
              <th></th>
              <th>
                <a ui-sref="services" ng-click="order('Name')">
                  Name
                  <span ng-show="sortType == 'Name' && !sortReverse" class="glyphicon glyphicon-chevron-down"></span>
                  <span ng-show="sortType == 'Name' && sortReverse" class="glyphicon glyphicon-chevron-up"></span>
                </a>
              </th>
              <th>
                <a ui-sref="services" ng-click="order('Image')">
                  Image
                  <span ng-show="sortType == 'Image' && !sortReverse" class="glyphicon glyphicon-chevron-down"></span>
                  <span ng-show="sortType == 'Image' && sortReverse" class="glyphicon glyphicon-chevron-up"></span>
                </a>
              </th>
              <th>
                <a ui-sref="services" ng-click="order('Mode')">
                  Scheduling mode
                  <span ng-show="sortType == 'Mode' && !sortReverse" class="glyphicon glyphicon-chevron-down"></span>
                  <span ng-show="sortType == 'Mode' && sortReverse" class="glyphicon glyphicon-chevron-up"></span>
                </a>
              </th>
<<<<<<< HEAD
              <th>
                <a ui-sref="services" ng-click="order('UpdatedAt')">
                  Updated at
                  <span ng-show="sortType == 'UpdatedAt' && !sortReverse" class="glyphicon glyphicon-chevron-down"></span>
                  <span ng-show="sortType == 'UpdatedAt' && sortReverse" class="glyphicon glyphicon-chevron-up"></span>
=======
              <th ng-if="applicationState.application.authentication">
                <a ui-sref="services" ng-click="order('Metadata.ResourceControl.OwnerId')">
                  Ownership
                  <span ng-show="sortType == 'Metadata.ResourceControl.OwnerId' && !sortReverse" class="glyphicon glyphicon-chevron-down"></span>
                  <span ng-show="sortType == 'Metadata.ResourceControl.OwnerId' && sortReverse" class="glyphicon glyphicon-chevron-up"></span>
>>>>>>> 9f12cbd4
                </a>
              </th>
            </thead>
            <tbody>
              <tr dir-paginate="service in (state.filteredServices = ( services | filter:state.filter | orderBy:sortType:sortReverse | itemsPerPage: state.pagination_count))">
                <td><input type="checkbox" ng-model="service.Checked" ng-change="selectItem(service)"/></td>
                <td><a ui-sref="service({id: service.Id})">{{ service.Name }}</a></td>
                <td>{{ service.Image | hideshasum }}</td>
                <td>
                  {{ service.Mode }}
                  <code data-toggle="tooltip" title="Replicas">{{ service.Running }}</code>
                  /
                  <code data-toggle="tooltip" title="Replicas">{{ service.Replicas }}</code>
                  <span ng-if="service.Mode === 'replicated' && !service.Scale">
                    <a class="interactive" ng-click="service.Scale = true; service.ReplicaCount = service.Replicas;"><i class="fa fa-arrows-v" aria-hidden="true"></i> Scale</a>
                  </span>
                  <span ng-if="service.Mode === 'replicated' && service.Scale">
                    <input class="input-sm" type="number" ng-model="service.Replicas" />
                    <a class="interactive" ng-click="service.Scale = false;"><i class="fa fa-times"></i></a>
                    <a class="interactive" ng-click="scaleService(service)"><i class="fa fa-check-square-o"></i></a>
                  </span>
                </td>
<<<<<<< HEAD
                <td>
                  {{ service.UpdatedAt|getisodate }}
=======
                <td ng-if="applicationState.application.authentication">
                  <span ng-if="user.role === 1 && service.Metadata.ResourceControl">
                    <i class="fa fa-eye-slash" aria-hidden="true"></i>
                    <span ng-if="service.Metadata.ResourceControl.OwnerId === user.ID">
                      Private
                    </span>
                    <span ng-if="service.Metadata.ResourceControl.OwnerId !== user.ID">
                      Private <span ng-if="service.Owner">(owner: {{ service.Owner }})</span>
                    </span>
                    <a ng-click="switchOwnership(service)" class="interactive"><i class="fa fa-eye" aria-hidden="true" style="margin-left: 7px;"></i> Switch to public</a>
                  </span>
                  <span ng-if="user.role !== 1 && service.Metadata.ResourceControl.OwnerId === user.ID">
                    <i class="fa fa-eye-slash" aria-hidden="true"></i>
                    Private
                    <a ng-click="switchOwnership(service)" class="interactive"><i class="fa fa-eye" aria-hidden="true" style="margin-left: 7px;"></i> Switch to public</a>
                  </span>
                  <span ng-if="!service.Metadata.ResourceControl">
                    <i class="fa fa-eye" aria-hidden="true"></i>
                    Public
                  </span>
>>>>>>> 9f12cbd4
                </td>
              </tr>
              <tr ng-if="!services">
                <td colspan="5" class="text-center text-muted">Loading...</td>
              </tr>
              <tr ng-if="services.length == 0">
                <td colspan="5" class="text-center text-muted">No services available.</td>
              </tr>
            </tbody>
          </table>
          <div ng-if="services" class="pull-left pagination-controls">
            <dir-pagination-controls></dir-pagination-controls>
          </div>
        </div>
      </rd-widget-body>
    <rd-widget>
  </div>
</div><|MERGE_RESOLUTION|>--- conflicted
+++ resolved
@@ -58,19 +58,18 @@
                   <span ng-show="sortType == 'Mode' && sortReverse" class="glyphicon glyphicon-chevron-up"></span>
                 </a>
               </th>
-<<<<<<< HEAD
               <th>
                 <a ui-sref="services" ng-click="order('UpdatedAt')">
                   Updated at
                   <span ng-show="sortType == 'UpdatedAt' && !sortReverse" class="glyphicon glyphicon-chevron-down"></span>
                   <span ng-show="sortType == 'UpdatedAt' && sortReverse" class="glyphicon glyphicon-chevron-up"></span>
-=======
+                </a>
+              </th>
               <th ng-if="applicationState.application.authentication">
                 <a ui-sref="services" ng-click="order('Metadata.ResourceControl.OwnerId')">
                   Ownership
                   <span ng-show="sortType == 'Metadata.ResourceControl.OwnerId' && !sortReverse" class="glyphicon glyphicon-chevron-down"></span>
                   <span ng-show="sortType == 'Metadata.ResourceControl.OwnerId' && sortReverse" class="glyphicon glyphicon-chevron-up"></span>
->>>>>>> 9f12cbd4
                 </a>
               </th>
             </thead>
@@ -93,10 +92,9 @@
                     <a class="interactive" ng-click="scaleService(service)"><i class="fa fa-check-square-o"></i></a>
                   </span>
                 </td>
-<<<<<<< HEAD
                 <td>
                   {{ service.UpdatedAt|getisodate }}
-=======
+                </td>
                 <td ng-if="applicationState.application.authentication">
                   <span ng-if="user.role === 1 && service.Metadata.ResourceControl">
                     <i class="fa fa-eye-slash" aria-hidden="true"></i>
@@ -117,7 +115,6 @@
                     <i class="fa fa-eye" aria-hidden="true"></i>
                     Public
                   </span>
->>>>>>> 9f12cbd4
                 </td>
               </tr>
               <tr ng-if="!services">
