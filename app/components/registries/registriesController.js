--- conflicted
+++ resolved
@@ -2,11 +2,11 @@
 .controller('RegistriesController', ['$q', '$scope', '$state', 'RegistryService', 'DockerHubService', 'ModalService', 'Notifications', 'PaginationService',
 function ($q, $scope, $state, RegistryService, DockerHubService, ModalService, Notifications, PaginationService) {
 
-<<<<<<< HEAD
-  // $scope.state = {
-  //   selectedItemCount: 0,
-  //   pagination_count: PaginationService.getPaginationCount('registries')
-  // };
+  $scope.state = {
+    // selectedItemCount: 0,
+    // pagination_count: PaginationService.getPaginationCount('registries')
+    deploymentInProgress: false
+  };
   // $scope.sortType = 'Name';
   // $scope.sortReverse = true;
 
@@ -45,12 +45,6 @@
 
   $scope.goToRegistryCreation = function() {
     $state.go('actions.create.registry');
-=======
-  $scope.state = {
-    selectedItemCount: 0,
-    pagination_count: Pagination.getPaginationCount('registries'),
-    deploymentInProgress: false
->>>>>>> d68708ad
   };
 
   $scope.updateDockerHub = function() {
