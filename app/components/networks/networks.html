<rd-header>
  <rd-header-title title="Network list">
    <a data-toggle="tooltip" title="Refresh" ui-sref="networks" ui-sref-opts="{reload: true}">
      <i class="fa fa-refresh" aria-hidden="true"></i>
    </a>
    <i id="loadNetworksSpinner" class="fa fa-cog fa-spin" style="margin-left: 5px;"></i>
  </rd-header-title>
  <rd-header-content>Networks</rd-header-content>
</rd-header>

<div class="row">
  <div class="col-lg-12 col-md-12 col-xs-12">
    <rd-widget>
      <rd-widget-header icon="fa-plus" title="Add a network">
      </rd-widget-header>
      <rd-widget-body>
        <form class="form-horizontal">
          <!-- name-input -->
          <div class="form-group">
            <label for="network_name" class="col-sm-1 control-label text-left">Name</label>
            <div class="col-sm-11">
              <input type="text" class="form-control" ng-model="config.Name" id="network_name" placeholder="e.g. myNetwork">
            </div>
          </div>
          <!-- !name-input -->
          <!-- tag-note -->
          <div class="form-group" ng-if="applicationState.endpoint.mode.provider === 'DOCKER_SWARM' || applicationState.endpoint.mode.provider === 'DOCKER_SWARM_MODE'">
            <div class="col-sm-12">
              <span class="small text-muted">Note: The network will be created using the overlay driver and will allow containers to communicate across the hosts of your cluster.</span>
            </div>
          </div>
          <div class="form-group" ng-if="applicationState.endpoint.mode.provider === 'DOCKER_STANDALONE'">
            <div class="col-sm-12">
              <span class="small text-muted">Note: The network will be created using the bridge driver.</span>
            </div>
          </div>
          <!-- !tag-note -->
          <div class="form-group">
            <div class="col-sm-12">
              <button type="button" class="btn btn-primary btn-sm" ng-disabled="!config.Name" ng-click="createNetwork()">Create</button>
              <button type="button" class="btn btn-primary btn-sm" ui-sref="actions.create.network">Advanced settings...</button>
              <i id="createNetworkSpinner" class="fa fa-cog fa-spin" style="margin-left: 5px; display: none;"></i>
            </div>
          </div>
        </form>
      </rd-widget-body>
    </rd-widget>
  </div>
</div>

<div class="row">
  <div class="col-lg-12 col-md-12 col-xs-12">
    <rd-widget>
      <rd-widget-header icon="fa-sitemap" title="Networks">
        <div class="pull-right">
          Items per page:
          <select ng-model="state.pagination_count" ng-change="changePaginationCount()">
            <option value="0">All</option>
            <option value="10">10</option>
            <option value="25">25</option>
            <option value="50">50</option>
            <option value="100">100</option>
          </select>
        </div>
      </rd-widget-header>
      <rd-widget-taskbar classes="col-lg-12">
        <div class="pull-left">
          <button type="button" class="btn btn-danger" ng-click="removeAction()" ng-disabled="!state.selectedItemCount"><i class="fa fa-trash space-right" aria-hidden="true"></i>Remove</button>
        </div>
        <div class="pull-right">
          <input type="text" id="filter" ng-model="state.filter" placeholder="Filter..." class="form-control input-sm" />
        </div>
      </rd-widget-taskbar>
      <rd-widget-body classes="no-padding">
        <div class="table-responsive">
          <table class="table table-hover">
            <thead>
              <tr>
                <th>
                  <input type="checkbox" ng-model="allSelected" ng-change="selectItems(allSelected)" />
                </th>
                <th>
                  <a ng-click="order('Name')">
                    Name
                    <span ng-show="sortType == 'Name' && !sortReverse" class="glyphicon glyphicon-chevron-down"></span>
                    <span ng-show="sortType == 'Name' && sortReverse" class="glyphicon glyphicon-chevron-up"></span>
                  </a>
                </th>
                <th>
                  <a ng-click="order('StackName')">
                    Stack
                    <span ng-show="sortType == 'StackName' && !sortReverse" class="glyphicon glyphicon-chevron-down"></span>
                    <span ng-show="sortType == 'StackName' && sortReverse" class="glyphicon glyphicon-chevron-up"></span>
                  </a>
                </th>
                <th>
                  <a ng-click="order('Scope')">
                    Scope
                    <span ng-show="sortType == 'Scope' && !sortReverse" class="glyphicon glyphicon-chevron-down"></span>
                    <span ng-show="sortType == 'Scope' && sortReverse" class="glyphicon glyphicon-chevron-up"></span>
                  </a>
                </th>
                <th>
                  <a ng-click="order('Driver')">
                    Driver
                    <span ng-show="sortType == 'Driver' && !sortReverse" class="glyphicon glyphicon-chevron-down"></span>
                    <span ng-show="sortType == 'Driver' && sortReverse" class="glyphicon glyphicon-chevron-up"></span>
                  </a>
                </th>
                <th>
                  <a ng-click="order('IPAM.Driver')">
                    IPAM Driver
                    <span ng-show="sortType == 'IPAM.Driver' && !sortReverse" class="glyphicon glyphicon-chevron-down"></span>
                    <span ng-show="sortType == 'IPAM.Driver' && sortReverse" class="glyphicon glyphicon-chevron-up"></span>
                  </a>
                </th>
                <th>
                  <a ng-click="order('IPAM.Config[0].Subnet')">
                    IPAM Subnet
                    <span ng-show="sortType == 'IPAM.Config[0].Subnet' && !sortReverse" class="glyphicon glyphicon-chevron-down"></span>
                    <span ng-show="sortType == 'IPAM.Config[0].Subnet' && sortReverse" class="glyphicon glyphicon-chevron-up"></span>
                  </a>
                </th>
                <th>
                  <a ng-click="order('IPAM.Config[0].Gateway')">
                    IPAM Gateway
                    <span ng-show="sortType == 'IPAM.Config[0].Gateway' && !sortReverse" class="glyphicon glyphicon-chevron-down"></span>
                    <span ng-show="sortType == 'IPAM.Config[0].Gateway' && sortReverse" class="glyphicon glyphicon-chevron-up"></span>
                  </a>
                </th>
              </tr>
            </thead>
            <tbody>
              <tr dir-paginate="network in ( state.filteredNetworks = (networks | filter:state.filter | orderBy:sortType:sortReverse | itemsPerPage: state.pagination_count))">
                <td><input type="checkbox" ng-model="network.Checked" ng-change="selectItem(network)"/></td>
<<<<<<< HEAD
                <td><a ui-sref="network({id: network.Id})">{{ network.Name | truncate:40 }}</a></td>
                <td>{{ network.StackName ? network.StackName : '-' }}</td>
=======
                <td><a ui-sref="network({id: network.Id})">{{ network.Name|truncate:40}}</a></td>
                <td class="monospaced">{{ network.Id|truncate:20 }}</td>
>>>>>>> bc4b0a0b
                <td>{{ network.Scope }}</td>
                <td>{{ network.Driver }}</td>
                <td>{{ network.IPAM.Driver }}</td>
                <td>{{ network.IPAM.Config[0].Subnet ? network.IPAM.Config[0].Subnet : '-' }}</td>
                <td>{{ network.IPAM.Config[0].Gateway ? network.IPAM.Config[0].Gateway : '-' }}</td>
              </tr>
              <tr ng-if="!networks">
                <td colspan="8" class="text-center text-muted">Loading...</td>
              </tr>
              <tr ng-if="networks.length == 0">
                <td colspan="8" class="text-center text-muted">No networks available.</td>
              </tr>
            </tbody>
          </table>
          <div ng-if="networks" class="pull-left pagination-controls">
            <dir-pagination-controls></dir-pagination-controls>
          </div>
        </div>
      </rd-widget-body>
    </rd-widget>
  </div>
</div><|MERGE_RESOLUTION|>--- conflicted
+++ resolved
@@ -133,13 +133,8 @@
             <tbody>
               <tr dir-paginate="network in ( state.filteredNetworks = (networks | filter:state.filter | orderBy:sortType:sortReverse | itemsPerPage: state.pagination_count))">
                 <td><input type="checkbox" ng-model="network.Checked" ng-change="selectItem(network)"/></td>
-<<<<<<< HEAD
                 <td><a ui-sref="network({id: network.Id})">{{ network.Name | truncate:40 }}</a></td>
                 <td>{{ network.StackName ? network.StackName : '-' }}</td>
-=======
-                <td><a ui-sref="network({id: network.Id})">{{ network.Name|truncate:40}}</a></td>
-                <td class="monospaced">{{ network.Id|truncate:20 }}</td>
->>>>>>> bc4b0a0b
                 <td>{{ network.Scope }}</td>
                 <td>{{ network.Driver }}</td>
                 <td>{{ network.IPAM.Driver }}</td>
