--- conflicted
+++ resolved
@@ -1,11 +1,6 @@
 angular.module('image', [])
-<<<<<<< HEAD
-.controller('ImageController', ['$q', '$scope', '$uiRouterGlobals', '$state', '$timeout', 'ImageService', 'RegistryService', 'Notifications',
-function ($q, $scope, $uiRouterGlobals, $state, $timeout, ImageService, RegistryService, Notifications) {
-=======
 .controller('ImageController', ['$q', '$scope', '$transition$', '$state', '$timeout', 'ImageService', 'RegistryService', 'Notifications',
 function ($q, $scope, $transition$, $state, $timeout, ImageService, RegistryService, Notifications) {
->>>>>>> 9bef7cd6
 	$scope.formValues = {
 		Image: '',
 		Registry: ''
@@ -30,17 +25,10 @@
 		var image = $scope.formValues.Image;
 		var registry = $scope.formValues.Registry;
 
-<<<<<<< HEAD
-		ImageService.tagImage($uiRouterGlobals.params.id, image, registry.URL)
-		.then(function success(data) {
-			Notifications.success('Image successfully tagged');
-			$state.go('image', {id: $uiRouterGlobals.params.id}, {reload: true});
-=======
 		ImageService.tagImage($transition$.params().id, image, registry.URL)
 		.then(function success(data) {
 			Notifications.success('Image successfully tagged');
 			$state.go('image', {id: $transition$.params().id}, {reload: true});
->>>>>>> 9bef7cd6
 		})
 		.catch(function error(err) {
 			Notifications.error('Failure', err, 'Unable to tag image');
@@ -95,11 +83,7 @@
 				$state.go('images', {}, {reload: true});
 			} else {
 				Notifications.success('Tag successfully deleted', repository);
-<<<<<<< HEAD
-				$state.go('image', {id: $uiRouterGlobals.params.id}, {reload: true});
-=======
 				$state.go('image', {id: $transition$.params().id}, {reload: true});
->>>>>>> 9bef7cd6
 			}
 		})
 		.catch(function error(err) {
@@ -129,13 +113,8 @@
 		$('#loadingViewSpinner').show();
 		var endpointProvider = $scope.applicationState.endpoint.mode.provider;
 		$q.all({
-<<<<<<< HEAD
-			image: ImageService.image($uiRouterGlobals.params.id),
-			history: endpointProvider !== 'VMWARE_VIC' ? ImageService.history($uiRouterGlobals.params.id) : []
-=======
 			image: ImageService.image($transition$.params().id),
 			history: endpointProvider !== 'VMWARE_VIC' ? ImageService.history($transition$.params().id) : []
->>>>>>> 9bef7cd6
 		})
 		.then(function success(data) {
 			$scope.image = data.image;
