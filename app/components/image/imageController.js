--- conflicted
+++ resolved
@@ -1,17 +1,6 @@
 angular.module('image', [])
-<<<<<<< HEAD
 .controller('ImageController', ['$scope', '$stateParams', '$state', 'ImageService', 'Messages',
 function ($scope, $stateParams, $state, ImageService, Messages) {
-=======
-.filter('onlylabel', function(){
-	return function(tag){
-		return tag.substr(tag.indexOf(":")+1);
-	};
-})
-.controller('ImageController', ['$scope', '$stateParams', '$state', 'Image', 'ImageService', 'ImageHelper', 'Messages',
-function ($scope, $stateParams, $state, Image, ImageService, ImageHelper, Messages) {
-  $scope.RepoTags = [];
->>>>>>> c2e63070
   $scope.config = {
     Image: '',
     Registry: ''
@@ -49,12 +38,34 @@
     });
   };
 
-  $scope.removeTag = function(id) {
+  $scope.pullImage = function(tag) {
+		$('#loadingViewSpinner').show();
+		var image = $scope.config.Image;
+		var registry = $scope.config.Registry;
+
+    ImageService.pullImage(image, registry)
+    .then(function success(data) {
+        Messages.send('Image successfully pulled', image);
+    })
+    .catch(function error(err){
+        Messages.error("Failure", err, "Unable to pull image");
+    })
+    .finally(function final() {
+        $('#loadingViewSpinner').hide();
+    });
+  };
+
+	$scope.removeTag = function(id) {
     $('#loadingViewSpinner').show();
     ImageService.deleteImage(id, false)
     .then(function success() {
-      Messages.send('Tag successfully deleted', id);
-      $state.go('image', {id: $stateParams.id}, {reload: true});
+			if ($scope.image.RepoTags.length === 1) {
+				Messages.send('Image successfully deleted', id);
+				$state.go('images', {}, {reload: true});
+			} else {
+				Messages.send('Tag successfully deleted', id);
+	      $state.go('image', {id: $stateParams.id}, {reload: true});
+			}
     })
     .catch(function error(err) {
       Messages.error("Failure", err, 'Unable to remove image');
@@ -64,29 +75,12 @@
     });
   };
 
-  $scope.pullImage = function(tag) {
-    var items = tag.split(":");
-    var image = items[0];
-    tag = items[1];
-    $('#loadingViewSpinner').show();
-    ImageService.pullImage({fromImage: image, tag: tag})
-    .then(function success(data) {
-        Messages.send('Image successfully pulled');
-    })
-    .catch(function error(error){
-        Messages.error("Failure", error, "Unable to pull image");
-    })
-    .finally(function final() {
-        $('#loadingViewSpinner').hide();
-    });
-  };
-
   $scope.removeImage = function (id) {
     $('#loadingViewSpinner').show();
     ImageService.deleteImage(id, false)
     .then(function success() {
-      Messages.send('Image successfully deleted');
-      $state.go('images', {}, {reload: true});
+			Messages.send('Image successfully deleted', id);
+			$state.go('images', {}, {reload: true});
     })
     .catch(function error(err) {
       Messages.error("Failure", err, 'Unable to remove image');
