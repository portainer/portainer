angular.module('image', [])
<<<<<<< HEAD
.controller('ImageController', ['$scope', '$stateParams', '$state', 'Image', 'ImageHelper', 'Messages',
function ($scope, $stateParams, $state, Image, ImageHelper, Messages) {
  $scope.RepoTags = [];
  $scope.Layers = [];
  $scope.config = {
    Image: '',
    Registry: ''
  };
=======
.controller('ImageController', ['$scope', '$stateParams', '$state', 'ImageService', 'Messages',
function ($scope, $stateParams, $state, ImageService, Messages) {
	$scope.config = {
		Image: '',
		Registry: ''
	};
>>>>>>> 8e8b0578

	$scope.tagImage = function() {
		$('#loadingViewSpinner').show();
		var image = $scope.config.Image;
		var registry = $scope.config.Registry;

<<<<<<< HEAD
  $scope.toggleLayerCommand = function(layerId) {
    console.log("layerId: "+layerId);
    jQuery("#layer-command-expander"+layerId+" span").toggleClass("glyphicon-plus-sign glyphicon-minus-sign");
    jQuery("#layer-command-"+layerId+"-short").toggle();
    jQuery("#layer-command-"+layerId+"-full").toggle();
  };

  $scope.tagImage = function() {
    $('#loadingViewSpinner').show();
    var image = $scope.config.Image;
    var registry = $scope.config.Registry;
    var imageConfig = ImageHelper.createImageConfigForCommit(image, registry);
    Image.tag({id: $stateParams.id, tag: imageConfig.tag, repo: imageConfig.repo}, function (d) {
      Messages.send('Image successfully tagged');
      $('#loadingViewSpinner').hide();
      $state.go('image', {id: $stateParams.id}, {reload: true});
    }, function(e) {
      $('#loadingViewSpinner').hide();
      Messages.error("Failure", e, "Unable to tag image");
    });
  };
=======
		ImageService.tagImage($stateParams.id, image, registry)
		.then(function success(data) {
			Messages.send('Image successfully tagged');
			$state.go('image', {id: $stateParams.id}, {reload: true});
		})
		.catch(function error(err) {
			Messages.error("Failure", err, "Unable to tag image");
		})
		.finally(function final() {
			$('#loadingViewSpinner').hide();
		});
	};
>>>>>>> 8e8b0578

	$scope.pushImage = function(tag) {
		$('#loadingViewSpinner').show();
		ImageService.pushImage(tag)
		.then(function success() {
			Messages.send('Image successfully pushed');
		})
		.catch(function error(err) {
			Messages.error("Failure", err, "Unable to push image tag");
		})
		.finally(function final() {
			$('#loadingViewSpinner').hide();
		});
	};

	$scope.pullImage = function(tag) {
		$('#loadingViewSpinner').show();
		var image = $scope.config.Image;
		var registry = $scope.config.Registry;

<<<<<<< HEAD
  $('#loadingViewSpinner').show();
  Image.get({id: $stateParams.id}, function (d) {
    $scope.image = d;
    if (d.RepoTags) {
      $scope.RepoTags = d.RepoTags;
    } else {
      getRepoTags(d.Id);
    }
    $('#loadingViewSpinner').hide();
    $scope.exposedPorts = d.ContainerConfig.ExposedPorts ? Object.keys(d.ContainerConfig.ExposedPorts) : [];
    $scope.volumes = d.ContainerConfig.Volumes ? Object.keys(d.ContainerConfig.Volumes) : [];
  }, function (e) {
    Messages.error("Failure", e, "Unable to retrieve image info");
  });

  $('#loadingViewSpinner').show();
  Image.history({id: $stateParams.id}, function (d) {
    d.forEach(function(layer){
      $scope.Layers.unshift({
        id: layer.Id === "<missing>" ? "Missing" : layer.Id,
        created : layer.Created,
        createdBy : layer.CreatedBy.replace("/bin/sh -c #(nop) ","").replace("/bin/sh -c ", "RUN "),
        size : layer.Size,
        comment : layer.Comment
      });
    });
    $('#loadingViewSpinner').hide();
  }, function (e) {
    $('#loadingViewSpinner').hide();
    Messages.error("Failure", e, "Unable to retrieve image history");
  });
=======
		ImageService.pullImage(image, registry)
		.then(function success(data) {
			Messages.send('Image successfully pulled', image);
		})
		.catch(function error(err){
			Messages.error("Failure", err, "Unable to pull image");
		})
		.finally(function final() {
			$('#loadingViewSpinner').hide();
		});
	};

	$scope.removeTag = function(id) {
		$('#loadingViewSpinner').show();
		ImageService.deleteImage(id, false)
		.then(function success() {
			if ($scope.image.RepoTags.length === 1) {
				Messages.send('Image successfully deleted', id);
				$state.go('images', {}, {reload: true});
			} else {
				Messages.send('Tag successfully deleted', id);
				$state.go('image', {id: $stateParams.id}, {reload: true});
			}
		})
		.catch(function error(err) {
			Messages.error("Failure", err, 'Unable to remove image');
		})
		.finally(function final() {
			$('#loadingViewSpinner').hide();
		});
	};

	$scope.removeImage = function (id) {
		$('#loadingViewSpinner').show();
		ImageService.deleteImage(id, false)
		.then(function success() {
			Messages.send('Image successfully deleted', id);
			$state.go('images', {}, {reload: true});
		})
		.catch(function error(err) {
			Messages.error("Failure", err, 'Unable to remove image');
		})
		.finally(function final() {
			$('#loadingViewSpinner').hide();
		});
	};

	function retrieveImageDetails() {
		$('#loadingViewSpinner').show();
		ImageService.image($stateParams.id)
		.then(function success(data) {
			$scope.image = data;
		})
		.catch(function error(err) {
			Messages.error("Failure", err, "Unable to retrieve image details");
			$state.go('images');
		})
		.finally(function final() {
			$('#loadingViewSpinner').hide();
		});
	}

	retrieveImageDetails();
>>>>>>> 8e8b0578
}]);<|MERGE_RESOLUTION|>--- conflicted
+++ resolved
@@ -1,28 +1,60 @@
 angular.module('image', [])
-<<<<<<< HEAD
-.controller('ImageController', ['$scope', '$stateParams', '$state', 'Image', 'ImageHelper', 'Messages',
-function ($scope, $stateParams, $state, Image, ImageHelper, Messages) {
-  $scope.RepoTags = [];
-  $scope.Layers = [];
-  $scope.config = {
-    Image: '',
-    Registry: ''
-  };
-=======
 .controller('ImageController', ['$scope', '$stateParams', '$state', 'ImageService', 'Messages',
 function ($scope, $stateParams, $state, ImageService, Messages) {
 	$scope.config = {
 		Image: '',
 		Registry: ''
 	};
->>>>>>> 8e8b0578
 
 	$scope.tagImage = function() {
 		$('#loadingViewSpinner').show();
 		var image = $scope.config.Image;
 		var registry = $scope.config.Registry;
 
-<<<<<<< HEAD
+		ImageService.tagImage($stateParams.id, image, registry)
+		.then(function success(data) {
+			Messages.send('Image successfully tagged');
+			$state.go('image', {id: $stateParams.id}, {reload: true});
+		})
+		.catch(function error(err) {
+			Messages.error("Failure", err, "Unable to tag image");
+		})
+		.finally(function final() {
+			$('#loadingViewSpinner').hide();
+		});
+	};
+
+	$scope.pushImage = function(tag) {
+		$('#loadingViewSpinner').show();
+		ImageService.pushImage(tag)
+		.then(function success() {
+			Messages.send('Image successfully pushed');
+		})
+		.catch(function error(err) {
+			Messages.error("Failure", err, "Unable to push image tag");
+		})
+		.finally(function final() {
+			$('#loadingViewSpinner').hide();
+		});
+	};
+
+	$scope.pullImage = function(tag) {
+		$('#loadingViewSpinner').show();
+		var image = $scope.config.Image;
+		var registry = $scope.config.Registry;
+
+  // Get RepoTags from the /images/query endpoint instead of /image/json,
+  // for backwards compatibility with Docker API versions older than 1.21
+  function getRepoTags(imageId) {
+    Image.query({}, function (d) {
+      d.forEach(function(image) {
+        if (image.Id === imageId && image.RepoTags[0] !== '<none>:<none>') {
+          $scope.RepoTags = image.RepoTags;
+        }
+      });
+    });
+  }
+
   $scope.toggleLayerCommand = function(layerId) {
     console.log("layerId: "+layerId);
     jQuery("#layer-command-expander"+layerId+" span").toggleClass("glyphicon-plus-sign glyphicon-minus-sign");
@@ -44,41 +76,45 @@
       Messages.error("Failure", e, "Unable to tag image");
     });
   };
-=======
-		ImageService.tagImage($stateParams.id, image, registry)
-		.then(function success(data) {
-			Messages.send('Image successfully tagged');
-			$state.go('image', {id: $stateParams.id}, {reload: true});
-		})
-		.catch(function error(err) {
-			Messages.error("Failure", err, "Unable to tag image");
-		})
-		.finally(function final() {
-			$('#loadingViewSpinner').hide();
-		});
-	};
->>>>>>> 8e8b0578
 
-	$scope.pushImage = function(tag) {
-		$('#loadingViewSpinner').show();
-		ImageService.pushImage(tag)
-		.then(function success() {
-			Messages.send('Image successfully pushed');
-		})
-		.catch(function error(err) {
-			Messages.error("Failure", err, "Unable to push image tag");
-		})
-		.finally(function final() {
-			$('#loadingViewSpinner').hide();
-		});
-	};
+  $scope.pushImage = function(tag) {
+    $('#loadingViewSpinner').show();
+    Image.push({tag: tag}, function (d) {
+      if (d[d.length-1].error) {
+        Messages.error("Unable to push image", {}, d[d.length-1].error);
+      } else {
+        Messages.send('Image successfully pushed');
+      }
+      $('#loadingViewSpinner').hide();
+    }, function (e) {
+      $('#loadingViewSpinner').hide();
+      Messages.error("Failure", e, "Unable to push image");
+    });
+  };
 
-	$scope.pullImage = function(tag) {
-		$('#loadingViewSpinner').show();
-		var image = $scope.config.Image;
-		var registry = $scope.config.Registry;
+  $scope.removeImage = function (id) {
+    $('#loadingViewSpinner').show();
+    Image.remove({id: id}, function (d) {
+      if (d[0].message) {
+        $('#loadingViewSpinner').hide();
+        Messages.error("Unable to remove image", {}, d[0].message);
+      } else {
+        // If last message key is 'Deleted' or if it's 'Untagged' and there is only one tag associated to the image
+        // then assume the image is gone and send to images page
+        if (d[d.length-1].Deleted || (d[d.length-1].Untagged && $scope.RepoTags.length === 1)) {
+          Messages.send('Image successfully deleted');
+          $state.go('images', {}, {reload: true});
+        } else {
+          Messages.send('Tag successfully deleted');
+          $state.go('image', {id: $stateParams.id}, {reload: true});
+        }
+      }
+    }, function (e) {
+      $('#loadingViewSpinner').hide();
+      Messages.error("Failure", e, 'Unable to remove image');
+    });
+  };
 
-<<<<<<< HEAD
   $('#loadingViewSpinner').show();
   Image.get({id: $stateParams.id}, function (d) {
     $scope.image = d;
@@ -110,69 +146,4 @@
     $('#loadingViewSpinner').hide();
     Messages.error("Failure", e, "Unable to retrieve image history");
   });
-=======
-		ImageService.pullImage(image, registry)
-		.then(function success(data) {
-			Messages.send('Image successfully pulled', image);
-		})
-		.catch(function error(err){
-			Messages.error("Failure", err, "Unable to pull image");
-		})
-		.finally(function final() {
-			$('#loadingViewSpinner').hide();
-		});
-	};
-
-	$scope.removeTag = function(id) {
-		$('#loadingViewSpinner').show();
-		ImageService.deleteImage(id, false)
-		.then(function success() {
-			if ($scope.image.RepoTags.length === 1) {
-				Messages.send('Image successfully deleted', id);
-				$state.go('images', {}, {reload: true});
-			} else {
-				Messages.send('Tag successfully deleted', id);
-				$state.go('image', {id: $stateParams.id}, {reload: true});
-			}
-		})
-		.catch(function error(err) {
-			Messages.error("Failure", err, 'Unable to remove image');
-		})
-		.finally(function final() {
-			$('#loadingViewSpinner').hide();
-		});
-	};
-
-	$scope.removeImage = function (id) {
-		$('#loadingViewSpinner').show();
-		ImageService.deleteImage(id, false)
-		.then(function success() {
-			Messages.send('Image successfully deleted', id);
-			$state.go('images', {}, {reload: true});
-		})
-		.catch(function error(err) {
-			Messages.error("Failure", err, 'Unable to remove image');
-		})
-		.finally(function final() {
-			$('#loadingViewSpinner').hide();
-		});
-	};
-
-	function retrieveImageDetails() {
-		$('#loadingViewSpinner').show();
-		ImageService.image($stateParams.id)
-		.then(function success(data) {
-			$scope.image = data;
-		})
-		.catch(function error(err) {
-			Messages.error("Failure", err, "Unable to retrieve image details");
-			$state.go('images');
-		})
-		.finally(function final() {
-			$('#loadingViewSpinner').hide();
-		});
-	}
-
-	retrieveImageDetails();
->>>>>>> 8e8b0578
 }]);