angular.module('endpointAccess', [])
<<<<<<< HEAD
.controller('EndpointAccessController', ['$q', '$scope', '$state', '$stateParams', '$filter', 'EndpointService', 'UserService', 'UserGroupService', 'Pagination', 'Messages',
function ($q, $scope, $state, $stateParams, $filter, EndpointService, UserService, UserGroupService, Pagination, Messages) {
=======
.controller('EndpointAccessController', ['$q', '$scope', '$state', '$stateParams', '$filter', 'EndpointService', 'UserService', 'Pagination', 'Notifications',
function ($q, $scope, $state, $stateParams, $filter, EndpointService, UserService, Pagination, Notifications) {
>>>>>>> f15cf3e8

  $scope.state = {
    pagination_count_accesses: Pagination.getPaginationCount('endpoint_access_accesses'),
    pagination_count_authorizedAccesses: Pagination.getPaginationCount('endpoint_access_authorizedAccesses')
  };

  $scope.sortTypeAccesses = 'Name';
  $scope.sortReverseAccesses = true;

  $scope.orderAccesses = function(sortType) {
    $scope.sortReverseAccesses = ($scope.sortTypeAccesses === sortType) ? !$scope.sortReverseAccesses : false;
    $scope.sortTypeAccesses = sortType;
  };

  $scope.changePaginationCountAccesses = function() {
    Pagination.setPaginationCount('endpoint_access_accesses', $scope.state.pagination_count_accesses);
  };

  $scope.sortTypeAuthorizedAccesses = 'Name';
  $scope.sortReverseAuthorizedAccesses = true;

  $scope.orderAuthorizedAccesses = function(sortType) {
    $scope.sortReverseAuthorizedAccesses = ($scope.sortTypeAuthorizedAccesses === sortType) ? !$scope.sortReverseAuthorizedAccesses : false;
    $scope.sortTypeAuthorizedAccesses = sortType;
  };

  $scope.changePaginationCountAuthorizedAccesses = function() {
    Pagination.setPaginationCount('endpoint_access_authorizedAccesses', $scope.state.pagination_count_authorizedAccesses);
  };

  $scope.authorizeAllAccesses = function() {
    var authorizedAccessIDs = [];
    angular.forEach($scope.authorizedAccesses, function (access) {
      authorizedAccessIDs.push(access.Id);
    });
    angular.forEach($scope.accesses, function (access) {
      authorizedAccessIDs.push(access.Id);
    });
    EndpointService.updateAuthorizedUsers($stateParams.id, authorizedAccessIDs)
    .then(function success(data) {
<<<<<<< HEAD
      $scope.authorizedAccesses = $scope.authorizedAccesses.concat($scope.accesses);
      $scope.accesses = [];
      Messages.send('Accesses granted successfully');
=======
      $scope.authorizedUsers = $scope.authorizedUsers.concat($scope.users);
      $scope.users = [];
      Notifications.success('Access granted for all users');
>>>>>>> f15cf3e8
    })
    .catch(function error(err) {
      Notifications.error("Failure", err, "Unable to update endpoint permissions");
    });
  };

  $scope.unauthorizeAllAccesses = function() {
    EndpointService.updateAuthorizedUsers($stateParams.id, [])
    .then(function success(data) {
<<<<<<< HEAD
      $scope.accesses = $scope.accesses.concat($scope.authorizedAccesses);
      $scope.authorizedAccesses = [];
      Messages.send('All accesses removed successfully');
=======
      $scope.users = $scope.users.concat($scope.authorizedUsers);
      $scope.authorizedUsers = [];
      Notifications.success('Access removed for all users');
>>>>>>> f15cf3e8
    })
    .catch(function error(err) {
      Notifications.error("Failure", err, "Unable to update endpoint permissions");
    });
  };

  $scope.authorizeAccess = function(access) {
    var authorizedAccessIDs = [];
    angular.forEach($scope.authorizedAccesses, function (a) {
      authorizedAccessIDs.push(a.Id);
    });
    authorizedAccessIDs.push(access.Id);
    EndpointService.updateAuthorizedUsers($stateParams.id, authorizedAccessIDs)
    .then(function success(data) {
<<<<<<< HEAD
      removeAccessFromArray(access.Id, $scope.accesses);
      $scope.authorizedAccesses.push(access);
      Messages.send('Access granted', access.Name);
=======
      removeUserFromArray(user.Id, $scope.users);
      $scope.authorizedUsers.push(user);
      Notifications.success('Access granted for user', user.Username);
>>>>>>> f15cf3e8
    })
    .catch(function error(err) {
      Notifications.error("Failure", err, "Unable to update endpoint permissions");
    });
  };

  $scope.unauthorizeAccess = function(access) {
    var authorizedAccessIDs = $scope.authorizedAccesses.filter(function (a) {
      if (a.Id !== access.Id) {
        return a;
      }
    }).map(function (a) {
      return a.Id;
    });
    EndpointService.updateAuthorizedUsers($stateParams.id, authorizedAccessIDs)
    .then(function success(data) {
<<<<<<< HEAD
      removeAccessFromArray(access.Id, $scope.authorizedAccesses);
      $scope.accesses.push(access);
      Messages.send('Access removed', access.Name);
=======
      removeUserFromArray(user.Id, $scope.authorizedUsers);
      $scope.users.push(user);
      Notifications.success('Access removed for user', user.Username);
>>>>>>> f15cf3e8
    })
    .catch(function error(err) {
      Notifications.error("Failure", err, "Unable to update endpoint permissions");
    });
  };

  function initView() {
    $('#loadingViewSpinner').show();
    $q.all({
      endpoint: EndpointService.endpoint($stateParams.id),
      users: UserService.users(),
      usergroups: UserGroupService.userGroups(),
    })
    .then(function success(data) {
      $scope.endpoint = data.endpoint;
      $scope.accesses = [];
      var users = data.users.filter(function (user) {
        if (user.Role !== 1) {
          return user;
        }
      }).map(function (user) {
        return new EndpointAccessUserViewModel(user);
      });
      var usergroups = data.usergroups.map(function (user) {
        return new EndpointAccessUserGroupViewModel(user);
      });
      $scope.accesses = $scope.accesses.concat(users, usergroups);

      // $scope.accesses = data.users.filter(function (user) {
      //   if (user.Role !== 1) {
      //     return user;
      //   }
      // }).map(function (user) {
      //   return new UserViewModel(user);
      // });
      $scope.authorizedAccesses = [];
      angular.forEach($scope.endpoint.AuthorizedUsers, function(userID) {
        for (var i = 0, l = $scope.accesses.length; i < l; i++) {
          if ($scope.accesses[i].Id === userID) {
            $scope.authorizedAccesses.push($scope.accesses[i]);
            $scope.accesses.splice(i, 1);
            return;
          }
        }
      });
    })
    .catch(function error(err) {
<<<<<<< HEAD
      $scope.accesses = [];
      $scope.authorizedAccesses = [];
      Messages.error("Failure", err, "Unable to retrieve endpoint details");
=======
      $scope.templates = [];
      $scope.users = [];
      $scope.authorizedUsers = [];
      Notifications.error("Failure", err, "Unable to retrieve endpoint details");
>>>>>>> f15cf3e8
    })
    .finally(function final(){
      $('#loadingViewSpinner').hide();
    });
  }

  function removeAccessFromArray(id, users) {
    for (var i = 0, l = users.length; i < l; i++) {
      if (users[i].Id === id) {
        users.splice(i, 1);
        return;
      }
    }
  }

  initView();
}]);<|MERGE_RESOLUTION|>--- conflicted
+++ resolved
@@ -1,11 +1,6 @@
 angular.module('endpointAccess', [])
-<<<<<<< HEAD
-.controller('EndpointAccessController', ['$q', '$scope', '$state', '$stateParams', '$filter', 'EndpointService', 'UserService', 'UserGroupService', 'Pagination', 'Messages',
-function ($q, $scope, $state, $stateParams, $filter, EndpointService, UserService, UserGroupService, Pagination, Messages) {
-=======
-.controller('EndpointAccessController', ['$q', '$scope', '$state', '$stateParams', '$filter', 'EndpointService', 'UserService', 'Pagination', 'Notifications',
-function ($q, $scope, $state, $stateParams, $filter, EndpointService, UserService, Pagination, Notifications) {
->>>>>>> f15cf3e8
+.controller('EndpointAccessController', ['$q', '$scope', '$state', '$stateParams', '$filter', 'EndpointService', 'UserService', 'UserGroupService', 'Pagination', 'Notifications',
+function ($q, $scope, $state, $stateParams, $filter, EndpointService, UserService, UserGroupService, Pagination, Notifications) {
 
   $scope.state = {
     pagination_count_accesses: Pagination.getPaginationCount('endpoint_access_accesses'),
@@ -46,15 +41,9 @@
     });
     EndpointService.updateAuthorizedUsers($stateParams.id, authorizedAccessIDs)
     .then(function success(data) {
-<<<<<<< HEAD
       $scope.authorizedAccesses = $scope.authorizedAccesses.concat($scope.accesses);
       $scope.accesses = [];
-      Messages.send('Accesses granted successfully');
-=======
-      $scope.authorizedUsers = $scope.authorizedUsers.concat($scope.users);
-      $scope.users = [];
-      Notifications.success('Access granted for all users');
->>>>>>> f15cf3e8
+      Notifications.send('Accesses granted successfully');
     })
     .catch(function error(err) {
       Notifications.error("Failure", err, "Unable to update endpoint permissions");
@@ -64,15 +53,12 @@
   $scope.unauthorizeAllAccesses = function() {
     EndpointService.updateAuthorizedUsers($stateParams.id, [])
     .then(function success(data) {
-<<<<<<< HEAD
       $scope.accesses = $scope.accesses.concat($scope.authorizedAccesses);
       $scope.authorizedAccesses = [];
-      Messages.send('All accesses removed successfully');
-=======
+      Notifications.send('All accesses removed successfully');
       $scope.users = $scope.users.concat($scope.authorizedUsers);
       $scope.authorizedUsers = [];
       Notifications.success('Access removed for all users');
->>>>>>> f15cf3e8
     })
     .catch(function error(err) {
       Notifications.error("Failure", err, "Unable to update endpoint permissions");
@@ -87,15 +73,9 @@
     authorizedAccessIDs.push(access.Id);
     EndpointService.updateAuthorizedUsers($stateParams.id, authorizedAccessIDs)
     .then(function success(data) {
-<<<<<<< HEAD
       removeAccessFromArray(access.Id, $scope.accesses);
       $scope.authorizedAccesses.push(access);
-      Messages.send('Access granted', access.Name);
-=======
-      removeUserFromArray(user.Id, $scope.users);
-      $scope.authorizedUsers.push(user);
-      Notifications.success('Access granted for user', user.Username);
->>>>>>> f15cf3e8
+      Notifications.send('Access granted', access.Name);
     })
     .catch(function error(err) {
       Notifications.error("Failure", err, "Unable to update endpoint permissions");
@@ -112,15 +92,9 @@
     });
     EndpointService.updateAuthorizedUsers($stateParams.id, authorizedAccessIDs)
     .then(function success(data) {
-<<<<<<< HEAD
       removeAccessFromArray(access.Id, $scope.authorizedAccesses);
       $scope.accesses.push(access);
-      Messages.send('Access removed', access.Name);
-=======
-      removeUserFromArray(user.Id, $scope.authorizedUsers);
-      $scope.users.push(user);
-      Notifications.success('Access removed for user', user.Username);
->>>>>>> f15cf3e8
+      Notifications.send('Access removed', access.Name);
     })
     .catch(function error(err) {
       Notifications.error("Failure", err, "Unable to update endpoint permissions");
@@ -168,16 +142,9 @@
       });
     })
     .catch(function error(err) {
-<<<<<<< HEAD
       $scope.accesses = [];
       $scope.authorizedAccesses = [];
-      Messages.error("Failure", err, "Unable to retrieve endpoint details");
-=======
-      $scope.templates = [];
-      $scope.users = [];
-      $scope.authorizedUsers = [];
       Notifications.error("Failure", err, "Unable to retrieve endpoint details");
->>>>>>> f15cf3e8
     })
     .finally(function final(){
       $('#loadingViewSpinner').hide();
