<rd-header>
  <rd-header-title title="Container list">
    <a data-toggle="tooltip" title="Refresh" ui-sref="containers" ui-sref-opts="{reload: true}">
      <i class="fa fa-refresh" aria-hidden="true"></i>
    </a>
    <i id="loadContainersSpinner" class="fa fa-cog fa-spin" style="margin-left: 5px;"></i>
  </rd-header-title>
  <rd-header-content>Containers</rd-header-content>
</rd-header>

<div class="col-lg-12">
  <rd-widget>
    <rd-widget-header icon="fa-server" title="Containers">
      <div class="pull-right">
        Items per page:
        <select ng-model="state.pagination_count" ng-change="changePaginationCount()">
          <option value="0">All</option>
          <option value="10">10</option>
          <option value="25">25</option>
          <option value="50">50</option>
          <option value="100">100</option>
        </select>
      </div>
    </rd-widget-header>
    <rd-widget-taskbar classes="col-lg-12">
      <div class="pull-left">
        <div class="btn-group" role="group" aria-label="...">
          <button type="button" class="btn btn-success btn-responsive" ng-click="startAction()" ng-disabled="!state.selectedItemCount"><i class="fa fa-play space-right" aria-hidden="true"></i>Start</button>
          <button type="button" class="btn btn-danger btn-responsive" ng-click="stopAction()" ng-disabled="!state.selectedItemCount"><i class="fa fa-stop space-right" aria-hidden="true"></i>Stop</button>
          <button type="button" class="btn btn-danger btn-responsive" ng-click="killAction()" ng-disabled="!state.selectedItemCount"><i class="fa fa-bomb space-right" aria-hidden="true"></i>Kill</button>
          <button type="button" class="btn btn-primary btn-responsive" ng-click="restartAction()" ng-disabled="!state.selectedItemCount"><i class="fa fa-refresh space-right" aria-hidden="true"></i>Restart</button>
          <button type="button" class="btn btn-primary btn-responsive" ng-click="pauseAction()" ng-disabled="!state.selectedItemCount"><i class="fa fa-pause space-right" aria-hidden="true"></i>Pause</button>
          <button type="button" class="btn btn-primary btn-responsive" ng-click="unpauseAction()" ng-disabled="!state.selectedItemCount"><i class="fa fa-play space-right" aria-hidden="true"></i>Resume</button>
          <button type="button" class="btn btn-danger btn-responsive" ng-click="removeAction()" ng-disabled="!state.selectedItemCount"><i class="fa fa-trash space-right" aria-hidden="true"></i>Remove</button>
        </div>
        <a class="btn btn-primary" type="button" ui-sref="actions.create.container"><i class="fa fa-plus space-right" aria-hidden="true"></i>Add container</a>
      </div>
      <div class="pull-right">
        <input type="checkbox" ng-model="state.displayAll" id="displayAll" ng-change="toggleGetAll()" style="margin-top: -2px; margin-right: 5px;"/><label for="displayAll">Show all containers</label>
        <input type="text" id="filter" ng-model="state.filter" placeholder="Filter..." class="form-control input-sm" />
      </div>
    </rd-widget-taskbar>
    <rd-widget-body classes="no-padding">
      <div class="table-responsive">
        <table class="table table-hover">
          <thead>
            <tr>
              <th>
                <input type="checkbox" ng-model="allSelected" ng-change="selectItems(allSelected)" />
              </th>
              <th>
                <a ui-sref="containers" ng-click="order('Status')">
                  State
                  <span ng-show="sortType == 'Status' && !sortReverse" class="glyphicon glyphicon-chevron-down"></span>
                  <span ng-show="sortType == 'Status' && sortReverse" class="glyphicon glyphicon-chevron-up"></span>
                </a>
              </th>
              <th>
                <a ui-sref="containers" ng-click="order('Names')">
                  Name
                  <span ng-show="sortType == 'Names' && !sortReverse" class="glyphicon glyphicon-chevron-down"></span>
                  <span ng-show="sortType == 'Names' && sortReverse" class="glyphicon glyphicon-chevron-up"></span>
                </a>
              </th>
              <th>
                <a ui-sref="containers" ng-click="order('Image')">
                  Image
                  <span ng-show="sortType == 'Image' && !sortReverse" class="glyphicon glyphicon-chevron-down"></span>
                  <span ng-show="sortType == 'Image' && sortReverse" class="glyphicon glyphicon-chevron-up"></span>
                </a>
              </th>
              <th ng-if="state.displayIP">
                <a ui-sref="containers" ng-click="order('IP')">
                  IP Address
                  <span ng-show="sortType == 'IP' && !sortReverse" class="glyphicon glyphicon-chevron-down"></span>
                  <span ng-show="sortType == 'IP' && sortReverse" class="glyphicon glyphicon-chevron-up"></span>
                </a>
              </th>
              <th ng-if="applicationState.endpoint.mode.provider === 'DOCKER_SWARM'">
                <a ui-sref="containers" ng-click="order('Host')">
                  Host IP
                  <span ng-show="sortType == 'Host' && !sortReverse" class="glyphicon glyphicon-chevron-down"></span>
                  <span ng-show="sortType == 'Host' && sortReverse" class="glyphicon glyphicon-chevron-up"></span>
                </a>
              </th>
              <th>
                <a ui-sref="containers" ng-click="order('Ports')">
                  Published Ports
                  <span ng-show="sortType == 'Ports' && !sortReverse" class="glyphicon glyphicon-chevron-down"></span>
                  <span ng-show="sortType == 'Ports' && sortReverse" class="glyphicon glyphicon-chevron-up"></span>
                </a>
              </th>
              <th ng-if="applicationState.application.authentication">
                <a ui-sref="containers" ng-click="order('Metadata.ResourceControl.OwnerId')">
                  Ownership
                  <span ng-show="sortType == 'Metadata.ResourceControl.OwnerId' && !sortReverse" class="glyphicon glyphicon-chevron-down"></span>
                  <span ng-show="sortType == 'Metadata.ResourceControl.OwnerId' && sortReverse" class="glyphicon glyphicon-chevron-up"></span>
                </a>
              </th>
            </tr>
          </thead>
          <tbody>
            <tr dir-paginate="container in (state.filteredContainers = ( containers | filter:state.filter | orderBy:sortType:sortReverse | itemsPerPage: state.pagination_count))">
              <td><input type="checkbox" ng-model="container.Checked" ng-change="selectItem(container)"/></td>
<<<<<<< HEAD
              <td>
                  <span class="label label-{{ container.Status|containerstatusbadge }} space-right">{{ container.Status }}</span><i uib-tooltip="Container Healthcheck : {{ container.Health }}" ng-if="container.Health !== 'unknown'" class="fa {{ container.Health|containerhealthimage }}" aria-hidden="true"></i>
              </td>
              <td ng-if="applicationState.endpoint.mode.provider === 'DOCKER_SWARM'"><a ui-sref="container({id: container.Id})">{{ container|swarmcontainername}}</a></td>
              <td ng-if="applicationState.endpoint.mode.provider !== 'DOCKER_SWARM'"><a ui-sref="container({id: container.Id})">{{ container|containername}}</a></td>
              <td><a ui-sref="image({id: container.Image})">{{ container.Image }}</a></td>
=======
              <td><span class="label label-{{ container.Status|containerstatusbadge }}">{{ container.Status }}</span></td>
              <td ng-if="applicationState.endpoint.mode.provider === 'DOCKER_SWARM'"><a ui-sref="container({id: container.Id})">{{ container|swarmcontainername|truncate: 40}}</a></td>
              <td ng-if="applicationState.endpoint.mode.provider !== 'DOCKER_SWARM'"><a ui-sref="container({id: container.Id})">{{ container|containername|truncate: 40}}</a></td>
              <td><a ui-sref="image({id: container.Image})">{{ container.Image | hideshasum }}</a></td>
>>>>>>> 9e818c28
              <td ng-if="state.displayIP">{{ container.IP ? container.IP : '-' }}</td>
              <td ng-if="applicationState.endpoint.mode.provider === 'DOCKER_SWARM'">{{ container.hostIP }}</td>
              <td>
                <a ng-if="container.Ports.length > 0" ng-repeat="p in container.Ports" class="image-tag" ng-href="http://{{p.host}}:{{p.public}}" target="_blank">
                  <i class="fa fa-external-link" aria-hidden="true"></i> {{p.public}}:{{ p.private }}
                </a>
                <span ng-if="container.Ports.length == 0" >-</span>
              </td>
              <td ng-if="applicationState.application.authentication">
                <span ng-if="!container.Metadata.ResourceControl">
                  <i class="fa fa-eye" aria-hidden="true"></i>
                  <span ng-if="container.Labels['com.docker.swarm.service.id']">
                    Public service
                  </span>
                  <span ng-if="!container.Labels['com.docker.swarm.service.id']">
                    Public
                  </span>
                </span>
                <span ng-if="container.Metadata.ResourceControl.OwnerId === user.ID">
                  <i class="fa fa-eye-slash" aria-hidden="true"></i>
                  <span ng-if="container.Labels['com.docker.swarm.service.id']">
                    Private service
                  </span>
                  <span ng-if="!container.Labels['com.docker.swarm.service.id']">
                    Private
                    <a ng-click="switchOwnership(container)" class="interactive"><i class="fa fa-eye" aria-hidden="true" style="margin-left: 7px;"></i> Switch to public</a>
                  </span>
                </span>
                <span ng-if="container.Metadata.ResourceControl && container.Metadata.ResourceControl.OwnerId !== user.ID">
                  <i class="fa fa-eye-slash" aria-hidden="true"></i>
                  <span ng-if="container.Labels['com.docker.swarm.service.id']">
                    Private service <span ng-if="container.Owner">(owner: {{ container.Owner }})</span>
                  </span>
                  <span ng-if="!container.Labels['com.docker.swarm.service.id']">
                    Private <span ng-if="container.Owner">(owner: {{ container.Owner }})</span>
                    <a ng-click="switchOwnership(container)" class="interactive"><i class="fa fa-eye" aria-hidden="true" style="margin-left: 7px;"></i> Switch to public</a>
                  </span>
                </span>
              </td>
            </tr>
            <tr ng-if="!containers">
              <td colspan="9" class="text-center text-muted">Loading...</td>
            </tr>
            <tr ng-if="containers.length == 0">
              <td colspan="9" class="text-center text-muted">No containers available.</td>
            </tr>
          </tbody>
        </table>
        <div ng-if="containers" class="pull-left pagination-controls">
          <dir-pagination-controls></dir-pagination-controls>
        </div>
      </div>
    </rd-widget-body>
  <rd-widget>
</div><|MERGE_RESOLUTION|>--- conflicted
+++ resolved
@@ -102,19 +102,13 @@
           <tbody>
             <tr dir-paginate="container in (state.filteredContainers = ( containers | filter:state.filter | orderBy:sortType:sortReverse | itemsPerPage: state.pagination_count))">
               <td><input type="checkbox" ng-model="container.Checked" ng-change="selectItem(container)"/></td>
-<<<<<<< HEAD
               <td>
                   <span class="label label-{{ container.Status|containerstatusbadge }} space-right">{{ container.Status }}</span><i uib-tooltip="Container Healthcheck : {{ container.Health }}" ng-if="container.Health !== 'unknown'" class="fa {{ container.Health|containerhealthimage }}" aria-hidden="true"></i>
               </td>
-              <td ng-if="applicationState.endpoint.mode.provider === 'DOCKER_SWARM'"><a ui-sref="container({id: container.Id})">{{ container|swarmcontainername}}</a></td>
-              <td ng-if="applicationState.endpoint.mode.provider !== 'DOCKER_SWARM'"><a ui-sref="container({id: container.Id})">{{ container|containername}}</a></td>
-              <td><a ui-sref="image({id: container.Image})">{{ container.Image }}</a></td>
-=======
-              <td><span class="label label-{{ container.Status|containerstatusbadge }}">{{ container.Status }}</span></td>
               <td ng-if="applicationState.endpoint.mode.provider === 'DOCKER_SWARM'"><a ui-sref="container({id: container.Id})">{{ container|swarmcontainername|truncate: 40}}</a></td>
               <td ng-if="applicationState.endpoint.mode.provider !== 'DOCKER_SWARM'"><a ui-sref="container({id: container.Id})">{{ container|containername|truncate: 40}}</a></td>
               <td><a ui-sref="image({id: container.Image})">{{ container.Image | hideshasum }}</a></td>
->>>>>>> 9e818c28
+
               <td ng-if="state.displayIP">{{ container.IP ? container.IP : '-' }}</td>
               <td ng-if="applicationState.endpoint.mode.provider === 'DOCKER_SWARM'">{{ container.hostIP }}</td>
               <td>
