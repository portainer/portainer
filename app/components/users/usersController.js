angular.module('users', [])
.controller('UsersController', ['$q', '$scope', '$state', '$sanitize', 'UserService', 'TeamService', 'TeamMembershipService', 'ModalService', 'Notifications', 'Authentication', 'SettingsService',
function ($q, $scope, $state, $sanitize, UserService, TeamService, TeamMembershipService, ModalService, Notifications, Authentication, SettingsService) {
  $scope.state = {
    userCreationError: '',
    // selectedItemCount: 0,
    validUsername: false,
<<<<<<< HEAD
    // pagination_count: PaginationService.getPaginationCount('users'),
    deploymentInProgress: false
=======
    pagination_count: Pagination.getPaginationCount('users'),
    actionInProgress: false
>>>>>>> 13d8d38b
  };

  $scope.formValues = {
    Username: '',
    Password: '',
    ConfirmPassword: '',
    Administrator: false,
    Teams: []
  };

  $scope.renderFieldRoleName = function(item, value) {
    var icon = '';
    if (item.Role === 1) {
      icon = '<i class="fa fa-user-circle-o" aria-hidden="true" style="margin-right: 5px;"></i>';
    } else if (item.Role !== 1 && item.isTeamLeader) {
      icon = '<i class="fa fa-user-plus" aria-hidden="true" style="margin-right: 5px;"></i>';
    } else {
      icon = '<i class="fa fa-user" aria-hidden="true" style="margin-right: 5px;"></i>';
    }
    return icon + value;
  };

  $scope.renderFieldAuthentication = function(item, value) {
    var authenticationMethod = $scope.AuthenticationMethod;
    if (item.Id !== 1 && authenticationMethod === 2) {
      return 'LDAP';
    }
    return 'Internal';
  };

  $scope.checkUsernameValidity = function() {
    var valid = true;
    for (var i = 0; i < $scope.users.length; i++) {
      if ($scope.formValues.Username === $scope.users[i].Username) {
        valid = false;
        break;
      }
    }
    $scope.state.validUsername = valid;
    $scope.state.userCreationError = valid ? '' : 'Username already taken';
  };

  $scope.addUser = function() {
    $scope.state.actionInProgress = true;
    $scope.state.userCreationError = '';
    var username = $sanitize($scope.formValues.Username);
    var password = $sanitize($scope.formValues.Password);
    var role = $scope.formValues.Administrator ? 1 : 2;
    var teamIds = [];
    angular.forEach($scope.formValues.Teams, function(team) {
      teamIds.push(team.Id);
    });
    UserService.createUser(username, password, role, teamIds)
    .then(function success(data) {
      Notifications.success('User successfully created', username);
      $state.reload();
    })
    .catch(function error(err) {
      Notifications.error('Failure', err, 'Unable to create user');
    })
    .finally(function final() {
      $scope.state.actionInProgress = false;
    });
  };

  function deleteSelectedUsers() {
    angular.forEach($scope.users, function (user) {
      if (user.Checked) {
        UserService.deleteUser(user.Id)
        .then(function success(data) {
          var index = $scope.users.indexOf(user);
          $scope.users.splice(index, 1);
          Notifications.success('User successfully deleted', user.Username);
        })
        .catch(function error(err) {
          Notifications.error('Failure', err, 'Unable to remove user');
        });
      }
    });
  }

  $scope.removeAction = function (items) {
    ModalService.confirmDeletion(
      'Do you want to remove the selected users? They will not be able to login into Portainer anymore.',
      function onConfirm(confirmed) {
        if(!confirmed) { return; }
        deleteSelectedUsers(items);
      }
    );
  };

  function assignTeamLeaders(users, memberships) {
    for (var i = 0; i < users.length; i++) {
      var user = users[i];
      user.isTeamLeader = false;
      for (var j = 0; j < memberships.length; j++) {
        var membership = memberships[j];
        if (user.Id === membership.UserId && membership.Role === 1) {
          user.isTeamLeader = true;
          user.RoleName = 'team leader';
          break;
        }
      }
    }
  }

  function initView() {
    var userDetails = Authentication.getUserDetails();
    var isAdmin = userDetails.role === 1 ? true: false;
    $scope.isAdmin = isAdmin;
    $q.all({
      users: UserService.users(true),
      teams: isAdmin ? TeamService.teams() : UserService.userLeadingTeams(userDetails.ID),
      memberships: TeamMembershipService.memberships(),
      settings: SettingsService.publicSettings()
    })
    .then(function success(data) {
      var users = data.users;
      assignTeamLeaders(users, data.memberships);
      $scope.users = users;
      $scope.teams = data.teams;
      $scope.AuthenticationMethod = data.settings.AuthenticationMethod;
    })
    .catch(function error(err) {
      Notifications.error('Failure', err, 'Unable to retrieve users and teams');
      $scope.users = [];
      $scope.teams = [];
    });
  }

  initView();
}]);<|MERGE_RESOLUTION|>--- conflicted
+++ resolved
@@ -5,13 +5,8 @@
     userCreationError: '',
     // selectedItemCount: 0,
     validUsername: false,
-<<<<<<< HEAD
-    // pagination_count: PaginationService.getPaginationCount('users'),
-    deploymentInProgress: false
-=======
-    pagination_count: Pagination.getPaginationCount('users'),
+    // pagination_count: Pagination.getPaginationCount('users'),
     actionInProgress: false
->>>>>>> 13d8d38b
   };
 
   $scope.formValues = {
