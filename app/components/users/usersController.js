angular.module('users', [])
.controller('UsersController', ['$q', '$scope', '$state', '$sanitize', 'UserService', 'TeamService', 'TeamMembershipService', 'ModalService', 'Notifications', 'Authentication', 'SettingsService',
function ($q, $scope, $state, $sanitize, UserService, TeamService, TeamMembershipService, ModalService, Notifications, Authentication, SettingsService) {
  $scope.state = {
    userCreationError: '',
<<<<<<< HEAD
    validUsername: false
=======
    selectedItemCount: 0,
    validUsername: false,
    pagination_count: Pagination.getPaginationCount('users'),
    deploymentInProgress: false
>>>>>>> d68708ad
  };

  $scope.formValues = {
    Username: '',
    Password: '',
    ConfirmPassword: '',
    Administrator: false,
    Teams: []
  };

  $scope.renderFieldRoleName = function(item, value) {
    var icon = '';
    if (item.Role === 1) {
      icon = '<i class="fa fa-user-circle-o" aria-hidden="true" style="margin-right: 5px;"></i>';
    } else if (item.Role !== 1 && item.isTeamLeader) {
      icon = '<i class="fa fa-user-plus" aria-hidden="true" style="margin-right: 5px;"></i>';
    } else {
      icon = '<i class="fa fa-user" aria-hidden="true" style="margin-right: 5px;"></i>';
    }
    return icon + value;
  };

  $scope.renderFieldAuthentication = function(item, value) {
    var authenticationMethod = $scope.AuthenticationMethod;
    if (item.Id !== 1 && authenticationMethod === 2) {
      return 'LDAP';
    }
    return 'Internal';
  };

  $scope.checkUsernameValidity = function() {
    var valid = true;
    for (var i = 0; i < $scope.users.length; i++) {
      if ($scope.formValues.Username === $scope.users[i].Username) {
        valid = false;
        break;
      }
    }
    $scope.state.validUsername = valid;
    $scope.state.userCreationError = valid ? '' : 'Username already taken';
  };

  $scope.addUser = function() {
    $scope.state.deploymentInProgress = true;
    $scope.state.userCreationError = '';
    var username = $sanitize($scope.formValues.Username);
    var password = $sanitize($scope.formValues.Password);
    var role = $scope.formValues.Administrator ? 1 : 2;
    var teamIds = [];
    angular.forEach($scope.formValues.Teams, function(team) {
      teamIds.push(team.Id);
    });
    UserService.createUser(username, password, role, teamIds)
    .then(function success(data) {
      Notifications.success('User successfully created', username);
      $state.reload();
    })
    .catch(function error(err) {
      Notifications.error('Failure', err, 'Unable to create user');
    })
    .finally(function final() {
      $scope.state.deploymentInProgress = false;
    });
  };

<<<<<<< HEAD
  function deleteSelectedUsers(users) {
    $('#loadUsersSpinner').show();
    var counter = 0;
    var complete = function () {
      counter = counter - 1;
      if (counter === 0) {
        $state.reload();
      }
    };
    angular.forEach(users, function (user) {
      counter = counter + 1;
      UserService.deleteUser(user.Id)
      .then(function success(data) {
        var index = $scope.users.indexOf(user);
        $scope.users.splice(index, 1);
        Notifications.success('User successfully deleted', user.Username);
      })
      .catch(function error(err) {
        Notifications.error('Failure', err, 'Unable to remove user');
      })
      .finally(function final() {
        complete();
      });
=======
  function deleteSelectedUsers() {
    angular.forEach($scope.users, function (user) {
      if (user.Checked) {
        UserService.deleteUser(user.Id)
        .then(function success(data) {
          var index = $scope.users.indexOf(user);
          $scope.users.splice(index, 1);
          Notifications.success('User successfully deleted', user.Username);
        })
        .catch(function error(err) {
          Notifications.error('Failure', err, 'Unable to remove user');
        });
      }
>>>>>>> d68708ad
    });
  }

  $scope.removeAction = function (items) {
    ModalService.confirmDeletion(
      'Do you want to remove the selected users? They will not be able to login into Portainer anymore.',
      function onConfirm(confirmed) {
        if(!confirmed) { return; }
        deleteSelectedUsers(items);
      }
    );
  };

  function assignTeamLeaders(users, memberships) {
    for (var i = 0; i < users.length; i++) {
      var user = users[i];
      user.isTeamLeader = false;
      for (var j = 0; j < memberships.length; j++) {
        var membership = memberships[j];
        if (user.Id === membership.UserId && membership.Role === 1) {
          user.isTeamLeader = true;
          user.RoleName = 'team leader';
          break;
        }
      }
    }
  }

  function initView() {
    var userDetails = Authentication.getUserDetails();
    var isAdmin = userDetails.role === 1 ? true: false;
    $scope.isAdmin = isAdmin;
    $q.all({
      users: UserService.users(true),
      teams: isAdmin ? TeamService.teams() : UserService.userLeadingTeams(userDetails.ID),
      memberships: TeamMembershipService.memberships(),
      settings: SettingsService.publicSettings()
    })
    .then(function success(data) {
      var users = data.users;
      assignTeamLeaders(users, data.memberships);
      $scope.users = users;
      $scope.teams = data.teams;
      $scope.AuthenticationMethod = data.settings.AuthenticationMethod;
    })
    .catch(function error(err) {
      Notifications.error('Failure', err, 'Unable to retrieve users and teams');
      $scope.users = [];
      $scope.teams = [];
    });
  }

  initView();
}]);<|MERGE_RESOLUTION|>--- conflicted
+++ resolved
@@ -3,14 +3,10 @@
 function ($q, $scope, $state, $sanitize, UserService, TeamService, TeamMembershipService, ModalService, Notifications, Authentication, SettingsService) {
   $scope.state = {
     userCreationError: '',
-<<<<<<< HEAD
-    validUsername: false
-=======
-    selectedItemCount: 0,
+    // selectedItemCount: 0,
     validUsername: false,
-    pagination_count: Pagination.getPaginationCount('users'),
+    // pagination_count: Pagination.getPaginationCount('users'),
     deploymentInProgress: false
->>>>>>> d68708ad
   };
 
   $scope.formValues = {
@@ -76,31 +72,6 @@
     });
   };
 
-<<<<<<< HEAD
-  function deleteSelectedUsers(users) {
-    $('#loadUsersSpinner').show();
-    var counter = 0;
-    var complete = function () {
-      counter = counter - 1;
-      if (counter === 0) {
-        $state.reload();
-      }
-    };
-    angular.forEach(users, function (user) {
-      counter = counter + 1;
-      UserService.deleteUser(user.Id)
-      .then(function success(data) {
-        var index = $scope.users.indexOf(user);
-        $scope.users.splice(index, 1);
-        Notifications.success('User successfully deleted', user.Username);
-      })
-      .catch(function error(err) {
-        Notifications.error('Failure', err, 'Unable to remove user');
-      })
-      .finally(function final() {
-        complete();
-      });
-=======
   function deleteSelectedUsers() {
     angular.forEach($scope.users, function (user) {
       if (user.Checked) {
@@ -114,7 +85,6 @@
           Notifications.error('Failure', err, 'Unable to remove user');
         });
       }
->>>>>>> d68708ad
     });
   }
 
