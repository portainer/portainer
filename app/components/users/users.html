--- conflicted
+++ resolved
@@ -166,11 +166,7 @@
                   <i ng-if="user.isTeamLeader" class="fa fa-user-plus" aria-hidden="true" style="margin-right: 2px;"></i>
                   {{ user.RoleName }}
                 </td>
-<<<<<<< HEAD
-                <td ng-if="user.Id !== 1">
-=======
-                <td ng-if="isAdmin">
->>>>>>> 9b9b2731
+                <td ng-if="user.Id !== 1 && isAdmin">
                   <a ui-sref="user({id: user.Id})"><i class="fa fa-pencil-square-o" aria-hidden="true"></i> Edit</a>
                 </td>
                 <td ng-if="user.Id === 1">
