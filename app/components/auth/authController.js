angular.module('auth', [])
<<<<<<< HEAD
.controller('AuthenticationController', ['$scope', '$state', '$uiRouterGlobals', '$window', '$timeout', '$sanitize', 'Authentication', 'Users', 'UserService', 'EndpointService', 'StateManager', 'EndpointProvider', 'Notifications', 'SettingsService',
function ($scope, $state, $uiRouterGlobals, $window, $timeout, $sanitize, Authentication, Users, UserService, EndpointService, StateManager, EndpointProvider, Notifications, SettingsService) {
=======
.controller('AuthenticationController', ['$scope', '$state', '$transition$', '$window', '$timeout', '$sanitize', 'Authentication', 'Users', 'UserService', 'EndpointService', 'StateManager', 'EndpointProvider', 'Notifications', 'SettingsService',
function ($scope, $state, $transition$, $window, $timeout, $sanitize, Authentication, Users, UserService, EndpointService, StateManager, EndpointProvider, Notifications, SettingsService) {
>>>>>>> 9bef7cd6

  $scope.logo = StateManager.getState().application.logo;

  $scope.formValues = {
    Username: '',
    Password: ''
  };

  $scope.state = {
    AuthenticationError: ''
  };

  function setActiveEndpointAndRedirectToDashboard(endpoint) {
    var endpointID = EndpointProvider.endpointID();
    if (!endpointID) {
      EndpointProvider.setEndpointID(endpoint.Id);
    }
    StateManager.updateEndpointState(true)
    .then(function success(data) {
      $state.go('dashboard');
    })
    .catch(function error(err) {
      Notifications.error('Failure', err, 'Unable to connect to the Docker endpoint');
    });
  }

  function unauthenticatedFlow() {
    EndpointService.endpoints()
    .then(function success(data) {
      var endpoints = data;
      if (endpoints.length > 0)  {
        setActiveEndpointAndRedirectToDashboard(endpoints[0]);
      } else {
        $state.go('init.endpoint');
      }
    })
    .catch(function error(err) {
      Notifications.error('Failure', err, 'Unable to retrieve endpoints');
    });
  }

  function authenticatedFlow() {
    UserService.administratorExists()
    .then(function success(exists) {
      if (!exists) {
        $state.go('init.admin');
      }
    })
    .catch(function error(err) {
      Notifications.error('Failure', err, 'Unable to verify administrator account existence');
    });
  }

  $scope.authenticateUser = function() {
    var username = $scope.formValues.Username;
    var password = $scope.formValues.Password;

    SettingsService.publicSettings()
    .then(function success(data) {
      var settings = data;
      if (settings.AuthenticationMethod === 1) {
        username = $sanitize(username);
        password = $sanitize(password);
      }
      return Authentication.login(username, password);
    })
    .then(function success() {
      return EndpointService.endpoints();
    })
    .then(function success(data) {
      var endpoints = data;
      var userDetails = Authentication.getUserDetails();
      if (endpoints.length > 0)  {
        setActiveEndpointAndRedirectToDashboard(endpoints[0]);
      } else if (endpoints.length === 0 && userDetails.role === 1) {
        $state.go('init.endpoint');
      } else if (endpoints.length === 0 && userDetails.role === 2) {
        Authentication.logout();
        $scope.state.AuthenticationError = 'User not allowed. Please contact your administrator.';
      }
    })
    .catch(function error() {
      $scope.state.AuthenticationError = 'Invalid credentials';
    });
  };

  function initView() {
<<<<<<< HEAD
    if ($uiRouterGlobals.params.logout || $uiRouterGlobals.params.error) {
      Authentication.logout();
      $scope.state.AuthenticationError = $uiRouterGlobals.params.error;
=======
    if ($transition$.params().logout || $transition$.params().error) {
      Authentication.logout();
      $scope.state.AuthenticationError = $transition$.params().error;
>>>>>>> 9bef7cd6
      return;
    }

    if (Authentication.isAuthenticated()) {
      $state.go('dashboard');
    }

    var authenticationEnabled = $scope.applicationState.application.authentication;
    if (!authenticationEnabled) {
      unauthenticatedFlow();
    } else {
      authenticatedFlow();
    }
  }

  initView();
}]);<|MERGE_RESOLUTION|>--- conflicted
+++ resolved
@@ -1,11 +1,6 @@
 angular.module('auth', [])
-<<<<<<< HEAD
-.controller('AuthenticationController', ['$scope', '$state', '$uiRouterGlobals', '$window', '$timeout', '$sanitize', 'Authentication', 'Users', 'UserService', 'EndpointService', 'StateManager', 'EndpointProvider', 'Notifications', 'SettingsService',
-function ($scope, $state, $uiRouterGlobals, $window, $timeout, $sanitize, Authentication, Users, UserService, EndpointService, StateManager, EndpointProvider, Notifications, SettingsService) {
-=======
 .controller('AuthenticationController', ['$scope', '$state', '$transition$', '$window', '$timeout', '$sanitize', 'Authentication', 'Users', 'UserService', 'EndpointService', 'StateManager', 'EndpointProvider', 'Notifications', 'SettingsService',
 function ($scope, $state, $transition$, $window, $timeout, $sanitize, Authentication, Users, UserService, EndpointService, StateManager, EndpointProvider, Notifications, SettingsService) {
->>>>>>> 9bef7cd6
 
   $scope.logo = StateManager.getState().application.logo;
 
@@ -93,15 +88,9 @@
   };
 
   function initView() {
-<<<<<<< HEAD
-    if ($uiRouterGlobals.params.logout || $uiRouterGlobals.params.error) {
-      Authentication.logout();
-      $scope.state.AuthenticationError = $uiRouterGlobals.params.error;
-=======
     if ($transition$.params().logout || $transition$.params().error) {
       Authentication.logout();
       $scope.state.AuthenticationError = $transition$.params().error;
->>>>>>> 9bef7cd6
       return;
     }
 
