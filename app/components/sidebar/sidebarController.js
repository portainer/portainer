angular.module('sidebar', [])
.controller('SidebarController', ['$q', '$scope', '$state', 'Settings', 'Config', 'EndpointService', 'StateManager', 'EndpointProvider', 'Notifications', 'Authentication', 'UserService',
function ($q, $scope, $state, Settings, Config, EndpointService, StateManager, EndpointProvider, Notifications, Authentication, UserService) {

  Config.$promise.then(function (c) {
    $scope.logo = c.logo;
  });

  $scope.uiVersion = Settings.uiVersion;
  $scope.endpoints = [];

  $scope.switchEndpoint = function(endpoint) {
    var activeEndpointID = EndpointProvider.endpointID();
    var activeEndpointPublicURL = EndpointProvider.endpointPublicURL();
    EndpointProvider.setEndpointID(endpoint.Id);
    EndpointProvider.setEndpointPublicURL(endpoint.PublicURL);
    StateManager.updateEndpointState(true)
    .then(function success() {
      $state.go('dashboard');
    })
    .catch(function error(err) {
      Notifications.error('Failure', err, 'Unable to connect to the Docker endpoint');
      EndpointProvider.setEndpointID(activeEndpointID);
      EndpointProvider.setEndpointPublicURL(activeEndpointPublicURL);
      StateManager.updateEndpointState(true)
      .then(function success() {});
    });
  };

  function setActiveEndpoint(endpoints) {
    var activeEndpointID = EndpointProvider.endpointID();
    angular.forEach(endpoints, function (endpoint) {
      if (endpoint.Id === activeEndpointID) {
        $scope.activeEndpoint = endpoint;
      }
    });
  }

  function checkPermissions(memberships) {
    var isLeader = false;
    angular.forEach(memberships, function(membership) {
      if (membership.Role === 1) {
        isLeader = true;
      }
    });
    $scope.isTeamLeader = isLeader;
  }

  function initView() {
    var userDetails = Authentication.getUserDetails();
    var isAdmin = userDetails.role === 1 ? true: false;
    $scope.isAdmin = isAdmin;
    $q.all({
      endpoints: EndpointService.endpoints(),
      memberships: !isAdmin ? UserService.userMemberships(userDetails.ID) : null
    })
    .then(function success(data) {
<<<<<<< HEAD
      var endpoints = data.endpoints;
      $scope.endpoints = endpoints;
      setActiveEndpoint(endpoints);
      if (!isAdmin) {
        checkPermissions(data.memberships);
      }
=======
      $scope.endpoints = data;
      var activeEndpointID = EndpointProvider.endpointID();
      angular.forEach($scope.endpoints, function (endpoint) {
        if (endpoint.Id === activeEndpointID) {
          $scope.activeEndpoint = endpoint;
          EndpointProvider.setEndpointPublicURL(endpoint.PublicURL);
        }
      });
>>>>>>> 7c6c9284
    })
    .catch(function error(err) {
      Notifications.error('Failure', err, 'Unable to retrieve user information');
    });
  }

  initView();
}]);<|MERGE_RESOLUTION|>--- conflicted
+++ resolved
@@ -32,6 +32,7 @@
     angular.forEach(endpoints, function (endpoint) {
       if (endpoint.Id === activeEndpointID) {
         $scope.activeEndpoint = endpoint;
+        EndpointProvider.setEndpointPublicURL(endpoint.PublicURL);
       }
     });
   }
@@ -55,23 +56,12 @@
       memberships: !isAdmin ? UserService.userMemberships(userDetails.ID) : null
     })
     .then(function success(data) {
-<<<<<<< HEAD
       var endpoints = data.endpoints;
       $scope.endpoints = endpoints;
       setActiveEndpoint(endpoints);
       if (!isAdmin) {
         checkPermissions(data.memberships);
       }
-=======
-      $scope.endpoints = data;
-      var activeEndpointID = EndpointProvider.endpointID();
-      angular.forEach($scope.endpoints, function (endpoint) {
-        if (endpoint.Id === activeEndpointID) {
-          $scope.activeEndpoint = endpoint;
-          EndpointProvider.setEndpointPublicURL(endpoint.PublicURL);
-        }
-      });
->>>>>>> 7c6c9284
     })
     .catch(function error(err) {
       Notifications.error('Failure', err, 'Unable to retrieve user information');
