angular.module('container', [])
<<<<<<< HEAD
.controller('ContainerController', ['$q', '$scope', '$state','$uiRouterGlobals', '$filter', 'Container', 'ContainerCommit', 'ContainerHelper', 'ContainerService', 'ImageHelper', 'Network', 'NetworkService', 'Notifications', 'Pagination', 'ModalService', 'ResourceControlService', 'RegistryService', 'ImageService',
function ($q, $scope, $state, $uiRouterGlobals, $filter, Container, ContainerCommit, ContainerHelper, ContainerService, ImageHelper, Network, NetworkService, Notifications, Pagination, ModalService, ResourceControlService, RegistryService, ImageService) {
=======
.controller('ContainerController', ['$q', '$scope', '$state','$transition$', '$filter', 'Container', 'ContainerCommit', 'ContainerHelper', 'ContainerService', 'ImageHelper', 'Network', 'NetworkService', 'Notifications', 'Pagination', 'ModalService', 'ResourceControlService', 'RegistryService', 'ImageService',
function ($q, $scope, $state, $transition$, $filter, Container, ContainerCommit, ContainerHelper, ContainerService, ImageHelper, Network, NetworkService, Notifications, Pagination, ModalService, ResourceControlService, RegistryService, ImageService) {
>>>>>>> 9bef7cd6
  $scope.activityTime = 0;
  $scope.portBindings = [];
  $scope.config = {
    Image: '',
    Registry: ''
  };
  $scope.state = {};
  $scope.state.pagination_count = Pagination.getPaginationCount('container_networks');

  $scope.changePaginationCount = function() {
    Pagination.setPaginationCount('container_networks', $scope.state.pagination_count);
  };

  var update = function () {
    $('#loadingViewSpinner').show();
<<<<<<< HEAD
    Container.get({id: $uiRouterGlobals.params.id}, function (d) {
=======
    Container.get({id: $transition$.params().id}, function (d) {
>>>>>>> 9bef7cd6
      var container = new ContainerDetailsViewModel(d);
      $scope.container = container;
      $scope.container.edit = false;
      $scope.container.newContainerName = $filter('trimcontainername')(container.Name);

      if (container.State.Running) {
        $scope.activityTime = moment.duration(moment(container.State.StartedAt).utc().diff(moment().utc())).humanize();
      } else if (container.State.Status === 'created') {
        $scope.activityTime = moment.duration(moment(container.Created).utc().diff(moment().utc())).humanize();
      } else {
        $scope.activityTime = moment.duration(moment().utc().diff(moment(container.State.FinishedAt).utc())).humanize();
      }

      $scope.portBindings = [];
      if (container.NetworkSettings.Ports) {
        angular.forEach(Object.keys(container.NetworkSettings.Ports), function(portMapping) {
          if (container.NetworkSettings.Ports[portMapping]) {
            var mapping = {};
            mapping.container = portMapping;
            mapping.host = container.NetworkSettings.Ports[portMapping][0].HostIp + ':' + container.NetworkSettings.Ports[portMapping][0].HostPort;
            $scope.portBindings.push(mapping);
          }
        });
      }
      $('#loadingViewSpinner').hide();
    }, function (e) {
      $('#loadingViewSpinner').hide();
      Notifications.error('Failure', e, 'Unable to retrieve container info');
    });
  };

  $scope.start = function () {
    $('#loadingViewSpinner').show();
    Container.start({id: $scope.container.Id}, {}, function (d) {
      update();
<<<<<<< HEAD
      Notifications.success('Container started', $uiRouterGlobals.params.id);
=======
      Notifications.success('Container started', $transition$.params().id);
>>>>>>> 9bef7cd6
    }, function (e) {
      update();
      Notifications.error('Failure', e, 'Unable to start container');
    });
  };

  $scope.stop = function () {
    $('#loadingViewSpinner').show();
<<<<<<< HEAD
    Container.stop({id: $uiRouterGlobals.params.id}, function (d) {
      update();
      Notifications.success('Container stopped', $uiRouterGlobals.params.id);
=======
    Container.stop({id: $transition$.params().id}, function (d) {
      update();
      Notifications.success('Container stopped', $transition$.params().id);
>>>>>>> 9bef7cd6
    }, function (e) {
      update();
      Notifications.error('Failure', e, 'Unable to stop container');
    });
  };

  $scope.kill = function () {
    $('#loadingViewSpinner').show();
<<<<<<< HEAD
    Container.kill({id: $uiRouterGlobals.params.id}, function (d) {
      update();
      Notifications.success('Container killed', $uiRouterGlobals.params.id);
=======
    Container.kill({id: $transition$.params().id}, function (d) {
      update();
      Notifications.success('Container killed', $transition$.params().id);
>>>>>>> 9bef7cd6
    }, function (e) {
      update();
      Notifications.error('Failure', e, 'Unable to kill container');
    });
  };

  $scope.commit = function () {
    $('#createImageSpinner').show();
    var image = $scope.config.Image;
    var registry = $scope.config.Registry;
    var imageConfig = ImageHelper.createImageConfigForCommit(image, registry.URL);
<<<<<<< HEAD
    ContainerCommit.commit({id: $uiRouterGlobals.params.id, tag: imageConfig.tag, repo: imageConfig.repo}, function (d) {
      $('#createImageSpinner').hide();
      update();
      Notifications.success('Container commited', $uiRouterGlobals.params.id);
=======
    ContainerCommit.commit({id: $transition$.params().id, tag: imageConfig.tag, repo: imageConfig.repo}, function (d) {
      $('#createImageSpinner').hide();
      update();
      Notifications.success('Container commited', $transition$.params().id);
>>>>>>> 9bef7cd6
    }, function (e) {
      $('#createImageSpinner').hide();
      update();
      Notifications.error('Failure', e, 'Unable to commit container');
    });
  };

  $scope.pause = function () {
    $('#loadingViewSpinner').show();
<<<<<<< HEAD
    Container.pause({id: $uiRouterGlobals.params.id}, function (d) {
      update();
      Notifications.success('Container paused', $uiRouterGlobals.params.id);
=======
    Container.pause({id: $transition$.params().id}, function (d) {
      update();
      Notifications.success('Container paused', $transition$.params().id);
>>>>>>> 9bef7cd6
    }, function (e) {
      update();
      Notifications.error('Failure', e, 'Unable to pause container');
    });
  };

  $scope.unpause = function () {
    $('#loadingViewSpinner').show();
<<<<<<< HEAD
    Container.unpause({id: $uiRouterGlobals.params.id}, function (d) {
      update();
      Notifications.success('Container unpaused', $uiRouterGlobals.params.id);
=======
    Container.unpause({id: $transition$.params().id}, function (d) {
      update();
      Notifications.success('Container unpaused', $transition$.params().id);
>>>>>>> 9bef7cd6
    }, function (e) {
      update();
      Notifications.error('Failure', e, 'Unable to unpause container');
    });
  };

  $scope.confirmRemove = function () {
    var title = 'You are about to remove a container.';
    if ($scope.container.State.Running) {
      title = 'You are about to remove a running container.';
    }
    ModalService.confirmContainerDeletion(
      title,
      function (result) {
        if(!result) { return; }
        var cleanAssociatedVolumes = false;
        if (result[0]) {
          cleanAssociatedVolumes = true;
        }
        $scope.remove(cleanAssociatedVolumes);
      }
    );
  };

  $scope.remove = function(cleanAssociatedVolumes) {
    $('#loadingViewSpinner').show();
    ContainerService.remove($scope.container, cleanAssociatedVolumes)
    .then(function success() {
      Notifications.success('Container successfully removed');
      $state.go('containers', {}, {reload: true});
    })
    .catch(function error(err) {
      Notifications.error('Failure', err, 'Unable to remove container');
    })
    .finally(function final() {
      $('#loadingViewSpinner').hide();
    });
  };

  $scope.restart = function () {
    $('#loadingViewSpinner').show();
<<<<<<< HEAD
    Container.restart({id: $uiRouterGlobals.params.id}, function (d) {
      update();
      Notifications.success('Container restarted', $uiRouterGlobals.params.id);
=======
    Container.restart({id: $transition$.params().id}, function (d) {
      update();
      Notifications.success('Container restarted', $transition$.params().id);
>>>>>>> 9bef7cd6
    }, function (e) {
      update();
      Notifications.error('Failure', e, 'Unable to restart container');
    });
  };

  $scope.renameContainer = function () {
    var container = $scope.container;
<<<<<<< HEAD
    Container.rename({id: $uiRouterGlobals.params.id, 'name': container.newContainerName}, function (d) {
=======
    Container.rename({id: $transition$.params().id, 'name': container.newContainerName}, function (d) {
>>>>>>> 9bef7cd6
      if (d.message) {
        container.newContainerName = container.Name;
        Notifications.error('Unable to rename container', {}, d.message);
      } else {
        container.Name = container.newContainerName;
        Notifications.success('Container successfully renamed', container.Name);
      }
    }, function (e) {
      Notifications.error('Failure', e, 'Unable to rename container');
    });
    $scope.container.edit = false;
  };

  $scope.containerLeaveNetwork = function containerLeaveNetwork(container, networkId) {
    $('#loadingViewSpinner').show();
<<<<<<< HEAD
    Network.disconnect({id: networkId}, { Container: $uiRouterGlobals.params.id, Force: false }, function (d) {
=======
    Network.disconnect({id: networkId}, { Container: $transition$.params().id, Force: false }, function (d) {
>>>>>>> 9bef7cd6
      if (container.message) {
        $('#loadingViewSpinner').hide();
        Notifications.error('Error', d, 'Unable to disconnect container from network');
      } else {
        $('#loadingViewSpinner').hide();
<<<<<<< HEAD
        Notifications.success('Container left network', $uiRouterGlobals.params.id);
        $state.go('container', {id: $uiRouterGlobals.params.id}, {reload: true});
=======
        Notifications.success('Container left network', $transition$.params().id);
        $state.go('container', {id: $transition$.params().id}, {reload: true});
>>>>>>> 9bef7cd6
      }
    }, function (e) {
      $('#loadingViewSpinner').hide();
      Notifications.error('Failure', e, 'Unable to disconnect container from network');
    });
  };

  $scope.duplicate = function() {
<<<<<<< HEAD
    ModalService.confirmExperimentalFeature(function (experimental) {
      if(!experimental) { return; }
      $state.go('actions.create.container', {from: $uiRouterGlobals.params.id}, {reload: true});
    });
=======
    $state.go('actions.create.container', {from: $transition$.params().id}, {reload: true});
>>>>>>> 9bef7cd6
  };

  $scope.confirmRemove = function () {
    var title = 'You are about to remove a container.';
    if ($scope.container.State.Running) {
      title = 'You are about to remove a running container.';
    }
    ModalService.confirmContainerDeletion(
      title,
      function (result) {
        if(!result) { return; }
        var cleanAssociatedVolumes = false;
        if (result[0]) {
          cleanAssociatedVolumes = true;
        }
        $scope.remove(cleanAssociatedVolumes);
      }
    );
  };

  function recreateContainer(pullImage) {
    $('#loadingViewSpinner').show();
    var container = $scope.container;
    var config = ContainerHelper.configFromContainer(container.Model);
    ContainerService.remove(container, true)
    .then(function success() {
      return RegistryService.retrieveRegistryFromRepository(container.Config.Image);
    })
    .then(function success(data) {
      return $q.when(!pullImage || ImageService.pullImage(container.Config.Image, data, true));
    })
    .then(function success() {
      return ContainerService.createAndStartContainer(config);
    })
    .then(function success(data) {
      if (!container.ResourceControl) {
        return true;
      } else {
        var containerIdentifier = data.Id;
        var resourceControl = container.ResourceControl;
        var users = resourceControl.UserAccesses.map(function(u) {
          return u.UserId;
        });
        var teams = resourceControl.TeamAccesses.map(function(t) {
          return t.TeamId;
        });
        return ResourceControlService.createResourceControl(resourceControl.AdministratorsOnly,
          users, teams, containerIdentifier, 'container', []);
      }
    })
    .then(function success(data) {
      Notifications.success('Container successfully re-created');
      $state.go('containers', {}, {reload: true});
    })
    .catch(function error(err) {
      Notifications.error('Failure', err, 'Unable to re-create container');
    })
    .finally(function final() {
      $('#loadingViewSpinner').hide();
    });
  }

  $scope.recreate = function() {
    ModalService.confirmContainerRecreation(function (result) {
      if(!result) { return; }
      var pullImage = false;
      if (result[0]) {
        pullImage = true;
      }
      recreateContainer(pullImage);
    });
  };

  $scope.containerJoinNetwork = function containerJoinNetwork(container, networkId) {
    $('#joinNetworkSpinner').show();
<<<<<<< HEAD
    Network.connect({id: networkId}, { Container: $uiRouterGlobals.params.id }, function (d) {
=======
    Network.connect({id: networkId}, { Container: $transition$.params().id }, function (d) {
>>>>>>> 9bef7cd6
      if (container.message) {
        $('#joinNetworkSpinner').hide();
        Notifications.error('Error', d, 'Unable to connect container to network');
      } else {
        $('#joinNetworkSpinner').hide();
<<<<<<< HEAD
        Notifications.success('Container joined network', $uiRouterGlobals.params.id);
        $state.go('container', {id: $uiRouterGlobals.params.id}, {reload: true});
=======
        Notifications.success('Container joined network', $transition$.params().id);
        $state.go('container', {id: $transition$.params().id}, {reload: true});
>>>>>>> 9bef7cd6
      }
    }, function (e) {
      $('#joinNetworkSpinner').hide();
      Notifications.error('Failure', e, 'Unable to connect container to network');
    });
  };

  var provider = $scope.applicationState.endpoint.mode.provider;
  var apiVersion = $scope.applicationState.endpoint.apiVersion;
  NetworkService.networks(
    provider === 'DOCKER_STANDALONE' || provider === 'DOCKER_SWARM_MODE',
    false,
    provider === 'DOCKER_SWARM_MODE' && apiVersion >= 1.25,
    provider === 'DOCKER_SWARM'
  )
  .then(function success(data) {
    var networks = data;
    $scope.availableNetworks = networks;
  })
  .catch(function error(err) {
    Notifications.error('Failure', err, 'Unable to retrieve networks');
  });

  update();
}]);<|MERGE_RESOLUTION|>--- conflicted
+++ resolved
@@ -1,11 +1,6 @@
 angular.module('container', [])
-<<<<<<< HEAD
-.controller('ContainerController', ['$q', '$scope', '$state','$uiRouterGlobals', '$filter', 'Container', 'ContainerCommit', 'ContainerHelper', 'ContainerService', 'ImageHelper', 'Network', 'NetworkService', 'Notifications', 'Pagination', 'ModalService', 'ResourceControlService', 'RegistryService', 'ImageService',
-function ($q, $scope, $state, $uiRouterGlobals, $filter, Container, ContainerCommit, ContainerHelper, ContainerService, ImageHelper, Network, NetworkService, Notifications, Pagination, ModalService, ResourceControlService, RegistryService, ImageService) {
-=======
 .controller('ContainerController', ['$q', '$scope', '$state','$transition$', '$filter', 'Container', 'ContainerCommit', 'ContainerHelper', 'ContainerService', 'ImageHelper', 'Network', 'NetworkService', 'Notifications', 'Pagination', 'ModalService', 'ResourceControlService', 'RegistryService', 'ImageService',
 function ($q, $scope, $state, $transition$, $filter, Container, ContainerCommit, ContainerHelper, ContainerService, ImageHelper, Network, NetworkService, Notifications, Pagination, ModalService, ResourceControlService, RegistryService, ImageService) {
->>>>>>> 9bef7cd6
   $scope.activityTime = 0;
   $scope.portBindings = [];
   $scope.config = {
@@ -21,11 +16,7 @@
 
   var update = function () {
     $('#loadingViewSpinner').show();
-<<<<<<< HEAD
-    Container.get({id: $uiRouterGlobals.params.id}, function (d) {
-=======
     Container.get({id: $transition$.params().id}, function (d) {
->>>>>>> 9bef7cd6
       var container = new ContainerDetailsViewModel(d);
       $scope.container = container;
       $scope.container.edit = false;
@@ -61,11 +52,7 @@
     $('#loadingViewSpinner').show();
     Container.start({id: $scope.container.Id}, {}, function (d) {
       update();
-<<<<<<< HEAD
-      Notifications.success('Container started', $uiRouterGlobals.params.id);
-=======
       Notifications.success('Container started', $transition$.params().id);
->>>>>>> 9bef7cd6
     }, function (e) {
       update();
       Notifications.error('Failure', e, 'Unable to start container');
@@ -74,15 +61,9 @@
 
   $scope.stop = function () {
     $('#loadingViewSpinner').show();
-<<<<<<< HEAD
-    Container.stop({id: $uiRouterGlobals.params.id}, function (d) {
-      update();
-      Notifications.success('Container stopped', $uiRouterGlobals.params.id);
-=======
     Container.stop({id: $transition$.params().id}, function (d) {
       update();
       Notifications.success('Container stopped', $transition$.params().id);
->>>>>>> 9bef7cd6
     }, function (e) {
       update();
       Notifications.error('Failure', e, 'Unable to stop container');
@@ -91,15 +72,9 @@
 
   $scope.kill = function () {
     $('#loadingViewSpinner').show();
-<<<<<<< HEAD
-    Container.kill({id: $uiRouterGlobals.params.id}, function (d) {
-      update();
-      Notifications.success('Container killed', $uiRouterGlobals.params.id);
-=======
     Container.kill({id: $transition$.params().id}, function (d) {
       update();
       Notifications.success('Container killed', $transition$.params().id);
->>>>>>> 9bef7cd6
     }, function (e) {
       update();
       Notifications.error('Failure', e, 'Unable to kill container');
@@ -111,17 +86,10 @@
     var image = $scope.config.Image;
     var registry = $scope.config.Registry;
     var imageConfig = ImageHelper.createImageConfigForCommit(image, registry.URL);
-<<<<<<< HEAD
-    ContainerCommit.commit({id: $uiRouterGlobals.params.id, tag: imageConfig.tag, repo: imageConfig.repo}, function (d) {
-      $('#createImageSpinner').hide();
-      update();
-      Notifications.success('Container commited', $uiRouterGlobals.params.id);
-=======
     ContainerCommit.commit({id: $transition$.params().id, tag: imageConfig.tag, repo: imageConfig.repo}, function (d) {
       $('#createImageSpinner').hide();
       update();
       Notifications.success('Container commited', $transition$.params().id);
->>>>>>> 9bef7cd6
     }, function (e) {
       $('#createImageSpinner').hide();
       update();
@@ -131,15 +99,9 @@
 
   $scope.pause = function () {
     $('#loadingViewSpinner').show();
-<<<<<<< HEAD
-    Container.pause({id: $uiRouterGlobals.params.id}, function (d) {
-      update();
-      Notifications.success('Container paused', $uiRouterGlobals.params.id);
-=======
     Container.pause({id: $transition$.params().id}, function (d) {
       update();
       Notifications.success('Container paused', $transition$.params().id);
->>>>>>> 9bef7cd6
     }, function (e) {
       update();
       Notifications.error('Failure', e, 'Unable to pause container');
@@ -148,15 +110,9 @@
 
   $scope.unpause = function () {
     $('#loadingViewSpinner').show();
-<<<<<<< HEAD
-    Container.unpause({id: $uiRouterGlobals.params.id}, function (d) {
-      update();
-      Notifications.success('Container unpaused', $uiRouterGlobals.params.id);
-=======
     Container.unpause({id: $transition$.params().id}, function (d) {
       update();
       Notifications.success('Container unpaused', $transition$.params().id);
->>>>>>> 9bef7cd6
     }, function (e) {
       update();
       Notifications.error('Failure', e, 'Unable to unpause container');
@@ -198,15 +154,9 @@
 
   $scope.restart = function () {
     $('#loadingViewSpinner').show();
-<<<<<<< HEAD
-    Container.restart({id: $uiRouterGlobals.params.id}, function (d) {
-      update();
-      Notifications.success('Container restarted', $uiRouterGlobals.params.id);
-=======
     Container.restart({id: $transition$.params().id}, function (d) {
       update();
       Notifications.success('Container restarted', $transition$.params().id);
->>>>>>> 9bef7cd6
     }, function (e) {
       update();
       Notifications.error('Failure', e, 'Unable to restart container');
@@ -215,11 +165,7 @@
 
   $scope.renameContainer = function () {
     var container = $scope.container;
-<<<<<<< HEAD
-    Container.rename({id: $uiRouterGlobals.params.id, 'name': container.newContainerName}, function (d) {
-=======
     Container.rename({id: $transition$.params().id, 'name': container.newContainerName}, function (d) {
->>>>>>> 9bef7cd6
       if (d.message) {
         container.newContainerName = container.Name;
         Notifications.error('Unable to rename container', {}, d.message);
@@ -235,23 +181,14 @@
 
   $scope.containerLeaveNetwork = function containerLeaveNetwork(container, networkId) {
     $('#loadingViewSpinner').show();
-<<<<<<< HEAD
-    Network.disconnect({id: networkId}, { Container: $uiRouterGlobals.params.id, Force: false }, function (d) {
-=======
     Network.disconnect({id: networkId}, { Container: $transition$.params().id, Force: false }, function (d) {
->>>>>>> 9bef7cd6
       if (container.message) {
         $('#loadingViewSpinner').hide();
         Notifications.error('Error', d, 'Unable to disconnect container from network');
       } else {
         $('#loadingViewSpinner').hide();
-<<<<<<< HEAD
-        Notifications.success('Container left network', $uiRouterGlobals.params.id);
-        $state.go('container', {id: $uiRouterGlobals.params.id}, {reload: true});
-=======
         Notifications.success('Container left network', $transition$.params().id);
         $state.go('container', {id: $transition$.params().id}, {reload: true});
->>>>>>> 9bef7cd6
       }
     }, function (e) {
       $('#loadingViewSpinner').hide();
@@ -260,14 +197,7 @@
   };
 
   $scope.duplicate = function() {
-<<<<<<< HEAD
-    ModalService.confirmExperimentalFeature(function (experimental) {
-      if(!experimental) { return; }
-      $state.go('actions.create.container', {from: $uiRouterGlobals.params.id}, {reload: true});
-    });
-=======
     $state.go('actions.create.container', {from: $transition$.params().id}, {reload: true});
->>>>>>> 9bef7cd6
   };
 
   $scope.confirmRemove = function () {
@@ -343,23 +273,14 @@
 
   $scope.containerJoinNetwork = function containerJoinNetwork(container, networkId) {
     $('#joinNetworkSpinner').show();
-<<<<<<< HEAD
-    Network.connect({id: networkId}, { Container: $uiRouterGlobals.params.id }, function (d) {
-=======
     Network.connect({id: networkId}, { Container: $transition$.params().id }, function (d) {
->>>>>>> 9bef7cd6
       if (container.message) {
         $('#joinNetworkSpinner').hide();
         Notifications.error('Error', d, 'Unable to connect container to network');
       } else {
         $('#joinNetworkSpinner').hide();
-<<<<<<< HEAD
-        Notifications.success('Container joined network', $uiRouterGlobals.params.id);
-        $state.go('container', {id: $uiRouterGlobals.params.id}, {reload: true});
-=======
         Notifications.success('Container joined network', $transition$.params().id);
         $state.go('container', {id: $transition$.params().id}, {reload: true});
->>>>>>> 9bef7cd6
       }
     }, function (e) {
       $('#joinNetworkSpinner').hide();
