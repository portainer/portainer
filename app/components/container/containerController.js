--- conflicted
+++ resolved
@@ -1,11 +1,6 @@
 angular.module('container', [])
-<<<<<<< HEAD
-.controller('ContainerController', ['$scope', '$state','$stateParams', '$filter', 'Container', 'ContainerCommit', 'ContainerHelper', 'ContainerService', 'ImageHelper', 'Network', 'Notifications', 'Pagination', 'ModalService', 'ControllerDataPipeline', 'Authentication', 'ResourceControlService',
-function ($scope, $state, $stateParams, $filter, Container, ContainerCommit, ContainerHelper, ContainerService, ImageHelper, Network, Notifications, Pagination, ModalService, ControllerDataPipeline, Authentication, ResourceControlService) {
-=======
-.controller('ContainerController', ['$scope', '$state','$stateParams', '$filter', 'Container', 'ContainerCommit', 'ContainerService', 'ImageHelper', 'Network', 'Notifications', 'Pagination', 'ModalService',
-function ($scope, $state, $stateParams, $filter, Container, ContainerCommit, ContainerService, ImageHelper, Network, Notifications, Pagination, ModalService) {
->>>>>>> a1dd12a9
+.controller('ContainerController', ['$scope', '$state','$stateParams', '$filter', 'Container', 'ContainerCommit', 'ContainerHelper', 'ContainerService', 'ImageHelper', 'Network', 'Notifications', 'Pagination', 'ModalService', 'ResourceControlService',
+function ($scope, $state, $stateParams, $filter, Container, ContainerCommit, ContainerHelper, ContainerService, ImageHelper, Network, Notifications, Pagination, ModalService, ResourceControlService) {
   $scope.activityTime = 0;
   $scope.portBindings = [];
   $scope.config = {
@@ -226,7 +221,6 @@
               return true;
             } else {
               var containerIdentifier = data.Id;
-              var userId = Authentication.getUserDetails().ID;
               var resourceControl = container.ResourceControl;
               var users = resourceControl.UserAccesses.map(function(u) {
                 return u.UserId;
