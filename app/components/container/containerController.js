angular.module('container', [])
.controller('ContainerController', ['$scope', '$state','$stateParams', '$filter', 'Container', 'ContainerCommit', 'ContainerService', 'ImageHelper', 'Network', 'Notifications', 'Pagination', 'ModalService', 'ControllerDataPipeline',
function ($scope, $state, $stateParams, $filter, Container, ContainerCommit, ContainerService, ImageHelper, Network, Notifications, Pagination, ModalService, ControllerDataPipeline) {
  $scope.activityTime = 0;
  $scope.portBindings = [];
  $scope.config = {
    Image: '',
    Registry: ''
  };
  $scope.state = {};
  $scope.state.pagination_count = Pagination.getPaginationCount('container_networks');

  $scope.changePaginationCount = function() {
    Pagination.setPaginationCount('container_networks', $scope.state.pagination_count);
  };

  var update = function () {
    $('#loadingViewSpinner').show();
    Container.get({id: $stateParams.id}, function (d) {
      var container = new ContainerDetailsViewModel(d);
      $scope.container = container;
      ControllerDataPipeline.setAccessControlData('container', $stateParams.id, container.ResourceControl);
      $scope.container.edit = false;
      $scope.container.newContainerName = $filter('trimcontainername')(container.Name);

      if (container.State.Running) {
        $scope.activityTime = moment.duration(moment(container.State.StartedAt).utc().diff(moment().utc())).humanize();
      } else if (container.State.Status === 'created') {
        $scope.activityTime = moment.duration(moment(container.Created).utc().diff(moment().utc())).humanize();
      } else {
        $scope.activityTime = moment.duration(moment().utc().diff(moment(container.State.FinishedAt).utc())).humanize();
      }

      $scope.portBindings = [];
      if (container.NetworkSettings.Ports) {
        angular.forEach(Object.keys(container.NetworkSettings.Ports), function(portMapping) {
          if (container.NetworkSettings.Ports[portMapping]) {
            var mapping = {};
            mapping.container = portMapping;
            mapping.host = container.NetworkSettings.Ports[portMapping][0].HostIp + ':' + container.NetworkSettings.Ports[portMapping][0].HostPort;
            $scope.portBindings.push(mapping);
          }
        });
      }
      $('#loadingViewSpinner').hide();
    }, function (e) {
      $('#loadingViewSpinner').hide();
      Notifications.error('Failure', e, 'Unable to retrieve container info');
    });
  };

  $scope.start = function () {
    $('#loadingViewSpinner').show();
    Container.start({id: $scope.container.Id}, {}, function (d) {
      update();
      Notifications.success('Container started', $stateParams.id);
    }, function (e) {
      update();
      Notifications.error('Failure', e, 'Unable to start container');
    });
  };

  $scope.stop = function () {
    $('#loadingViewSpinner').show();
    Container.stop({id: $stateParams.id}, function (d) {
      update();
      Notifications.success('Container stopped', $stateParams.id);
    }, function (e) {
      update();
      Notifications.error('Failure', e, 'Unable to stop container');
    });
  };

  $scope.kill = function () {
    $('#loadingViewSpinner').show();
    Container.kill({id: $stateParams.id}, function (d) {
      update();
      Notifications.success('Container killed', $stateParams.id);
    }, function (e) {
      update();
      Notifications.error('Failure', e, 'Unable to kill container');
    });
  };

  $scope.commit = function () {
    $('#createImageSpinner').show();
    var image = $scope.config.Image;
    var registry = $scope.config.Registry;
    var imageConfig = ImageHelper.createImageConfigForCommit(image, registry);
    ContainerCommit.commit({id: $stateParams.id, tag: imageConfig.tag, repo: imageConfig.repo}, function (d) {
      $('#createImageSpinner').hide();
      update();
      Notifications.success('Container commited', $stateParams.id);
    }, function (e) {
      $('#createImageSpinner').hide();
      update();
      Notifications.error('Failure', e, 'Unable to commit container');
    });
  };

  $scope.pause = function () {
    $('#loadingViewSpinner').show();
    Container.pause({id: $stateParams.id}, function (d) {
      update();
      Notifications.success('Container paused', $stateParams.id);
    }, function (e) {
      update();
      Notifications.error('Failure', e, 'Unable to pause container');
    });
  };

  $scope.unpause = function () {
    $('#loadingViewSpinner').show();
    Container.unpause({id: $stateParams.id}, function (d) {
      update();
      Notifications.success('Container unpaused', $stateParams.id);
    }, function (e) {
      update();
      Notifications.error('Failure', e, 'Unable to unpause container');
    });
  };

  $scope.confirmRemove = function () {
    var title = 'You are about to remove a container.';
    if ($scope.container.State.Running) {
      title = 'You are about to remove a running container.';
    }
    ModalService.confirmContainerDeletion(
      title,
      function (result) {
        if(!result) { return; }
        var cleanAssociatedVolumes = false;
        if (result[0]) {
          cleanAssociatedVolumes = true;
        }
        $scope.remove(cleanAssociatedVolumes);
      }
    );
  };

  $scope.remove = function(cleanAssociatedVolumes) {
    $('#loadingViewSpinner').show();
    ContainerService.remove($scope.container, cleanAssociatedVolumes)
    .then(function success() {
      Notifications.success('Container successfully removed');
      $state.go('containers', {}, {reload: true});
    })
    .catch(function error(err) {
      Notifications.error('Failure', err, 'Unable to remove container');
    })
    .finally(function final() {
      $('#loadingViewSpinner').hide();
    });
  };

  $scope.restart = function () {
    $('#loadingViewSpinner').show();
    Container.restart({id: $stateParams.id}, function (d) {
      update();
      Notifications.success('Container restarted', $stateParams.id);
    }, function (e) {
      update();
      Notifications.error('Failure', e, 'Unable to restart container');
    });
  };

  $scope.renameContainer = function () {
    var container = $scope.container;
    Container.rename({id: $stateParams.id, 'name': container.newContainerName}, function (d) {
      if (d.message) {
        container.newContainerName = container.Name;
        Notifications.error('Unable to rename container', {}, d.message);
      } else {
        container.Name = container.newContainerName;
        Notifications.success('Container successfully renamed', container.Name);
      }
    }, function (e) {
      Notifications.error('Failure', e, 'Unable to rename container');
    });
    $scope.container.edit = false;
  };

  $scope.containerLeaveNetwork = function containerLeaveNetwork(container, networkId) {
    $('#loadingViewSpinner').show();
    Network.disconnect({id: networkId}, { Container: $stateParams.id, Force: false }, function (d) {
      if (container.message) {
        $('#loadingViewSpinner').hide();
        Notifications.error('Error', d, 'Unable to disconnect container from network');
      } else {
        $('#loadingViewSpinner').hide();
        Notifications.success('Container left network', $stateParams.id);
        $state.go('container', {id: $stateParams.id}, {reload: true});
      }
    }, function (e) {
      $('#loadingViewSpinner').hide();
      Notifications.error('Failure', e, 'Unable to disconnect container from network');
    });
  };

<<<<<<< HEAD
  $scope.recreate = function() {
    var config = $scope.container.Config;
    // HostConfig
    config.HostConfig = $scope.container.HostConfig;
    // Name
    config.name = $scope.container.Name.replace(/^\//g, '');
    // Network
    var mode = config.HostConfig.NetworkMode;
    // TODO get ip addrs
    config.NetworkingConfig = {
      "EndpointsConfig": {}
    };
    config.NetworkingConfig.EndpointsConfig = $scope.container.NetworkSettings.Networks;
    if (mode.indexOf('container:') !== -1) {
      delete config.Hostname;
      delete config.ExposedPorts;
    }
    // Set volumes
    var binds = [];
    var volumes = {};
    for (var v in $scope.container.Mounts) {
      console.log($scope.container.Mounts[v]);
      var mount = $scope.container.Mounts[v];
      var volume = {
        "type": mount.Type,
        "name": mount.Name || mount.Source,
        "containerPath": mount.Destination,
        "readOnly": mount.RW === false
      };

      var name = mount.Name || mount.Source;
      var containerPath = mount.Destination;
      if (name && containerPath) {
        var bind = name + ':' + containerPath;
        volumes[containerPath] = {};
        if (mount.RW === false) {
          bind += ':ro';
        }
        binds.push(bind);
      }
    }
    config.HostConfig.Binds = binds;
    config.Volumes = volumes;

    Container.remove({id: $scope.container.Id, v: 0, force: true}, function(d) {
      if (d.message) {
        Notifications.error("Error", d, "Unable to remove container");
      } else {
        var c = $scope.container;
        if (c.Metadata && c.Metadata.ResourceControl) {
          ResourceControlService.removeContainerResourceControl(c.Metadata.ResourceControl.OwnerId, $scope.container.Id)
          .then(function success() {
            Notifications.success("Container Removed", $scope.container.Id);
            createContainer(config);
          })
          .catch(function error(err) {
            Notifications.error("Failure", err, "Unable to remove container ownership");
          });
        } else {
          Notifications.success("Container Removed", $scope.container.Id);
          createContainer(config);
        }
      }
    });
  };

  function createContainer(config) {
    Container.create(config, function (d) {
      if (d.message) {
        Notifications.error('Error', {}, d.message);
      } else {
        /*if ($scope.formValues.Ownership === 'private') {
          ResourceControlService.setContainerResourceControl(Authentication.getUserDetails().ID, d.Id)
          .then(function success() {
            startContainer(d.Id);
          })
          .catch(function error(err) {
            $('#createContainerSpinner').hide();
            Notifications.error("Failure", err, 'Unable to apply resource control on container');
          });
        } else {*/
        Container.start({id: d.Id}, {}, function (cd) {
          if (cd.message) {
            Notifications.error('Error', {}, cd.message);
          } else {
            Notifications.success('Container Started', d.Id);
            $state.go('containers', {}, {reload: true});
          }
        }, function (e) {
          Notifications.error("Failure", e, 'Unable to start container');
        });
        //}
      }
    }, function (e) {
      Notifications.error("Failure", e, 'Unable to create container');
    });
  }
=======
  $scope.containerJoinNetwork = function containerJoinNetwork(container, networkId) {
    $('#joinNetworkSpinner').show();
    Network.connect({id: networkId}, { Container: $stateParams.id }, function (d) {
      if (container.message) {
        $('#joinNetworkSpinner').hide();
        Notifications.error('Error', d, 'Unable to connect container to network');
      } else {
        $('#joinNetworkSpinner').hide();
        Notifications.success('Container joined network', $stateParams.id);
        $state.go('container', {id: $stateParams.id}, {reload: true});
      }
    }, function (e) {
      $('#joinNetworkSpinner').hide();
      Notifications.error('Failure', e, 'Unable to connect container to network');
    });
  };

  Network.query({}, function (d) {
      var networks = d;
      if ($scope.applicationState.endpoint.mode.provider === 'DOCKER_SWARM' || $scope.applicationState.endpoint.mode.provider === 'DOCKER_SWARM_MODE') {
        networks = d.filter(function (network) {
          if (network.Scope === 'global') {
            return network;
          }
        });
        networks.push({Name: 'bridge'});
        networks.push({Name: 'host'});
        networks.push({Name: 'none'});
      }
      $scope.availableNetworks = networks;
      if (!_.find(networks, {'Name': 'bridge'})) {
        networks.push({Name: 'nat'});
      }
    }, function (e) {
      Notifications.error('Failure', e, 'Unable to retrieve networks');
    });
>>>>>>> 80bb94e7

  update();
}]);<|MERGE_RESOLUTION|>--- conflicted
+++ resolved
@@ -197,7 +197,6 @@
     });
   };
 
-<<<<<<< HEAD
   $scope.recreate = function() {
     var config = $scope.container.Config;
     // HostConfig
@@ -295,7 +294,7 @@
       Notifications.error("Failure", e, 'Unable to create container');
     });
   }
-=======
+
   $scope.containerJoinNetwork = function containerJoinNetwork(container, networkId) {
     $('#joinNetworkSpinner').show();
     Network.connect({id: networkId}, { Container: $stateParams.id }, function (d) {
@@ -332,7 +331,6 @@
     }, function (e) {
       Notifications.error('Failure', e, 'Unable to retrieve networks');
     });
->>>>>>> 80bb94e7
 
   update();
 }]);