angular.module('endpoints', [])
.controller('EndpointsController', ['$scope', '$state', '$filter',  'EndpointService', 'EndpointProvider', 'Notifications', 'PaginationService',
function ($scope, $state, $filter, EndpointService, EndpointProvider, Notifications, PaginationService) {
  $scope.state = {
<<<<<<< HEAD
    uploadInProgress: false
    // selectedItemCount: 0,
    // pagination_count: PaginationService.getPaginationCount('endpoints')
=======
    uploadInProgress: false,
    selectedItemCount: 0,
    pagination_count: Pagination.getPaginationCount('endpoints'),
    deploymentInProgress: false
>>>>>>> d68708ad
  };
  // $scope.sortType = 'Name';
  // $scope.sortReverse = true;

  $scope.formValues = {
    Name: '',
    URL: '',
    PublicURL: '',
    SecurityFormData: new EndpointSecurityFormData()
  };

  // $scope.renderFieldActions = function(item, value) {
  //   console.log(JSON.stringify(item, null, 4));
  //   return '<a ui-sref="endpoint.access({id:' + item.Id + '})"><i class="fa fa-users" aria-hidden="true" style="margin-left: 7px;"></i> Manage access</a>';
  // };

  // $scope.order = function(sortType) {
  //   $scope.sortReverse = ($scope.sortType === sortType) ? !$scope.sortReverse : false;
  //   $scope.sortType = sortType;
  // };
  //
  // $scope.changePaginationCount = function() {
  //   PaginationService.setPaginationCount('endpoints', $scope.state.pagination_count);
  // };
  //
  // $scope.selectItems = function (allSelected) {
  //   angular.forEach($scope.state.filteredEndpoints, function (endpoint) {
  //     if (endpoint.Checked !== allSelected) {
  //       endpoint.Checked = allSelected;
  //       $scope.selectItem(endpoint);
  //     }
  //   });
  // };
  //
  // $scope.selectItem = function (item) {
  //   if (item.Checked) {
  //     $scope.state.selectedItemCount++;
  //   } else {
  //     $scope.state.selectedItemCount--;
  //   }
  // };

  $scope.addEndpoint = function() {
    var name = $scope.formValues.Name;
    var URL = $filter('stripprotocol')($scope.formValues.URL);
    var PublicURL = $scope.formValues.PublicURL;
    if (PublicURL === '') {
      PublicURL = URL.split(':')[0];
    }

    var securityData = $scope.formValues.SecurityFormData;
    var TLS = securityData.TLS;
    var TLSMode = securityData.TLSMode;
    var TLSSkipVerify = TLS && (TLSMode === 'tls_client_noca' || TLSMode === 'tls_only');
    var TLSSkipClientVerify = TLS && (TLSMode === 'tls_ca' || TLSMode === 'tls_only');
    var TLSCAFile = TLSSkipVerify ? null : securityData.TLSCACert;
    var TLSCertFile = TLSSkipClientVerify ? null : securityData.TLSCert;
    var TLSKeyFile = TLSSkipClientVerify ? null : securityData.TLSKey;

    $scope.state.deploymentInProgress = true;
    EndpointService.createRemoteEndpoint(name, URL, PublicURL, TLS, TLSSkipVerify, TLSSkipClientVerify, TLSCAFile, TLSCertFile, TLSKeyFile).then(function success(data) {
      Notifications.success('Endpoint created', name);
      $state.reload();
    }, function error(err) {
      $scope.state.uploadInProgress = false;
      $scope.state.deploymentInProgress = false;
      Notifications.error('Failure', err, 'Unable to create endpoint');
    }, function update(evt) {
      if (evt.upload) {
        $scope.state.uploadInProgress = evt.upload;
      }
    });
  };

  $scope.removeAction = function () {
    angular.forEach($scope.endpoints, function (endpoint) {
      if (endpoint.Checked) {
        EndpointService.deleteEndpoint(endpoint.Id).then(function success(data) {
          Notifications.success('Endpoint deleted', endpoint.Name);
          var index = $scope.endpoints.indexOf(endpoint);
          $scope.endpoints.splice(index, 1);
        }, function error(err) {
          Notifications.error('Failure', err, 'Unable to remove endpoint');
        });
      }
    });
  };

  function fetchEndpoints() {
    EndpointService.endpoints()
    .then(function success(data) {
      $scope.endpoints = data;
    })
    .catch(function error(err) {
      Notifications.error('Failure', err, 'Unable to retrieve endpoints');
      $scope.endpoints = [];
    });
  }

  fetchEndpoints();
}]);<|MERGE_RESOLUTION|>--- conflicted
+++ resolved
@@ -2,16 +2,10 @@
 .controller('EndpointsController', ['$scope', '$state', '$filter',  'EndpointService', 'EndpointProvider', 'Notifications', 'PaginationService',
 function ($scope, $state, $filter, EndpointService, EndpointProvider, Notifications, PaginationService) {
   $scope.state = {
-<<<<<<< HEAD
-    uploadInProgress: false
+    uploadInProgress: false,
     // selectedItemCount: 0,
-    // pagination_count: PaginationService.getPaginationCount('endpoints')
-=======
-    uploadInProgress: false,
-    selectedItemCount: 0,
-    pagination_count: Pagination.getPaginationCount('endpoints'),
+    // pagination_count: Pagination.getPaginationCount('endpoints'),
     deploymentInProgress: false
->>>>>>> d68708ad
   };
   // $scope.sortType = 'Name';
   // $scope.sortReverse = true;
