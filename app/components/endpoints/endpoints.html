<rd-header>
  <rd-header-title title="Endpoints">
    <a data-toggle="tooltip" title="Refresh" ui-sref="endpoints" ui-sref-opts="{reload: true}">
      <i class="fa fa-refresh" aria-hidden="true"></i>
    </a>
    <i id="loadEndpointsSpinner" class="fa fa-cog fa-spin" style="margin-left: 5px;"></i>
  </rd-header-title>
  <rd-header-content>Endpoint management</rd-header-content>
</rd-header>

<div class="row" ng-if="!applicationState.application.endpointManagement">
  <div class="col-lg-12 col-md-12 col-xs-12">
    <rd-widget>
      <rd-widget-header icon="fa-exclamation-triangle" title="Endpoint management is not available">
      </rd-widget-header>
      <rd-widget-body>
        <span class="small text-muted">Portainer has been started using the <code>--external-endpoints</code> flag. Endpoint management via the UI is disabled.</span>
      </rd-wigdet-body>
    </rd-widget>
  </div>
</div>

<div class="row" ng-if="applicationState.application.endpointManagement">
  <div class="col-lg-12 col-md-12 col-xs-12">
    <rd-widget>
      <rd-widget-header icon="fa-plus" title="Add a new endpoint">
      </rd-widget-header>
      <rd-widget-body>
        <form class="form-horizontal">
          <!-- name-input -->
          <div class="form-group">
            <label for="container_name" class="col-sm-2 control-label text-left">Name</label>
            <div class="col-sm-10">
              <input type="text" class="form-control" id="container_name" ng-model="formValues.Name" placeholder="e.g. docker-prod01">
            </div>
          </div>
          <!-- !name-input -->
          <!-- endpoint-url-input -->
          <div class="form-group">
            <label for="endpoint_url" class="col-sm-2 control-label text-left">Endpoint URL</label>
            <div class="col-sm-10">
              <input type="text" class="form-control" id="endpoint_url" ng-model="formValues.URL" placeholder="e.g. 10.0.0.10:2375 or mydocker.mydomain.com:2375">
            </div>
          </div>
          <!-- !endpoint-url-input -->
          <!-- tls-checkbox -->
          <div class="form-group">
            <label for="tls" class="col-sm-2 control-label text-left">TLS</label>
            <div class="col-sm-10">
              <input type="checkbox" name="tls" ng-model="formValues.TLS">
            </div>
          </div>
          <!-- !tls-checkbox -->
          <!-- tls-certs -->
          <div ng-if="formValues.TLS">
            <!-- ca-input -->
            <div class="form-group">
              <label class="col-sm-2 control-label text-left">TLS CA certificate</label>
              <div class="col-sm-10">
                <button class="btn btn-sm btn-primary" ngf-select ng-model="formValues.TLSCACert">Select file</button>
                <span style="margin-left: 5px;">
                  {{ formValues.TLSCACert.name }}
                  <i class="fa fa-times red-icon" ng-if="!formValues.TLSCACert" aria-hidden="true"></i>
                  <i class="fa fa-circle-o-notch fa-spin" ng-if="state.uploadInProgress"></i>
                </span>
              </div>
            </div>
            <!-- !ca-input -->
            <!-- cert-input -->
            <div class="form-group">
              <label for="tls_cert" class="col-sm-2 control-label text-left">TLS certificate</label>
              <div class="col-sm-10">
                <button class="btn btn-sm btn-primary" ngf-select ng-model="formValues.TLSCert">Select file</button>
                <span style="margin-left: 5px;">
                  {{ formValues.TLSCert.name }}
                  <i class="fa fa-times red-icon" ng-if="!formValues.TLSCert" aria-hidden="true"></i>
                  <i class="fa fa-circle-o-notch fa-spin" ng-if="state.uploadInProgress"></i>
                </span>
              </div>
            </div>
            <!-- !cert-input -->
            <!-- key-input -->
            <div class="form-group">
              <label class="col-sm-2 control-label text-left">TLS key</label>
              <div class="col-sm-10">
                <button class="btn btn-sm btn-primary" ngf-select ng-model="formValues.TLSKey">Select file</button>
                <span style="margin-left: 5px;">
                  {{ formValues.TLSKey.name }}
                  <i class="fa fa-times red-icon" ng-if="!formValues.TLSKey" aria-hidden="true"></i>
                  <i class="fa fa-circle-o-notch fa-spin" ng-if="state.uploadInProgress"></i>
                </span>
              </div>
            </div>
            <!-- !key-input -->
          </div>
          <!-- !tls-certs -->
          <div class="form-group">
            <div class="col-sm-12">
              <button type="button" class="btn btn-primary btn-sm" ng-disabled="!formValues.Name || !formValues.URL || (formValues.TLS && (!formValues.TLSCACert || !formValues.TLSCert || !formValues.TLSKey))" ng-click="addEndpoint()">Add endpoint</button>
              <i id="createEndpointSpinner" class="fa fa-cog fa-spin" style="margin-left: 5px; display: none;"></i>
              <span class="text-danger" ng-if="state.error" style="margin: 5px;">
                <i class="fa fa-exclamation-circle" aria-hidden="true"></i> {{ state.error }}
              </span>
            </div>
          </div>
        </form>
      </rd-widget-body>
    </rd-widget>
  </div>
</div>

<div class="row">
  <div class="col-lg-12 col-md-12 col-xs-12">
    <rd-widget>
      <rd-widget-header icon="fa-plug" title="Endpoints">
        <div class="pull-right">
          Items per page:
          <select ng-model="state.pagination_count" ng-change="changePaginationCount()">
            <option value="0">All</option>
            <option value="10">10</option>
            <option value="25">25</option>
            <option value="50">50</option>
            <option value="100">100</option>
          </select>
        </div>
      </rd-widget-header>
      <rd-widget-taskbar classes="col-lg-12">
        <div class="pull-left" ng-if="applicationState.application.endpointManagement">
          <button type="button" class="btn btn-danger" ng-click="removeAction()" ng-disabled="!state.selectedItemCount"><i class="fa fa-trash space-right" aria-hidden="true"></i>Remove</button>
        </div>
        <div class="pull-right">
          <input type="text" id="filter" ng-model="state.filter" placeholder="Filter..." class="form-control input-sm" />
        </div>
      </rd-widget-taskbar>
      <rd-widget-body classes="no-padding">
        <div class="table-responsive">
          <table class="table table-hover">
            <thead>
              <tr>
                <th ng-if="applicationState.application.endpointManagement"></th>
                <th>
                  <a ui-sref="endpoints" ng-click="order('Name')">
                    Name
                    <span ng-show="sortType == 'Name' && !sortReverse" class="glyphicon glyphicon-chevron-down"></span>
                    <span ng-show="sortType == 'Name' && sortReverse" class="glyphicon glyphicon-chevron-up"></span>
                  </a>
                </th>
                <th>
                  <a ui-sref="endpoints" ng-click="order('URL')">
                    URL
                    <span ng-show="sortType == 'URL' && !sortReverse" class="glyphicon glyphicon-chevron-down"></span>
                    <span ng-show="sortType == 'URL' && sortReverse" class="glyphicon glyphicon-chevron-up"></span>
                  </a>
                </th>
<<<<<<< HEAD
                <th></th>
=======
                <th>
                  <a ui-sref="endpoints" ng-click="order('TLS')">
                    TLS
                    <span ng-show="sortType == 'TLS' && !sortReverse" class="glyphicon glyphicon-chevron-down"></span>
                    <span ng-show="sortType == 'TLS' && sortReverse" class="glyphicon glyphicon-chevron-up"></span>
                  </a>
                </th>
                <th ng-if="applicationState.application.endpointManagement"></th>
>>>>>>> 082cf577
              </tr>
            </thead>
            <tbody>
              <tr dir-paginate="endpoint in (state.filteredEndpoints = (endpoints | filter:state.filter | orderBy:sortType:sortReverse | itemsPerPage: state.pagination_count))">
<<<<<<< HEAD
                <td><input type="checkbox" ng-model="endpoint.Checked" ng-change="selectItem(endpoint)" /></td>
                <td><i class="fa fa-star" aria-hidden="true" ng-if="endpoint.Id === activeEndpointID"></i> {{ endpoint.Name }}</td>
                <td>{{ endpoint.URL | stripprotocol }}</td>
                <td>
                  <span ng-if="endpoint.Id !== activeEndpointID">
=======
                <td ng-if="applicationState.application.endpointManagement"><input type="checkbox" ng-model="endpoint.Checked" ng-change="selectItem(endpoint)" /></td>
                <td><i class="fa fa-star" aria-hidden="true" ng-if="endpoint.Id === activeEndpoint.Id"></i> {{ endpoint.Name }}</td>
                <td>{{ endpoint.URL | stripprotocol }}</td>
                <td><i class="fa fa-shield" aria-hidden="true" ng-if="endpoint.TLS"></i></td>
                <td ng-if="applicationState.application.endpointManagement">
                  <span ng-if="endpoint.Id !== activeEndpoint.Id">
>>>>>>> 082cf577
                    <a ui-sref="endpoint({id: endpoint.Id})"><i class="fa fa-pencil-square-o" aria-hidden="true"></i> Edit</a>
                  </span>
                  <span class="small text-muted" ng-if="endpoint.Id === activeEndpointID">
                    <i class="fa fa-lock" aria-hidden="true"></i> You cannot edit the active endpoint
                  </span>
                  <span>
                    <a ui-sref="endpoint.access({id: endpoint.Id})"><i class="fa fa-users" aria-hidden="true" style="margin-left: 7px;"></i> Manage access</a>
                  </span>
              </td>
              </tr>
              <tr ng-if="!endpoints">
                <td colspan="5" class="text-center text-muted">Loading...</td>
              </tr>
              <tr ng-if="endpoints.length == 0">
                <td colspan="5" class="text-center text-muted">No endpoints available.</td>
              </tr>
            </tbody>
          </table>
          <div ng-if="endpoints" class="pull-left pagination-controls">
            <dir-pagination-controls></dir-pagination-controls>
          </div>
        </div>
      </rd-widget-body>
    <rd-widget>
  </div>
</div><|MERGE_RESOLUTION|>--- conflicted
+++ resolved
@@ -14,7 +14,7 @@
       <rd-widget-header icon="fa-exclamation-triangle" title="Endpoint management is not available">
       </rd-widget-header>
       <rd-widget-body>
-        <span class="small text-muted">Portainer has been started using the <code>--external-endpoints</code> flag. Endpoint management via the UI is disabled.</span>
+        <span class="small text-muted">Portainer has been started using the <code>--external-endpoints</code> flag. Endpoint management via the UI is disabled. You can still manage endpoint access.</span>
       </rd-wigdet-body>
     </rd-widget>
   </div>
@@ -152,42 +152,24 @@
                     <span ng-show="sortType == 'URL' && sortReverse" class="glyphicon glyphicon-chevron-up"></span>
                   </a>
                 </th>
-<<<<<<< HEAD
                 <th></th>
-=======
-                <th>
-                  <a ui-sref="endpoints" ng-click="order('TLS')">
-                    TLS
-                    <span ng-show="sortType == 'TLS' && !sortReverse" class="glyphicon glyphicon-chevron-down"></span>
-                    <span ng-show="sortType == 'TLS' && sortReverse" class="glyphicon glyphicon-chevron-up"></span>
-                  </a>
-                </th>
-                <th ng-if="applicationState.application.endpointManagement"></th>
->>>>>>> 082cf577
               </tr>
             </thead>
             <tbody>
               <tr dir-paginate="endpoint in (state.filteredEndpoints = (endpoints | filter:state.filter | orderBy:sortType:sortReverse | itemsPerPage: state.pagination_count))">
-<<<<<<< HEAD
-                <td><input type="checkbox" ng-model="endpoint.Checked" ng-change="selectItem(endpoint)" /></td>
-                <td><i class="fa fa-star" aria-hidden="true" ng-if="endpoint.Id === activeEndpointID"></i> {{ endpoint.Name }}</td>
-                <td>{{ endpoint.URL | stripprotocol }}</td>
-                <td>
-                  <span ng-if="endpoint.Id !== activeEndpointID">
-=======
                 <td ng-if="applicationState.application.endpointManagement"><input type="checkbox" ng-model="endpoint.Checked" ng-change="selectItem(endpoint)" /></td>
                 <td><i class="fa fa-star" aria-hidden="true" ng-if="endpoint.Id === activeEndpoint.Id"></i> {{ endpoint.Name }}</td>
                 <td>{{ endpoint.URL | stripprotocol }}</td>
-                <td><i class="fa fa-shield" aria-hidden="true" ng-if="endpoint.TLS"></i></td>
-                <td ng-if="applicationState.application.endpointManagement">
-                  <span ng-if="endpoint.Id !== activeEndpoint.Id">
->>>>>>> 082cf577
-                    <a ui-sref="endpoint({id: endpoint.Id})"><i class="fa fa-pencil-square-o" aria-hidden="true"></i> Edit</a>
+                <td>
+                  <span ng-if="applicationState.application.endpointManagement">
+                    <span ng-if="endpoint.Id !== activeEndpointID">
+                      <a ui-sref="endpoint({id: endpoint.Id})"><i class="fa fa-pencil-square-o" aria-hidden="true"></i> Edit</a>
+                    </span>
+                    <span class="small text-muted" ng-if="endpoint.Id === activeEndpointID">
+                      <i class="fa fa-lock" aria-hidden="true"></i> You cannot edit the active endpoint
+                    </span>
                   </span>
-                  <span class="small text-muted" ng-if="endpoint.Id === activeEndpointID">
-                    <i class="fa fa-lock" aria-hidden="true"></i> You cannot edit the active endpoint
-                  </span>
-                  <span>
+                  <span ng-if="applicationState.application.authentication">
                     <a ui-sref="endpoint.access({id: endpoint.Id})"><i class="fa fa-users" aria-hidden="true" style="margin-left: 7px;"></i> Manage access</a>
                   </span>
               </td>
