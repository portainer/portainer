--- conflicted
+++ resolved
@@ -137,13 +137,9 @@
           <table class="table table-hover">
             <thead>
               <tr>
-<<<<<<< HEAD
-                <th>
+                <th ng-if="applicationState.application.endpointManagement">
                   <input type="checkbox" ng-model="allSelected" ng-change="selectItems(allSelected)" />
                 </th>
-=======
-                <th ng-if="applicationState.application.endpointManagement"></th>
->>>>>>> d724f750
                 <th>
                   <a ui-sref="endpoints" ng-click="order('Name')">
                     Name
