--- conflicted
+++ resolved
@@ -1,26 +1,14 @@
 angular.module('registryAccess', [])
-<<<<<<< HEAD
-.controller('RegistryAccessController', ['$scope', '$uiRouterGlobals', 'RegistryService', 'Notifications',
-function ($scope, $uiRouterGlobals, RegistryService, Notifications) {
-
-  $scope.updateAccess = function(authorizedUsers, authorizedTeams) {
-    return RegistryService.updateAccess($uiRouterGlobals.params.id, authorizedUsers, authorizedTeams);
-=======
 .controller('RegistryAccessController', ['$scope', '$transition$', 'RegistryService', 'Notifications',
 function ($scope, $transition$, RegistryService, Notifications) {
 
   $scope.updateAccess = function(authorizedUsers, authorizedTeams) {
     return RegistryService.updateAccess($transition$.params().id, authorizedUsers, authorizedTeams);
->>>>>>> 9bef7cd6
   };
 
   function initView() {
     $('#loadingViewSpinner').show();
-<<<<<<< HEAD
-    RegistryService.registry($uiRouterGlobals.params.id)
-=======
     RegistryService.registry($transition$.params().id)
->>>>>>> 9bef7cd6
     .then(function success(data) {
       $scope.registry = data;
     })
