angular.module('secret', [])
<<<<<<< HEAD
.controller('SecretController', ['$scope', '$uiRouterGlobals', '$state', 'SecretService', 'Notifications',
function ($scope, $uiRouterGlobals, $state, SecretService, Notifications) {
=======
.controller('SecretController', ['$scope', '$transition$', '$state', 'SecretService', 'Notifications',
function ($scope, $transition$, $state, SecretService, Notifications) {
>>>>>>> 9bef7cd6

  $scope.removeSecret = function removeSecret(secretId) {
    $('#loadingViewSpinner').show();
    SecretService.remove(secretId)
    .then(function success(data) {
      Notifications.success('Secret successfully removed');
      $state.go('secrets', {});
    })
    .catch(function error(err) {
      Notifications.error('Failure', err, 'Unable to remove secret');
    })
    .finally(function final() {
      $('#loadingViewSpinner').hide();
    });
  };

  function initView() {
    $('#loadingViewSpinner').show();
<<<<<<< HEAD
    SecretService.secret($uiRouterGlobals.params.id)
=======
    SecretService.secret($transition$.params().id)
>>>>>>> 9bef7cd6
    .then(function success(data) {
      $scope.secret = data;
    })
    .catch(function error(err) {
      Notifications.error('Failure', err, 'Unable to retrieve secret details');
    })
    .finally(function final() {
      $('#loadingViewSpinner').hide();
    });
  }

  initView();
}]);<|MERGE_RESOLUTION|>--- conflicted
+++ resolved
@@ -1,11 +1,6 @@
 angular.module('secret', [])
-<<<<<<< HEAD
-.controller('SecretController', ['$scope', '$uiRouterGlobals', '$state', 'SecretService', 'Notifications',
-function ($scope, $uiRouterGlobals, $state, SecretService, Notifications) {
-=======
 .controller('SecretController', ['$scope', '$transition$', '$state', 'SecretService', 'Notifications',
 function ($scope, $transition$, $state, SecretService, Notifications) {
->>>>>>> 9bef7cd6
 
   $scope.removeSecret = function removeSecret(secretId) {
     $('#loadingViewSpinner').show();
@@ -24,11 +19,7 @@
 
   function initView() {
     $('#loadingViewSpinner').show();
-<<<<<<< HEAD
-    SecretService.secret($uiRouterGlobals.params.id)
-=======
     SecretService.secret($transition$.params().id)
->>>>>>> 9bef7cd6
     .then(function success(data) {
       $scope.secret = data;
     })
