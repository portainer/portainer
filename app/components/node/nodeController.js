--- conflicted
+++ resolved
@@ -1,13 +1,8 @@
 // @@OLD_SERVICE_CONTROLLER: this service should be rewritten to use services.
 // See app/components/templates/templatesController.js as a reference.
 angular.module('node', [])
-<<<<<<< HEAD
-.controller('NodeController', ['$scope', '$state', '$uiRouterGlobals', 'LabelHelper', 'Node', 'NodeHelper', 'Task', 'Pagination', 'Notifications',
-function ($scope, $state, $uiRouterGlobals, LabelHelper, Node, NodeHelper, Task, Pagination, Notifications) {
-=======
 .controller('NodeController', ['$scope', '$state', '$transition$', 'LabelHelper', 'Node', 'NodeHelper', 'Task', 'Pagination', 'Notifications',
 function ($scope, $state, $transition$, LabelHelper, Node, NodeHelper, Task, Pagination, Notifications) {
->>>>>>> 9bef7cd6
 
   $scope.state = {};
   $scope.state.pagination_count = Pagination.getPaginationCount('node_tasks');
@@ -85,11 +80,7 @@
   function loadNodeAndTasks() {
     $scope.loading = true;
     if ($scope.applicationState.endpoint.mode.provider === 'DOCKER_SWARM_MODE') {
-<<<<<<< HEAD
-      Node.get({ id: $uiRouterGlobals.params.id}, function(d) {
-=======
       Node.get({ id: $transition$.params().id}, function(d) {
->>>>>>> 9bef7cd6
         if (d.message) {
           Notifications.error('Failure', e, 'Unable to inspect the node');
         } else {
