// @@OLD_SERVICE_CONTROLLER: this service should be rewritten to use services.
// See app/components/templates/templatesController.js as a reference.
angular.module('createContainer', [])
<<<<<<< HEAD
.controller('CreateContainerController', ['$q', '$scope', '$state', '$stateParams', '$filter', 'Config', 'Info', 'Container', 'ContainerHelper', 'Image', 'ImageHelper', 'Volume', 'Network', 'ResourceControlService', 'Authentication', 'Notifications', 'ContainerService', 'ImageService', 'ControllerDataPipeline', 'FormValidator', 'ModalService',
function ($q, $scope, $state, $stateParams, $filter, Config, Info, Container, ContainerHelper, Image, ImageHelper, Volume, Network, ResourceControlService, Authentication, Notifications, ContainerService, ImageService, ControllerDataPipeline, FormValidator, ModalService) {
=======
.controller('CreateContainerController', ['$q', '$scope', '$state', '$stateParams', '$filter', 'Info', 'Container', 'ContainerHelper', 'Image', 'ImageHelper', 'Volume', 'Network', 'ResourceControlService', 'Authentication', 'Notifications', 'ContainerService', 'ImageService', 'ControllerDataPipeline', 'FormValidator',
function ($q, $scope, $state, $stateParams, $filter, Info, Container, ContainerHelper, Image, ImageHelper, Volume, Network, ResourceControlService, Authentication, Notifications, ContainerService, ImageService, ControllerDataPipeline, FormValidator) {
>>>>>>> b316efe8

  $scope.formValues = {
    alwaysPull: true,
    Console: 'none',
    Volumes: [],
    Registry: '',
    NetworkContainer: '',
    Labels: [],
    ExtraHosts: [],
    IPv4: '',
    IPv6: ''
  };

  $scope.state = {
    formValidationError: ''
  };

  $scope.config = {
    Image: '',
    Env: [],
    Cmd: '',
    ExposedPorts: {},
    HostConfig: {
      RestartPolicy: {
        Name: 'no'
      },
      PortBindings: [],
      PublishAllPorts: false,
      Binds: [],
      NetworkMode: 'bridge',
      Privileged: false,
      ExtraHosts: [],
      Devices:[]
    },
    NetworkingConfig: {
      EndpointsConfig: {}
    },
    Labels: {}
  };

  $scope.addVolume = function() {
    $scope.formValues.Volumes.push({ name: '', containerPath: '', readOnly: false, type: 'volume' });
  };

  $scope.removeVolume = function(index) {
    $scope.formValues.Volumes.splice(index, 1);
  };

  $scope.addEnvironmentVariable = function() {
    $scope.config.Env.push({ name: '', value: ''});
  };

  $scope.removeEnvironmentVariable = function(index) {
    $scope.config.Env.splice(index, 1);
  };

  $scope.addPortBinding = function() {
    $scope.config.HostConfig.PortBindings.push({ hostPort: '', containerPort: '', protocol: 'tcp' });
  };

  $scope.removePortBinding = function(index) {
    $scope.config.HostConfig.PortBindings.splice(index, 1);
  };

  $scope.addLabel = function() {
    $scope.formValues.Labels.push({ name: '', value: ''});
  };

  $scope.removeLabel = function(index) {
    $scope.formValues.Labels.splice(index, 1);
  };

  $scope.addExtraHost = function() {
    $scope.formValues.ExtraHosts.push({ value: '' });
  };

  $scope.removeExtraHost = function(index) {
    $scope.formValues.ExtraHosts.splice(index, 1);
  };

  $scope.addDevice = function() {
    $scope.config.HostConfig.Devices.push({ pathOnHost: '', pathInContainer: '' });
  };

  $scope.removeDevice = function(index) {
    $scope.config.HostConfig.Devices.splice(index, 1);
  };

  function prepareImageConfig(config) {
    var image = config.Image;
    var registry = $scope.formValues.Registry;
    var imageConfig = ImageHelper.createImageConfigForContainer(image, registry);
    config.Image = imageConfig.fromImage + ':' + imageConfig.tag;
    $scope.imageConfig = imageConfig;
  }

  function preparePortBindings(config) {
    var bindings = {};
    config.HostConfig.PortBindings.forEach(function (portBinding) {
      if (portBinding.containerPort) {
        var key = portBinding.containerPort + '/' + portBinding.protocol;
        var binding = {};
        if (portBinding.hostPort && portBinding.hostPort.indexOf(':') > -1) {
          var hostAndPort = portBinding.hostPort.split(':');
          binding.HostIp = hostAndPort[0];
          binding.HostPort = hostAndPort[1];
        } else {
          binding.HostPort = portBinding.hostPort;
        }
        bindings[key] = [binding];
        config.ExposedPorts[key] = {};
      }
    });
    config.HostConfig.PortBindings = bindings;
  }

  function prepareConsole(config) {
    var value = $scope.formValues.Console;
    var openStdin = true;
    var tty = true;
    if (value === 'tty') {
      openStdin = false;
    } else if (value === 'interactive') {
      tty = false;
    } else if (value === 'none') {
      openStdin = false;
      tty = false;
    }
    config.OpenStdin = openStdin;
    config.Tty = tty;
  }

  function prepareEnvironmentVariables(config) {
    var env = [];
    config.Env.forEach(function (v) {
      if (v.name && v.value) {
        env.push(v.name + '=' + v.value);
      }
    });
    config.Env = env;
  }

  function prepareVolumes(config) {
    var binds = [];
    var volumes = {};

    $scope.formValues.Volumes.forEach(function (volume) {
      var name = volume.name;
      var containerPath = volume.containerPath;
      if (name && containerPath) {
        var bind = name + ':' + containerPath;
        volumes[containerPath] = {};
        if (volume.readOnly) {
          bind += ':ro';
        }
        binds.push(bind);
      }
    });
    config.HostConfig.Binds = binds;
    config.Volumes = volumes;
  }

  function prepareNetworkConfig(config) {
    var mode = config.HostConfig.NetworkMode;
    var container = $scope.formValues.NetworkContainer;
    var containerName = container;
    if (container && typeof container === 'object') {
      containerName = $filter('trimcontainername')(container.Names[0]);
      if ($scope.applicationState.endpoint.mode.provider === 'DOCKER_SWARM') {
        containerName = $filter('swarmcontainername')(container);
      }
    }
    var networkMode = mode;
    if (containerName) {
      networkMode += ':' + containerName;
      config.Hostname = '';
    }
    config.HostConfig.NetworkMode = networkMode;

    config.NetworkingConfig.EndpointsConfig[networkMode] = {
      IPAMConfig: {
        IPv4Address: $scope.formValues.IPv4,
        IPv6Address: $scope.formValues.IPv6
      }
    };

    $scope.formValues.ExtraHosts.forEach(function (v) {
    if (v.value) {
        config.HostConfig.ExtraHosts.push(v.value);
      }
    });
  }

  function prepareLabels(config) {
    var labels = {};
    $scope.formValues.Labels.forEach(function (label) {
      if (label.name && label.value) {
        labels[label.name] = label.value;
      }
    });
    config.Labels = labels;
  }

  function prepareDevices(config) {
    var path = [];
    config.HostConfig.Devices.forEach(function (p) {
      if (p.pathOnHost) {
        if(p.pathInContainer === '') {
          p.pathInContainer = p.pathOnHost;
        }
        path.push({PathOnHost:p.pathOnHost,PathInContainer:p.pathInContainer,CgroupPermissions:'rwm'});
      }
    });
    config.HostConfig.Devices = path;
  }

  function prepareConfiguration() {
    var config = angular.copy($scope.config);
    config.Cmd = ContainerHelper.commandStringToArray(config.Cmd);
    prepareNetworkConfig(config);
    prepareImageConfig(config);
    preparePortBindings(config);
    prepareConsole(config);
    prepareEnvironmentVariables(config);
    prepareVolumes(config);
    prepareLabels(config);
    prepareDevices(config);
    return config;
  }

  function confirmCreateContainer(cb) {
    Container.query({
      all: 1,
      filters: {name: [$scope.config.name]}
    }, function (data) {
      var confirmDialog = false;
      var containerId;
      // Prompt if we found name to confirm replacement
      for (var c in data) {
        for (var n in data[c].Names) {
          if (data[c].Names[n] === '/' + $scope.config.name) {
            confirmDialog = true;
            containerId = data[c].Id;
          }
        }
      }
      if (confirmDialog) {
        ModalService.confirmDeletion(
          'A container with the same name is already present on this host. Do you want to remove it?',
          function onConfirm(confirmed) {
            if(!confirmed) { cb(false); }
            else {
              // Remove old container
              Container.remove({id: containerId, v: 0, force: true}, function(d) {
                if (d.message) {
                  Notifications.error("Error", d, "Unable to remove container");
                  cb(false);
                } else {
                  if (c.Metadata && c.Metadata.ResourceControl) {
                    ResourceControlService.removeContainerResourceControl(c.Metadata.ResourceControl.OwnerId, containerId)
                    .then(function success() {
                      Notifications.success("Container Removed", containerId);
                      cb(true);
                    })
                    .catch(function error(err) {
                      Notifications.error("Failure", err, "Unable to remove container ownership");
                      cb(false);
                    });
                  } else {
                    Notifications.success("Container Removed", containerId);
                    cb(true);
                  }
                }
              });
            }
          }
        );
      } else {
        cb(true);
      }
    }, function error(err) {
      cb(false);
      Notifications.error("Failure", err, "Unable to retrieve containers");
    });
  }

  function loadFromContainerSpec() {
    // Get container
    Container.get({id: $stateParams.from}, function(d) {
			// Add Config
			$scope.config = d.Config;
			if ($scope.config.Cmd) {
				$scope.config.Cmd = ContainerHelper.commandArrayToString($scope.config.Cmd);
      }
			// Add HostConfig
			$scope.config.HostConfig = d.HostConfig;
      // Add Ports
      var bindings = [];
			for (var p in $scope.config.HostConfig.PortBindings) {
        var b = {
				  "hostPort": $scope.config.HostConfig.PortBindings[p][0].HostPort,
				  "containerPort": p.split('/')[0],
				  "protocol": p.split('/')[1]
        };
        bindings.push(b);
			}
		  $scope.config.HostConfig.PortBindings = bindings;
      // Add volumes
      for (var v in d.Mounts) {
        var mount = d.Mounts[v];
        var volume = {
          "type": mount.Type,
          "name": mount.Name || mount.Source,
          "containerPath": mount.Destination,
          "readOnly": mount.RW === false
        };
        /*if (arr[0].indexOf('/') === 0) {
          volume.type = "bind";
        }
        if (arr[2] && arr[2] === 'ro') {
          volume.readOnly = true;
        }*/
        $scope.formValues.Volumes.push(volume);
      }
      // Add network
      $scope.config.NetworkingConfig = {
        EndpointsConfig: {}
      };
      if ($scope.config.HostConfig.NetworkMode.indexOf('container:') === 0) {
				$scope.config.HostConfig.NetworkMode = 'container';
				$scope.formValues.NetworkContainer = $scope.config.HostConfig.NetworkMode.split(/^container:/)[1];
			}
      if (d.NetworkSettings.Networks[$scope.config.HostConfig.NetworkMode]) {
        console.log(d.NetworkSettings.Networks[$scope.config.HostConfig.NetworkMode]);
        if (d.NetworkSettings.Networks[$scope.config.HostConfig.NetworkMode].IPAMConfig.IPv4Address) {
          $scope.formValues.IPv4 = d.NetworkSettings.Networks[$scope.config.HostConfig.NetworkMode].IPAMConfig.IPv4Address;
        }
        if (d.NetworkSettings.Networks[$scope.config.HostConfig.NetworkMode].IPAMConfig.IPv6Address) {
          $scope.formValues.IPv6 = d.NetworkSettings.Networks[$scope.config.HostConfig.NetworkMode].IPAMConfig.IPv6Address;
        }
      }
      $scope.config.NetworkingConfig.EndpointsConfig = d.NetworkSettings.Networks;

      // Add Env
      var envArr = [];
      for (var e in $scope.config.Env) {
				var arr = $scope.config.Env[e].split(/=(.+)/);
        envArr.push({"name": arr[0], "value": arr[1]});
      }
      $scope.config.Env = envArr;

      // Add ExtraHost
      for (var h in $scope.config.HostConfig.ExtraHosts) {
        $scope.formValues.ExtraHosts.push({"value": $scope.config.HostConfig.ExtraHosts[h]});
        $scope.config.HostConfig.ExtraHosts = [];
      }

      // Add labels
      for (var l in $scope.config.Labels) {
        $scope.formValues.Labels.push({ name: l, value: $scope.config.Labels[l]});
      }

      // Add Console
      if ($scope.config.OpenStdin && $scope.config.Tty) {
        $scope.formValues.Console = 'both';
      } else if (!$scope.config.OpenStdin && $scope.config.Tty) {
        $scope.formValues.Console = 'tty';
      } else if ($scope.config.OpenStdin && !$scope.config.Tty) {
        $scope.formValues.Console = 'interactive';
      } else if (!$scope.config.OpenStdin && !$scope.config.Tty) {
        $scope.formValues.Console = 'none';
      }

      // Add Devices
      var path = [];
      for (var dev in $scope.config.HostConfig.Devices) {
        var device = $scope.config.HostConfig.Devices[dev];
        path.push({"pathOnHost": device.PathOnHost, "pathInContainer": device.PathInContainer});
      }
      $scope.config.HostConfig.Devices = path;

			// Add name
      $scope.config.name = d.Name.replace(/^\//g, '');
    });
  }

  function initView() {
<<<<<<< HEAD
	  // If we got a template, we prefill fields
    if ($stateParams.from !== '') {
      loadFromContainerSpec();
    }
    Config.$promise.then(function (c) {
      var containersToHideLabels = c.hiddenLabels;

      Volume.query({}, function (d) {
        $scope.availableVolumes = d.Volumes;
      }, function (e) {
        Notifications.error('Failure', e, 'Unable to retrieve volumes');
      });

      Network.query({}, function (d) {
        var networks = d;
        if ($scope.applicationState.endpoint.mode.provider === 'DOCKER_SWARM' || $scope.applicationState.endpoint.mode.provider === 'DOCKER_SWARM_MODE') {
          if ($scope.applicationState.endpoint.mode.provider === 'DOCKER_SWARM') {
            networks = d.filter(function (network) {
              if (network.Scope === 'global') {
                return network;
              }
            });
          }
          if ($scope.applicationState.endpoint.mode.provider === 'DOCKER_SWARM_MODE') {
            networks = d.filter(function (network) {
              return network.Driver !== 'overlay' || network.Attachable;
            });
          }
          $scope.globalNetworkCount = networks.length;
          networks.push({Name: 'bridge'});
          networks.push({Name: 'host'});
          networks.push({Name: 'none'});
        }
        networks.push({Name: 'container'});
        $scope.availableNetworks = networks;
        if (!_.find(networks, {'Name': 'bridge'})) {
          $scope.config.HostConfig.NetworkMode = 'nat';
        }
      }, function (e) {
        Notifications.error('Failure', e, 'Unable to retrieve networks');
      });
=======
    Volume.query({}, function (d) {
      $scope.availableVolumes = d.Volumes;
    }, function (e) {
      Notifications.error('Failure', e, 'Unable to retrieve volumes');
    });

    Network.query({}, function (d) {
      var networks = d;
      if ($scope.applicationState.endpoint.mode.provider === 'DOCKER_SWARM' || $scope.applicationState.endpoint.mode.provider === 'DOCKER_SWARM_MODE') {
        networks = d.filter(function (network) {
          if (network.Scope === 'global') {
            return network;
          }
        });
        $scope.globalNetworkCount = networks.length;
        networks.push({Name: 'bridge'});
        networks.push({Name: 'host'});
        networks.push({Name: 'none'});
      }
      networks.push({Name: 'container'});
      $scope.availableNetworks = networks;
      if (!_.find(networks, {'Name': 'bridge'})) {
        $scope.config.HostConfig.NetworkMode = 'nat';
      }
    }, function (e) {
      Notifications.error('Failure', e, 'Unable to retrieve networks');
    });
>>>>>>> b316efe8

    Container.query({}, function (d) {
      var containers = d;
      $scope.runningContainers = containers;
    }, function(e) {
      Notifications.error('Failure', e, 'Unable to retrieve running containers');
    });

  }

  function validateForm(accessControlData, isAdmin) {
    $scope.state.formValidationError = '';
    var error = '';
    error = FormValidator.validateAccessControl(accessControlData, isAdmin);

    if (error) {
      $scope.state.formValidationError = error;
      return false;
    }
    return true;
  }

  $scope.create = function () {
    confirmCreateContainer(function(doIt) {
      if (doIt) {
        $('#createContainerSpinner').show();

        var accessControlData = ControllerDataPipeline.getAccessControlFormData();
        var userDetails = Authentication.getUserDetails();
        var isAdmin = userDetails.role === 1 ? true : false;

        if (!validateForm(accessControlData, isAdmin)) {
          $('#createContainerSpinner').hide();
          return;
        }

        var config = prepareConfiguration();
        createContainer(config, accessControlData);
      }
    });
  };

  function createContainer(config, accessControlData) {
    $q.when(!$scope.formValues.alwaysPull || ImageService.pullImage($scope.config.Image, $scope.formValues.Registry))
    .finally(function final() {
      ContainerService.createAndStartContainer(config)
      .then(function success(data) {
        var containerIdentifier = data.Id;
        var userId = Authentication.getUserDetails().ID;
        return ResourceControlService.applyResourceControl('container', containerIdentifier, userId, accessControlData, []);
      })
      .then(function success() {
        Notifications.success('Container successfully created');
        $state.go('containers', {}, {reload: true});
      })
      .catch(function error(err) {
        Notifications.error('Failure', err, 'Unable to create container');
      })
      .finally(function final() {
        $('#createContainerSpinner').hide();
      });
    });
  }

  initView();
}]);<|MERGE_RESOLUTION|>--- conflicted
+++ resolved
@@ -1,13 +1,8 @@
 // @@OLD_SERVICE_CONTROLLER: this service should be rewritten to use services.
 // See app/components/templates/templatesController.js as a reference.
 angular.module('createContainer', [])
-<<<<<<< HEAD
-.controller('CreateContainerController', ['$q', '$scope', '$state', '$stateParams', '$filter', 'Config', 'Info', 'Container', 'ContainerHelper', 'Image', 'ImageHelper', 'Volume', 'Network', 'ResourceControlService', 'Authentication', 'Notifications', 'ContainerService', 'ImageService', 'ControllerDataPipeline', 'FormValidator', 'ModalService',
-function ($q, $scope, $state, $stateParams, $filter, Config, Info, Container, ContainerHelper, Image, ImageHelper, Volume, Network, ResourceControlService, Authentication, Notifications, ContainerService, ImageService, ControllerDataPipeline, FormValidator, ModalService) {
-=======
-.controller('CreateContainerController', ['$q', '$scope', '$state', '$stateParams', '$filter', 'Info', 'Container', 'ContainerHelper', 'Image', 'ImageHelper', 'Volume', 'Network', 'ResourceControlService', 'Authentication', 'Notifications', 'ContainerService', 'ImageService', 'ControllerDataPipeline', 'FormValidator',
-function ($q, $scope, $state, $stateParams, $filter, Info, Container, ContainerHelper, Image, ImageHelper, Volume, Network, ResourceControlService, Authentication, Notifications, ContainerService, ImageService, ControllerDataPipeline, FormValidator) {
->>>>>>> b316efe8
+.controller('CreateContainerController', ['$q', '$scope', '$state', '$stateParams', '$filter', 'Info', 'Container', 'ContainerHelper', 'Image', 'ImageHelper', 'Volume', 'Network', 'ResourceControlService', 'Authentication', 'Notifications', 'ContainerService', 'ImageService', 'ControllerDataPipeline', 'FormValidator', 'ModalService',
+function ($q, $scope, $state, $stateParams, $filter, Info, Container, ContainerHelper, Image, ImageHelper, Volume, Network, ResourceControlService, Authentication, Notifications, ContainerService, ImageService, ControllerDataPipeline, FormValidator, ModalService) {
 
   $scope.formValues = {
     alwaysPull: true,
@@ -395,49 +390,11 @@
   }
 
   function initView() {
-<<<<<<< HEAD
 	  // If we got a template, we prefill fields
     if ($stateParams.from !== '') {
       loadFromContainerSpec();
     }
-    Config.$promise.then(function (c) {
-      var containersToHideLabels = c.hiddenLabels;
-
-      Volume.query({}, function (d) {
-        $scope.availableVolumes = d.Volumes;
-      }, function (e) {
-        Notifications.error('Failure', e, 'Unable to retrieve volumes');
-      });
-
-      Network.query({}, function (d) {
-        var networks = d;
-        if ($scope.applicationState.endpoint.mode.provider === 'DOCKER_SWARM' || $scope.applicationState.endpoint.mode.provider === 'DOCKER_SWARM_MODE') {
-          if ($scope.applicationState.endpoint.mode.provider === 'DOCKER_SWARM') {
-            networks = d.filter(function (network) {
-              if (network.Scope === 'global') {
-                return network;
-              }
-            });
-          }
-          if ($scope.applicationState.endpoint.mode.provider === 'DOCKER_SWARM_MODE') {
-            networks = d.filter(function (network) {
-              return network.Driver !== 'overlay' || network.Attachable;
-            });
-          }
-          $scope.globalNetworkCount = networks.length;
-          networks.push({Name: 'bridge'});
-          networks.push({Name: 'host'});
-          networks.push({Name: 'none'});
-        }
-        networks.push({Name: 'container'});
-        $scope.availableNetworks = networks;
-        if (!_.find(networks, {'Name': 'bridge'})) {
-          $scope.config.HostConfig.NetworkMode = 'nat';
-        }
-      }, function (e) {
-        Notifications.error('Failure', e, 'Unable to retrieve networks');
-      });
-=======
+
     Volume.query({}, function (d) {
       $scope.availableVolumes = d.Volumes;
     }, function (e) {
@@ -447,11 +404,18 @@
     Network.query({}, function (d) {
       var networks = d;
       if ($scope.applicationState.endpoint.mode.provider === 'DOCKER_SWARM' || $scope.applicationState.endpoint.mode.provider === 'DOCKER_SWARM_MODE') {
-        networks = d.filter(function (network) {
-          if (network.Scope === 'global') {
-            return network;
-          }
-        });
+        if ($scope.applicationState.endpoint.mode.provider === 'DOCKER_SWARM') {
+          networks = d.filter(function (network) {
+            if (network.Scope === 'global') {
+              return network;
+            }
+          });
+        }
+        if ($scope.applicationState.endpoint.mode.provider === 'DOCKER_SWARM_MODE') {
+          networks = d.filter(function (network) {
+            return network.Driver !== 'overlay' || network.Attachable;
+          });
+        }
         $scope.globalNetworkCount = networks.length;
         networks.push({Name: 'bridge'});
         networks.push({Name: 'host'});
@@ -465,7 +429,6 @@
     }, function (e) {
       Notifications.error('Failure', e, 'Unable to retrieve networks');
     });
->>>>>>> b316efe8
 
     Container.query({}, function (d) {
       var containers = d;
