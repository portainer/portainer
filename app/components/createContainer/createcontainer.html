<rd-header>
  <rd-header-title title="Create container"></rd-header-title>
  <rd-header-content>
    <a ui-sref="containers">Containers</a> &gt; Add container
  </rd-header-content>
</rd-header>

<div class="row">
  <div class="col-lg-12 col-md-12 col-xs-12">
    <rd-widget>
      <rd-widget-body>
        <form class="form-horizontal">
          <div class="col-sm-12 form-section-title" ng-if="fromContainer.Id">
            <span style="margin-left: 10px">
              <i class="fa red-icon fa-exclamation-triangle" aria-hidden="true"></i>
              <span class="small text-muted" style="margin-left: 5px;">You are creating a container from an other container configuration. This feature is currently experimental, please use with caution.</span>
            </span>
          </div>
          <!-- name-input -->
          <div class="form-group">
            <label for="container_name" class="col-sm-1 control-label text-left">Name</label>
            <div class="col-sm-11">
              <input type="text" class="form-control" ng-model="config.name" id="container_name" placeholder="e.g. myContainer">
            </div>
          </div>
          <!-- !name-input -->
          <div class="col-sm-12 form-section-title">
            Image configuration
          </div>
          <!-- image-and-registry -->
          <div class="form-group">
            <por-image-registry image="config.Image" registry="formValues.Registry" ng-if="formValues.Registry"></por-image-registry>
          </div>
          <!-- !image-and-registry -->
          <!-- always-pull -->
          <div class="form-group">
            <div class="col-sm-12">
              <label for="ownership" class="control-label text-left">
                Always pull the image
                <portainer-tooltip position="bottom" message="When enabled, Portainer will automatically try to pull the specified image before creating the container."></portainer-tooltip>
              </label>
              <label class="switch" style="margin-left: 20px;">
                <input type="checkbox" ng-model="formValues.alwaysPull"><i></i>
              </label>
            </div>
          </div>
          <!-- !always-pull -->
          <div class="col-sm-12 form-section-title">
            Ports configuration
          </div>
          <!-- publish-exposed-ports -->
          <div class="form-group">
            <div class="col-sm-12">
              <label class="control-label text-left">
                Publish all exposed ports
                <portainer-tooltip position="bottom" message="When enabled, Portainer will let Docker automatically map a random port on the host to each one defined in the image Dockerfile."></portainer-tooltip>
              </label>
              <label class="switch" style="margin-left: 20px;">
                <input type="checkbox" ng-model="config.HostConfig.PublishAllPorts"><i></i>
              </label>
            </div>
          </div>
          <!-- !publish-exposed-ports -->
          <!-- port-mapping -->
          <div class="form-group">
            <div class="col-sm-12">
              <label class="control-label text-left">Port mapping</label>
              <span class="label label-default interactive" style="margin-left: 10px;" ng-click="addPortBinding()">
                <i class="fa fa-plus-circle" aria-hidden="true"></i> map additional port
              </span>
            </div>
            <!-- port-mapping-input-list -->
            <div class="col-sm-12 form-inline" style="margin-top: 10px;">
              <div ng-repeat="portBinding in config.HostConfig.PortBindings" style="margin-top: 2px;">
                <!-- host-port -->
                <div class="input-group col-sm-4 input-group-sm">
                  <span class="input-group-addon">host</span>
                  <input type="text" class="form-control" ng-model="portBinding.hostPort" placeholder="e.g. 80 or 1.2.3.4:80 (optional)">
                </div>
                <!-- !host-port -->
                <span style="margin: 0 10px 0 10px;">
                  <i class="fa fa-long-arrow-right" aria-hidden="true"></i>
                </span>
                <!-- container-port -->
                <div class="input-group col-sm-4 input-group-sm">
                  <span class="input-group-addon">container</span>
                  <input type="text" class="form-control" ng-model="portBinding.containerPort" placeholder="e.g. 80">
                </div>
                <!-- !container-port -->
                <!-- protocol-actions -->
                <div class="input-group col-sm-3 input-group-sm">
                  <div class="btn-group btn-group-sm">
                    <label class="btn btn-primary" ng-model="portBinding.protocol" uib-btn-radio="'tcp'">TCP</label>
                    <label class="btn btn-primary" ng-model="portBinding.protocol" uib-btn-radio="'udp'">UDP</label>
                  </div>
                  <button class="btn btn-sm btn-danger" type="button" ng-click="removePortBinding($index)">
                    <i class="fa fa-trash" aria-hidden="true"></i>
                  </button>
                </div>
                <!-- !protocol-actions -->
              </div>
            </div>
            <!-- !port-mapping-input-list -->
          </div>
          <!-- !port-mapping -->
          <!-- access-control -->
<<<<<<< HEAD
          <por-access-control-form form-data="formValues.AccessControlData" resource-control="fromContainer.ResourceControl" ng-if="fromContainer"></por-access-control-form>
=======
          <por-access-control-form form-data="formValues.AccessControlData" ng-if="applicationState.application.authentication"></por-access-control-form>
>>>>>>> 3d5f9a76
          <!-- !access-control -->
          <!-- actions -->
          <div class="col-sm-12 form-section-title">
            Actions
          </div>
          <div class="form-group">
            <div class="col-sm-12">
              <button type="button" class="btn btn-primary btn-sm" ng-disabled="!config.Image" ng-click="create()">Start container</button>
              <a type="button" class="btn btn-default btn-sm" ui-sref="containers">Cancel</a>
              <i id="createContainerSpinner" class="fa fa-cog fa-spin" style="margin-left: 5px; display: none;"></i>
              <span class="text-danger" ng-if="state.formValidationError" style="margin-left: 5px;">{{ state.formValidationError }}</span>
              <span ng-if="fromContainerMultipleNetworks" style="margin-left: 10px">
                <i class="fa fa-exclamation-triangle" aria-hidden="true"></i>
                <span class="small text-muted" style="margin-left: 5px;">This container is connected to multiple networks, only one network will be kept at creation time.</span>
              </span>
            </div>
          </div>
          <!-- !actions -->
        </form>
      </rd-widget-body>
    </rd-widget>
  </div>
</div>

<div class="row">
  <div class="col-lg-12 col-md-12 col-xs-12">
    <rd-widget>
      <rd-widget-header icon="fa-cog" title="Advanced container settings"></rd-widget-header>
      <rd-widget-body>
        <ul class="nav nav-pills nav-justified">
          <li class="active interactive"><a data-target="#command" data-toggle="tab">Command</a></li>
          <li class="interactive"><a data-target="#volumes" data-toggle="tab">Volumes</a></li>
          <li class="interactive"><a data-target="#network" data-toggle="tab">Network</a></li>
          <li class="interactive"><a data-target="#env" data-toggle="tab">Env</a></li>
          <li class="interactive"><a data-target="#labels" data-toggle="tab">Labels</a></li>
          <li class="interactive"><a data-target="#restart-policy" data-toggle="tab">Restart policy</a></li>
          <li class="interactive"><a data-target="#runtime" data-toggle="tab">Runtime</a></li>
        </ul>
        <!-- tab-content -->
        <div class="tab-content">
          <!-- tab-command -->
          <div class="tab-pane active" id="command">
            <form class="form-horizontal" style="margin-top: 15px;">
              <!-- command-input -->
              <div class="form-group">
                <label for="container_command" class="col-sm-2 col-lg-1 control-label text-left">Command</label>
                <div class="col-sm-9">
                  <input type="text" class="form-control" ng-model="config.Cmd" id="container_command" placeholder="e.g. /usr/bin/nginx -t -c /mynginx.conf">
                </div>
              </div>
              <!-- !command-input -->
              <!-- entrypoint-input -->
              <div class="form-group">
                <label for="container_entrypoint" class="col-sm-2 col-lg-1 control-label text-left">Entry Point</label>
                <div class="col-sm-9">
                  <input type="text" class="form-control" ng-model="config.Entrypoint" id="container_entrypoint" placeholder="e.g. /bin/sh -c">
                </div>
              </div>
              <!-- !entrypoint-input -->
              <!-- workdir-user-input -->
              <div class="form-group">
                <label for="container_workingdir" class="col-sm-2 col-lg-1 control-label text-left">Working Dir</label>
                <div class="col-sm-4">
                  <input type="text" class="form-control" ng-model="config.WorkingDir" id="container_workingdir" placeholder="e.g. /myapp">
                </div>
                <label for="container_user" class="col-sm-1 control-label text-left">User</label>
                <div class="col-sm-4">
                  <input type="text" class="form-control" ng-model="config.User" id="container_user" placeholder="e.g. nginx">
                </div>
              </div>
              <!-- !workdir-user-input -->
              <!-- console -->
              <div class="form-group">
                <label for="container_console" class="col-sm-2 col-lg-1 control-label text-left">Console</label>
                <div class="col-sm-10 col-lg-11">
                  <div class="col-sm-4">
                    <label class="radio-inline">
                      <input type="radio" name="container_console" ng-model="formValues.Console" value="both">
                      Interactive & TTY <span class="small text-muted">(-i -t)</span>
                    </label>
                  </div>
                  <div class="col-sm-4">
                    <label class="radio-inline">
                      <input type="radio" name="container_console" ng-model="formValues.Console" value="interactive">
                      Interactive <span class="small text-muted">(-i)</span>
                    </label>
                  </div>
                </div>
                <div class="col-sm-offset-2 col-sm-10 col-lg-offset-1 col-lg-11">
                  <div class="col-sm-4">
                    <label class="radio-inline">
                      <input type="radio" name="container_console" ng-model="formValues.Console" value="tty">
                      TTY <span class="small text-muted">(-t)</span>
                    </label>
                  </div>
                  <div class="col-sm-4">
                    <label class="radio-inline">
                      <input type="radio" name="container_console" ng-model="formValues.Console" value="none">
                      None
                    </label>
                  </div>
                </div>
              </div>
              <!-- !console -->
            </form>
          </div>
          <!-- !tab-command -->
          <!-- tab-volume -->
          <div class="tab-pane" id="volumes">
            <form class="form-horizontal" style="margin-top: 15px;">
              <!-- volumes -->
              <div class="form-group">
                <div class="col-sm-12" style="margin-top: 5px;">
                  <label class="control-label text-left">Volume mapping</label>
                  <span class="label label-default interactive" style="margin-left: 10px;" ng-click="addVolume()">
                    <i class="fa fa-plus-circle" aria-hidden="true"></i> map additional volume
                  </span>
                </div>
                <!-- volumes-input-list -->
                <div class="form-inline" style="margin-top: 10px;">
                  <div ng-repeat="volume in formValues.Volumes">
                    <!-- volume-line1 -->
                    <div class="col-sm-12 form-inline" style="margin-top: 10px;">
                      <!-- container-path -->
                      <div class="input-group input-group-sm col-sm-6">
                        <span class="input-group-addon">container</span>
                        <input type="text" class="form-control" ng-model="volume.containerPath" placeholder="e.g. /path/in/container">
                      </div>
                      <!-- !container-path -->
                      <!-- volume-type -->
                      <div class="input-group col-sm-5" style="margin-left: 5px;">
                        <div class="btn-group btn-group-sm">
                          <label class="btn btn-primary" ng-model="volume.type" uib-btn-radio="'volume'" ng-click="volume.name = ''">Volume</label>
                          <label class="btn btn-primary" ng-model="volume.type" uib-btn-radio="'bind'" ng-click="volume.name = ''">Bind</label>
                        </div>
                        <button class="btn btn-sm btn-danger" type="button" ng-click="removeVolume($index)">
                          <i class="fa fa-trash" aria-hidden="true"></i>
                        </button>
                      </div>
                      <!-- !volume-type -->
                    </div>
                    <!-- !volume-line1 -->
                    <!-- volume-line2 -->
                    <div class="col-sm-12 form-inline" style="margin-top: 5px;">
                      <i class="fa fa-long-arrow-right" aria-hidden="true"></i>
                      <!-- volume -->
                      <div class="input-group input-group-sm col-sm-6" ng-if="volume.type === 'volume'">
                        <span class="input-group-addon">volume</span>
                        <select class="form-control" ng-model="volume.name">
                          <option selected disabled hidden value="">Select a volume</option>
                          <option ng-repeat="vol in availableVolumes" ng-value="vol.Name">{{ vol.Name|truncate:30}}</option>
                        </select>
                      </div>
                      <!-- !volume -->
                      <!-- bind -->
                      <div class="input-group input-group-sm col-sm-6" ng-if="volume.type === 'bind'">
                        <span class="input-group-addon">host</span>
                        <input type="text" class="form-control" ng-model="volume.name" placeholder="e.g. /path/on/host">
                      </div>
                      <!-- !bind -->
                      <!-- read-only -->
                      <div class="input-group input-group-sm col-sm-5" style="margin-left: 5px;">
                        <div class="btn-group btn-group-sm">
                          <label class="btn btn-primary" ng-model="volume.readOnly" uib-btn-radio="false">Writable</label>
                          <label class="btn btn-primary" ng-model="volume.readOnly" uib-btn-radio="true">Read-only</label>
                        </div>
                      </div>
                      <!-- !read-only -->
                    </div>
                    <!-- !volume-line2 -->
                  </div>
                </div>
                <!-- !volumes-input-list -->
              </div>
            </form>
            <!-- !volumes -->
          </div>
          <!-- !tab-volume -->
          <!-- tab-network -->
          <div class="tab-pane" id="network">
            <form class="form-horizontal" style="margin-top: 15px;">
              <div class="form-group" ng-if="globalNetworkCount === 0 && applicationState.endpoint.mode.provider !== 'DOCKER_SWARM_MODE'">
                <div class="col-sm-12">
                  <span class="small text-muted">You don't have any shared network. Head over the <a ui-sref="networks">networks view</a> to create one.</span>
                </div>
              </div>
              <!-- network-input -->
              <div class="form-group">
                <label for="container_network" class="col-sm-2 col-lg-1 control-label text-left">Network</label>
                <div class="col-sm-9">
                  <select class="form-control" ng-model="config.HostConfig.NetworkMode" id="container_network">
                    <option selected disabled hidden value="">Select a network</option>
                    <option ng-repeat="net in availableNetworks" ng-value="net.Name">{{ net.Name }}</option>
                  </select>
                </div>
              </div>
              <!-- !network-input -->
              <!-- container-name-input -->
              <div class="form-group" ng-if="config.HostConfig.NetworkMode == 'container'">
                <label for="container_network_container" class="col-sm-2 col-lg-1 control-label text-left">Container</label>
                <div class="col-sm-9">
                  <select ng-if="applicationState.endpoint.mode.provider !== 'DOCKER_SWARM'" ng-options="container|containername for container in runningContainers" class="form-control" ng-model="formValues.NetworkContainer">
                    <option selected disabled hidden value="">Select a container</option>
                  </select>
                  <select ng-if="applicationState.endpoint.mode.provider === 'DOCKER_SWARM'" ng-options="container|swarmcontainername for container in runningContainers" class="form-control" ng-model="formValues.NetworkContainer">
                    <option selected disabled hidden value="">Select a container</option>
                  </select>
                </div>
              </div>
              <!-- !container-name-input -->
              <!-- hostname-input -->
              <div class="form-group">
                <label for="container_hostname" class="col-sm-2 col-lg-1 control-label text-left">Hostname</label>
                <div class="col-sm-9">
                  <input type="text" class="form-control" ng-model="config.Hostname" id="container_hostname" placeholder="e.g. web01">
                </div>
              </div>
              <!-- !hostname-input -->
              <!-- domainname-input -->
              <div class="form-group">
                <label for="container_domainname" class="col-sm-2 col-lg-1 control-label text-left">Domain Name</label>
                <div class="col-sm-9">
                  <input type="text" class="form-control" ng-model="config.Domainname" id="container_domainname" placeholder="e.g. example.com">
                </div>
              </div>
              <!-- !domainname -->
              <!-- ipv4-input -->
              <div class="form-group">
                <label for="container_ipv4" class="col-sm-2 col-lg-1 control-label text-left">IPv4 Address</label>
                <div class="col-sm-9">
                  <input type="text" class="form-control" ng-model="formValues.IPv4" id="container_ipv4" placeholder="e.g. 172.20.0.7">
                </div>
              </div>
              <!-- !ipv4-input -->
              <!-- ipv6-input -->
              <div class="form-group">
                <label for="container_ipv6" class="col-sm-2 col-lg-1 control-label text-left">IPv6 Address</label>
                <div class="col-sm-9">
                  <input type="text" class="form-control" ng-model="formValues.IPv6" id="container_ipv6" placeholder="e.g. a:b:c:d::1234">
                </div>
              </div>
              <!-- !ipv6-input -->
              <!-- extra-hosts-variables -->
              <div class="form-group">
                <div class="col-sm-12" style="margin-top: 5px;">
                  <label class="control-label text-left">Hosts file entries</label>
                  <span class="label label-default interactive" style="margin-left: 10px;" ng-click="addExtraHost()">
                    <i class="fa fa-plus-circle" aria-hidden="true"></i> add additional entry
                  </span>
                </div>
                <!-- extra-hosts-input-list -->
                <div class="col-sm-12 form-inline" style="margin-top: 10px;">
                  <div ng-repeat="variable in formValues.ExtraHosts" style="margin-top: 2px;">
                    <div class="input-group col-sm-5 input-group-sm">
                      <span class="input-group-addon">value</span>
                      <input type="text" class="form-control" ng-model="variable.value" placeholder="e.g. host:IP">
                    </div>
                    <button class="btn btn-sm btn-danger" type="button" ng-click="removeExtraHost($index)">
                      <i class="fa fa-trash" aria-hidden="true"></i>
                    </button>
                  </div>
                </div>
                <!-- !extra-hosts-input-list -->
              </div>
              <!-- !extra-hosts-variables -->
            </form>
          </div>
          <!-- !tab-network -->
          <!-- tab-labels -->
          <div class="tab-pane" id="labels">
            <form class="form-horizontal" style="margin-top: 15px;">
              <!-- labels -->
              <div class="form-group">
                <div class="col-sm-12" style="margin-top: 5px;">
                  <label class="control-label text-left">Labels</label>
                  <span class="label label-default interactive" style="margin-left: 10px;" ng-click="addLabel()">
                    <i class="fa fa-plus-circle" aria-hidden="true"></i> add label
                  </span>
                </div>
                <!-- labels-input-list -->
                <div class="col-sm-12 form-inline" style="margin-top: 10px;">
                  <div ng-repeat="label in formValues.Labels" style="margin-top: 2px;">
                    <div class="input-group col-sm-5 input-group-sm">
                      <span class="input-group-addon">name</span>
                      <input type="text" class="form-control" ng-model="label.name" placeholder="e.g. com.example.foo">
                    </div>
                    <div class="input-group col-sm-5 input-group-sm">
                      <span class="input-group-addon">value</span>
                      <input type="text" class="form-control" ng-model="label.value" placeholder="e.g. bar">
                    </div>
                    <button class="btn btn-sm btn-danger" type="button" ng-click="removeLabel($index)">
                      <i class="fa fa-trash" aria-hidden="true"></i>
                    </button>
                  </div>
                </div>
                <!-- !labels-input-list -->
              </div>
              <!-- !labels-->
            </form>
          </div>
          <!-- !tab-labels -->
          <!-- tab-env -->
          <div class="tab-pane" id="env">
            <form class="form-horizontal" style="margin-top: 15px;">
              <!-- environment-variables -->
              <div class="form-group">
                <div class="col-sm-12" style="margin-top: 5px;">
                  <label class="control-label text-left">Environment variables</label>
                  <span class="label label-default interactive" style="margin-left: 10px;" ng-click="addEnvironmentVariable()">
                    <i class="fa fa-plus-circle" aria-hidden="true"></i> add environment variable
                  </span>
                </div>
                <!-- environment-variable-input-list -->
                <div class="col-sm-12 form-inline" style="margin-top: 10px;">
                  <div ng-repeat="variable in config.Env" style="margin-top: 2px;">
                    <div class="input-group col-sm-5 input-group-sm">
                      <span class="input-group-addon">name</span>
                      <input type="text" class="form-control" ng-model="variable.name" placeholder="e.g. FOO">
                    </div>
                    <div class="input-group col-sm-5 input-group-sm">
                      <span class="input-group-addon">value</span>
                      <input type="text" class="form-control" ng-model="variable.value" placeholder="e.g. bar">
                    </div>
                    <button class="btn btn-sm btn-danger" type="button" ng-click="removeEnvironmentVariable($index)">
                      <i class="fa fa-trash" aria-hidden="true"></i>
                    </button>
                  </div>
                </div>
                <!-- !environment-variable-input-list -->
              </div>
              <!-- !environment-variables -->
            </form>
          </div>
          <!-- !tab-labels -->
          <!-- tab-restart-policy -->
          <div class="tab-pane" id="restart-policy">
            <form class="form-horizontal" style="margin-top: 15px;">
              <div class="form-group">
                <div class="col-sm-12">
                  <label class="control-label text-left">
                    Restart policy
                  </label>
                  <div class="btn-group btn-group-sm" style="margin-left: 20px;">
                    <label class="btn btn-primary" ng-model="config.HostConfig.RestartPolicy.Name" uib-btn-radio="'no'">
                      Never
                    </label>
                    <label class="btn btn-primary" ng-model="config.HostConfig.RestartPolicy.Name" uib-btn-radio="'always'">
                      Always
                    </label>
                    <label class="btn btn-primary" ng-model="config.HostConfig.RestartPolicy.Name" uib-btn-radio="'on-failure'">
                      On failure
                    </label>
                    <label class="btn btn-primary" ng-model="config.HostConfig.RestartPolicy.Name" uib-btn-radio="'unless-stopped'">
                      Unless stopped
                    </label>
                  </div>
                </div>
              </div>
            </form>
          </div>
          <!-- !tab-restart-policy -->
          <!-- tab-runtime -->
          <div class="tab-pane" id="runtime">
            <form class="form-horizontal" style="margin-top: 15px;">
              <!-- privileged-mode -->
              <div class="form-group">
                <div class="col-sm-12">
                  <label for="ownership" class="control-label text-left">
                    Privileged mode
                  </label>
                  <label class="switch" style="margin-left: 20px;">
                    <input type="checkbox" ng-model="config.HostConfig.Privileged"><i></i>
                  </label>
                </div>
              </div>
              <!-- !privileged-mode -->
            </form>
            <form class="form-horizontal" style="margin-top: 15px;">
              <!-- devices -->
              <div class="form-group">
                <div class="col-sm-12" style="margin-top: 5px;">
                  <label class="control-label text-left">Devices</label>
                  <span class="label label-default interactive" style="margin-left: 10px;" ng-click="addDevice()">
                    <i class="fa fa-plus-circle" aria-hidden="true"></i> add device
                  </span>
                </div>
               <!-- devices-input-list -->
                <div class="col-sm-12 form-inline" style="margin-top: 10px;">
                  <div ng-repeat="device in config.HostConfig.Devices" style="margin-top: 2px;">
                    <div class="input-group col-sm-5 input-group-sm">
                      <span class="input-group-addon">host</span>
                      <input type="text" class="form-control" ng-model="device.pathOnHost" placeholder="e.g. /dev/tty0">
                    </div>
                    <div class="input-group col-sm-5 input-group-sm">
                      <span class="input-group-addon">container</span>
                      <input type="text" class="form-control" ng-model="device.pathInContainer" placeholder="e.g. /dev/tty0">
                    </div>
                    <button class="btn btn-sm btn-danger" type="button" ng-click="removeDevice($index)">
                      <i class="fa fa-trash" aria-hidden="true"></i>
                    </button>
                  </div>
                </div>
                <!-- !devices-input-list -->
              </div>
              <!-- !devices-->
            </form>

          </div>
          <!-- !tab-runtime -->
        </div>
      </rd-widget-body>
    </rd-widget>
  </div>
</div><|MERGE_RESOLUTION|>--- conflicted
+++ resolved
@@ -104,11 +104,7 @@
           </div>
           <!-- !port-mapping -->
           <!-- access-control -->
-<<<<<<< HEAD
-          <por-access-control-form form-data="formValues.AccessControlData" resource-control="fromContainer.ResourceControl" ng-if="fromContainer"></por-access-control-form>
-=======
-          <por-access-control-form form-data="formValues.AccessControlData" ng-if="applicationState.application.authentication"></por-access-control-form>
->>>>>>> 3d5f9a76
+          <por-access-control-form form-data="formValues.AccessControlData" resource-control="fromContainer.ResourceControl" ng-if="applicationState.application.authentication && fromContainer"></por-access-control-form>
           <!-- !access-control -->
           <!-- actions -->
           <div class="col-sm-12 form-section-title">
