angular.module('images', [])
.controller('ImagesController', ['$scope', '$state', '$filter', 'ImageService', 'Notifications', 'PaginationService', 'ModalService',
function ($scope, $state, $filter, ImageService, Notifications, PaginationService, ModalService) {
  $scope.state = {
<<<<<<< HEAD
    // pagination_count: PaginationService.getPaginationCount('images'),
    deploymentInProgress: false
    // selectedItemCount: 0
=======
    pagination_count: Pagination.getPaginationCount('images'),
    actionInProgress: false,
    selectedItemCount: 0
>>>>>>> 13d8d38b
  };

  // $scope.sortType = 'RepoTags';
  // $scope.sortReverse = true;

  $scope.formValues = {
    Image: '',
    Registry: ''
  };


  $scope.renderFieldId = function(item, value) {
    return '<span class="monospaced">' + $filter('truncate')(value, 20) + '</span>';
  };

  $scope.renderLabel = function(item) {
    if (item.ContainerCount === 0) {
      return '<span style="margin-left: 10px;" class="label label-warning image-tag">Unused</span>';
    }
    return '';
  };

  $scope.renderRepoTagsField = function(item, value) {
    if (!value || value.length === 0 || value[0] === '<none>:<none>') {
      return '-';
    }

    var render = '';
    for (var i = 0; i < value.length; i++) {
      if (i > 1) {
        render += '+' + (value.length - 2) + ' more';
        break;
      }
      var tag = value[i];
      render += '<span class="label label-primary image-tag">' + $filter('truncate')(tag, 40) + '</span>';
    }
    return render;
  };

  // $scope.order = function(sortType) {
  //   $scope.sortReverse = ($scope.sortType === sortType) ? !$scope.sortReverse : false;
  //   $scope.sortType = sortType;
  // };
  //
  // $scope.changePaginationCount = function() {
  //   PaginationService.setPaginationCount('images', $scope.state.pagination_count);
  // };
  //
  // $scope.selectItems = function (allSelected) {
  //   angular.forEach($scope.state.filteredImages, function (image) {
  //     if (image.Checked !== allSelected) {
  //       image.Checked = allSelected;
  //       $scope.selectItem(image);
  //     }
  //   });
  // };
  //
  // $scope.selectItem = function (item) {
  //   if (item.Checked) {
  //     $scope.state.selectedItemCount++;
  //   } else {
  //     $scope.state.selectedItemCount--;
  //   }
  // };

  $scope.pullImage = function() {
    var image = $scope.formValues.Image;
    var registry = $scope.formValues.Registry;

    $scope.state.actionInProgress = true;
    ImageService.pullImage(image, registry, false)
    .then(function success(data) {
      Notifications.success('Image successfully pulled', image);
      $state.reload();
    })
    .catch(function error(err) {
      Notifications.error('Failure', err, 'Unable to pull image');
    })
    .finally(function final() {
      $scope.state.actionInProgress = false;
    });
  };

  $scope.confirmRemovalAction = function (force) {
    ModalService.confirmImageForceRemoval(function (confirmed) {
      if(!confirmed) { return; }
      $scope.removeAction(force);
    });
  };

  $scope.removeAction = function (force) {
    force = !!force;
    angular.forEach($scope.images, function (i) {
      if (i.Checked) {
        ImageService.deleteImage(i.Id, force)
        .then(function success(data) {
          Notifications.success('Image deleted', i.Id);
          var index = $scope.images.indexOf(i);
          $scope.images.splice(index, 1);
        })
        .catch(function error(err) {
          Notifications.error('Failure', err, 'Unable to remove image');
        });
      }
    });
  };

  function fetchImages() {
    var endpointProvider = $scope.applicationState.endpoint.mode.provider;
    var apiVersion = $scope.applicationState.endpoint.apiVersion;
    ImageService.images(true)
    .then(function success(data) {
      $scope.images = data;
    })
    .catch(function error(err) {
      Notifications.error('Failure', err, 'Unable to retrieve images');
      $scope.images = [];
    });
  }

  fetchImages();
}]);<|MERGE_RESOLUTION|>--- conflicted
+++ resolved
@@ -2,15 +2,9 @@
 .controller('ImagesController', ['$scope', '$state', '$filter', 'ImageService', 'Notifications', 'PaginationService', 'ModalService',
 function ($scope, $state, $filter, ImageService, Notifications, PaginationService, ModalService) {
   $scope.state = {
-<<<<<<< HEAD
-    // pagination_count: PaginationService.getPaginationCount('images'),
-    deploymentInProgress: false
+    // pagination_count: Pagination.getPaginationCount('images'),
+    actionInProgress: false
     // selectedItemCount: 0
-=======
-    pagination_count: Pagination.getPaginationCount('images'),
-    actionInProgress: false,
-    selectedItemCount: 0
->>>>>>> 13d8d38b
   };
 
   // $scope.sortType = 'RepoTags';
