<rd-header>
  <rd-header-title title="Create service"></rd-header-title>
  <rd-header-content>
    <a ui-sref="services">Services</a> > Add service
  </rd-header-content>
</rd-header>

<div class="row">
  <div class="col-lg-12 col-md-12 col-xs-12">
    <rd-widget>
      <rd-widget-body>
        <form class="form-horizontal">
          <!-- name-input -->
          <div class="form-group">
            <label for="service_name" class="col-sm-1 control-label text-left">Name</label>
            <div class="col-sm-11">
              <input type="text" class="form-control" ng-model="formValues.Name" id="service_name" placeholder="e.g. myService">
            </div>
          </div>
          <!-- !name-input -->
          <div class="col-sm-12 form-section-title">
            Image configuration
          </div>
          <!-- image-and-registry-inputs -->
          <div class="form-group">
            <label for="service_image" class="col-sm-1 control-label text-left">Image</label>
            <div class="col-sm-11 col-md-6">
              <input type="text" class="form-control" ng-model="formValues.Image" id="service_image" placeholder="e.g. nginx:latest">
            </div>
            <label for="image_registry" class="col-sm-2 margin-sm-top control-label text-left">
              Registry
              <portainer-tooltip position="bottom" message="A registry to pull the image from. Leave empty to use the official Docker registry."></portainer-tooltip>
            </label>
            <div class="col-sm-10 col-md-3 margin-sm-top">
              <input type="text" class="form-control" ng-model="formValues.Registry" id="image_registry" placeholder="e.g. myregistry.mydomain">
            </div>
          </div>
          <!-- !image-and-registry-inputs -->
          <div class="col-sm-12 form-section-title">
            Scheduling
          </div>
          <!-- scheduling-mode -->
          <div class="form-group">
            <div class="col-sm-12">
              <label class="control-label text-left">
                Scheduling mode
              </label>
              <div class="btn-group btn-group-sm" style="margin-left: 20px;">
                <label class="btn btn-primary" ng-model="formValues.Mode" uib-btn-radio="'global'">Global</label>
                <label class="btn btn-primary" ng-model="formValues.Mode" uib-btn-radio="'replicated'">Replicated</label>
              </div>
            </div>
          </div>
          <div class="form-group form-inline" ng-if="formValues.Mode === 'replicated'">
            <div class="col-sm-12">
              <label class="control-label text-left">
                Replicas
              </label>
              <input type="number" class="form-control" ng-model="formValues.Replicas" id="replicas" placeholder="e.g. 3" style="margin-left: 20px;">
            </div>
          </div>
          <!-- !scheduling-mode -->
          <div class="col-sm-12 form-section-title">
            Ports configuration
          </div>
          <!-- port-mapping -->
          <div class="form-group">
            <div class="col-sm-12" style="margin-top: 5px;">
              <label class="control-label text-left">Port mapping</label>
              <span class="label label-default interactive" style="margin-left: 10px;" ng-click="addPortBinding()">
                <i class="fa fa-plus-circle" aria-hidden="true"></i> map additional port
              </span>
            </div>
            <div class="col-sm-12 form-inline" style="margin-top: 10px;">
              <div ng-repeat="portBinding in formValues.Ports" style="margin-top: 2px;">
                <!-- host-port -->
                <div class="input-group col-sm-3 input-group-sm">
                  <span class="input-group-addon">host</span>
                  <input type="text" class="form-control" ng-model="portBinding.PublishedPort" placeholder="e.g. 80 or 1.2.3.4:80 (optional)">
                </div>
                <!-- !host-port -->
                <span style="margin: 0 10px 0 10px;">
                  <i class="fa fa-long-arrow-right" aria-hidden="true"></i>
                </span>
                <!-- container-port -->
                <div class="input-group col-sm-3 input-group-sm">
                  <span class="input-group-addon">container</span>
                  <input type="text" class="form-control" ng-model="portBinding.TargetPort" placeholder="e.g. 80">
                </div>
                <!-- !container-port -->
                <!-- protocol-actions -->
                <div class="input-group col-sm-5 input-group-sm">
                  <div class="btn-group btn-group-sm">
                    <label class="btn btn-primary" ng-model="portBinding.Protocol" uib-btn-radio="'tcp'">TCP</label>
                    <label class="btn btn-primary" ng-model="portBinding.Protocol" uib-btn-radio="'udp'">UDP</label>
                  </div>
                  <div class="btn-group btn-group-sm">
                    <label class="btn btn-primary" ng-model="portBinding.PublishMode" uib-btn-radio="'ingress'">Ingress</label>
                    <label class="btn btn-primary" ng-model="portBinding.PublishMode" uib-btn-radio="'host'">Host</label>
                  </div>
                  <button class="btn btn-sm btn-danger" type="button" ng-click="removePortBinding($index)">
                    <i class="fa fa-trash" aria-hidden="true"></i>
                  </button>
                </div>
                <!-- !protocol-actions -->
              </div>
            </div>
            <!-- !port-mapping-input-list -->
          </div>
          <!-- !port-mapping -->
          <div class="col-sm-12 form-section-title" ng-if="applicationState.application.authentication">
            Access control
          </div>
          <!-- ownership -->
          <div class="form-group" ng-if="applicationState.application.authentication">
            <div class="col-sm-12">
              <label for="ownership" class="control-label text-left">
                Ownership
                <portainer-tooltip position="bottom" message="When setting the ownership value to private, only you and the administrators will be able to see and manage this object. When choosing public, everybody will be able to access it."></portainer-tooltip>
              </label>
              <div class="btn-group btn-group-sm" style="margin-left: 20px;">
                <label class="btn btn-primary" ng-model="formValues.Ownership" uib-btn-radio="'private'">
                  <i class="fa fa-eye-slash" aria-hidden="true"></i>
                  Private
                </label>
                <label class="btn btn-primary" ng-model="formValues.Ownership" uib-btn-radio="'public'">
                  <i class="fa fa-eye" aria-hidden="true"></i>
                  Public
                </label>
              </div>
            </div>
          </div>
          <!-- !ownership -->
          <!-- actions -->
          <div class="col-sm-12 form-section-title">
            Actions
          </div>
          <div class="form-group">
            <div class="col-sm-12">
              <button type="button" class="btn btn-primary btn-sm" ng-disabled="!formValues.Image" ng-click="create()">Create service</button>
              <a type="button" class="btn btn-default btn-sm" ui-sref="services">Cancel</a>
              <i id="createServiceSpinner" class="fa fa-cog fa-spin" style="margin-left: 5px; display: none;"></i>
            </div>
          </div>
          <!-- !actions -->
        </form>
      </rd-widget-body>
    </rd-widget>
  </div>
</div>

<div class="row">
  <div class="col-lg-12 col-md-12 col-xs-12">
    <rd-widget>
      <rd-widget-body>
        <ul class="nav nav-pills nav-justified">
          <li class="active interactive"><a data-target="#command" data-toggle="tab">Command</a></li>
          <li class="interactive"><a data-target="#volumes" data-toggle="tab">Volumes</a></li>
          <li class="interactive"><a data-target="#network" data-toggle="tab">Network</a></li>
          <li class="interactive"><a data-target="#labels" data-toggle="tab">Labels</a></li>
          <li class="interactive"><a data-target="#update-config" data-toggle="tab">Update config</a></li>
<<<<<<< HEAD
          <li class="interactive"><a data-target="#secrets" data-toggle="tab" ng-if="applicationState.endpoint.apiVersion >= 1.25">Secrets</a></li>
=======
          <li class="interactive"><a data-target="#placement" data-toggle="tab">Placement</a></li>
>>>>>>> df3a529f
        </ul>
        <!-- tab-content -->
        <div class="tab-content">
          <!-- tab-command -->
          <div class="tab-pane active" id="command">
            <form class="form-horizontal" style="margin-top: 15px;">
              <!-- command-input -->
              <div class="form-group">
                <label for="service_command" class="col-sm-2 col-lg-1 control-label text-left">Command</label>
                <div class="col-sm-9">
                  <input type="text" class="form-control" ng-model="formValues.Command" id="service_command" placeholder="e.g. /usr/bin/nginx -t -c /mynginx.conf">
                </div>
              </div>
              <!-- !command-input -->
              <!-- entrypoint-input -->
              <div class="form-group">
                <label for="service_entrypoint" class="col-sm-2 col-lg-1 control-label text-left">Entrypoint</label>
                <div class="col-sm-9">
                  <input type="text" class="form-control" ng-model="formValues.EntryPoint" id="service_entrypoint" placeholder="e.g. /bin/sh -c">
                </div>
              </div>
              <!-- !entrypoint-input -->
              <!-- workdir-user-input -->
              <div class="form-group">
                <label for="service_workingdir" class="col-sm-2 col-lg-1 control-label text-left">Working Dir</label>
                <div class="col-sm-4">
                  <input type="text" class="form-control" ng-model="formValues.WorkingDir" id="service_workingdir" placeholder="e.g. /myapp">
                </div>
                <label for="service_user" class="col-sm-1 control-label text-left">User</label>
                <div class="col-sm-4">
                  <input type="text" class="form-control" ng-model="formValues.User" id="service_user" placeholder="e.g. nginx">
                </div>
              </div>
              <!-- !workdir-user-input -->
              <!-- environment-variables -->
              <div class="form-group">
                <div class="col-sm-12" style="margin-top: 5px;">
                  <label class="control-label text-left">Environment variables</label>
                  <span class="label label-default interactive" style="margin-left: 10px;" ng-click="addEnvironmentVariable()">
                    <i class="fa fa-plus-circle" aria-hidden="true"></i> add environment variable
                  </span>
                </div>
                <!-- environment-variable-input-list -->
                <div class="col-sm-12 form-inline" style="margin-top: 10px;">
                  <div ng-repeat="variable in formValues.Env" style="margin-top: 2px;">
                    <div class="input-group col-sm-5 input-group-sm">
                      <span class="input-group-addon">name</span>
                      <input type="text" class="form-control" ng-model="variable.name" placeholder="e.g. FOO">
                    </div>
                    <div class="input-group col-sm-5 input-group-sm">
                      <span class="input-group-addon">value</span>
                      <input type="text" class="form-control" ng-model="variable.value" placeholder="e.g. bar">
                    </div>
                    <button class="btn btn-sm btn-danger" type="button" ng-click="removeEnvironmentVariable($index)">
                      <i class="fa fa-trash" aria-hidden="true"></i>
                    </button>
                  </div>
                </div>
                <!-- !environment-variable-input-list -->
              </div>
              <!-- !environment-variables -->
            </form>
          </div>
          <!-- !tab-command -->
          <!-- tab-volume -->
          <div class="tab-pane" id="volumes">
            <form class="form-horizontal" style="margin-top: 15px;">
              <!-- volumes -->
              <div class="form-group">
                <div class="col-sm-12" style="margin-top: 5px;">
                  <label class="control-label text-left">Volume mapping</label>
                  <span class="label label-default interactive" style="margin-left: 10px;" ng-click="addVolume()">
                    <i class="fa fa-plus-circle" aria-hidden="true"></i> map additional volume
                  </span>
                </div>
                <!-- volumes-input-list -->
                <div class="col-sm-12 form-inline" style="margin-top: 10px;">
                  <div ng-repeat="volume in formValues.Volumes">
                    <div class="col-sm-12" style="margin-top: 10px;">
                      <!-- volume-line1 -->
                      <div class="col-sm-12 form-inline">
                        <!-- container-path -->
                        <div class="input-group input-group-sm col-sm-6">
                          <span class="input-group-addon">container</span>
                          <input type="text" class="form-control" ng-model="volume.Target" placeholder="e.g. /path/in/container">
                        </div>
                        <!-- !container-path -->
                        <!-- volume-type -->
                        <div class="input-group col-sm-5" style="margin-left: 5px;">
                          <div class="btn-group btn-group-sm">
                            <label class="btn btn-primary" ng-model="volume.Type" uib-btn-radio="'volume'" ng-click="volume.name = ''">Volume</label>
                            <label class="btn btn-primary" ng-model="volume.Type" uib-btn-radio="'bind'" ng-click="volume.Name = ''">Bind</label>
                          </div>
                          <button class="btn btn-sm btn-danger" type="button" ng-click="removeVolume($index)">
                            <i class="fa fa-trash" aria-hidden="true"></i>
                          </button>
                        </div>
                        <!-- !volume-type -->
                      </div>
                      <!-- !volume-line1 -->
                      <!-- volume-line2 -->
                      <div class="col-sm-12 form-inline" style="margin-top: 5px;">
                        <i class="fa fa-long-arrow-right" aria-hidden="true"></i>
                        <!-- volume -->
                        <div class="input-group input-group-sm col-sm-6" ng-if="volume.Type === 'volume'">
                          <span class="input-group-addon">volume</span>
                          <select class="form-control" ng-model="volume.Source">
                            <option selected disabled hidden value="">Select a volume</option>
                            <option ng-repeat="vol in availableVolumes" ng-value="vol.Name">{{ vol.Name|truncate:30}}</option>
                          </select>
                        </div>
                        <!-- !volume -->
                        <!-- bind -->
                        <div class="input-group input-group-sm col-sm-6" ng-if="volume.Type === 'bind'">
                          <span class="input-group-addon">host</span>
                          <input type="text" class="form-control" ng-model="volume.Source" placeholder="e.g. /path/on/host">
                        </div>
                        <!-- !bind -->
                        <!-- read-only -->
                        <div class="input-group input-group-sm col-sm-5" style="margin-left: 5px;">
                          <div class="btn-group btn-group-sm">
                            <label class="btn btn-primary" ng-model="volume.ReadOnly" uib-btn-radio="false">Writable</label>
                            <label class="btn btn-primary" ng-model="volume.ReadOnly" uib-btn-radio="true">Read-only</label>
                          </div>
                        </div>
                        <!-- !read-only -->
                      </div>
                      <!-- !volume-line2 -->
                    </div>
                  </div>
                </div>
                <!-- !volumes-input-list -->
              </div>
              <!-- !volumes -->
            </form>
          </div>
          <!-- !tab-volume -->
          <!-- tab-network -->
          <div class="tab-pane" id="network">
            <form class="form-horizontal" style="margin-top: 15px;">
              <!-- network-input -->
              <div class="form-group">
                <label for="container_network" class="col-sm-2 col-lg-1 control-label text-left">Network</label>
                <div class="col-sm-9">
                  <select class="form-control" ng-model="formValues.Network">
                    <option selected disabled hidden value="">Select a network</option>
                    <option ng-repeat="net in availableNetworks" ng-value="net.Name">{{ net.Name }}</option>
                  </select>
                </div>
                <div class="col-sm-2"></div>
              </div>
              <!-- !network-input -->
              <!-- extra-networks -->
              <div class="form-group">
                <div class="col-sm-12" style="margin-top: 5px;">
                  <label class="control-label text-left">Extra networks</label>
                  <span class="label label-default interactive" style="margin-left: 10px;" ng-click="addExtraNetwork()">
                    <i class="fa fa-plus-circle" aria-hidden="true"></i> add extra network
                  </span>
                </div>
                <!-- network-input-list -->
                <div class="col-sm-12 form-inline" style="margin-top: 10px;">
                  <div ng-repeat="network in formValues.ExtraNetworks" style="margin-top: 2px;">
                    <select class="form-control" ng-model="network.Name">
                      <option selected disabled hidden value="">Select a network</option>
                      <option ng-repeat="net in availableNetworks" ng-value="net.Name">{{ net.Name }}</option>
                    </select>
                    <button class="btn btn-sm btn-danger" type="button" ng-click="removeExtraNetwork($index)">
                      <i class="fa fa-trash" aria-hidden="true"></i>
                    </button>
                  </div>
                </div>
                <!-- !network-input-list -->
              </div>
              <!-- !extra-networks -->
            </form>
          </div>
          <!-- !tab-network -->
          <!-- tab-labels -->
          <div class="tab-pane" id="labels">
            <form class="form-horizontal" style="margin-top: 15px;">
              <!-- labels -->
              <div class="form-group">
                <div class="col-sm-12" style="margin-top: 5px;">
                  <label class="control-label text-left">Service labels</label>
                  <span class="label label-default interactive" style="margin-left: 10px;" ng-click="addLabel()">
                    <i class="fa fa-plus-circle" aria-hidden="true"></i> add service label
                  </span>
                </div>
                <!-- labels-input-list -->
                <div class="col-sm-12 form-inline" style="margin-top: 10px;">
                  <div ng-repeat="label in formValues.Labels" style="margin-top: 2px;">
                    <div class="input-group col-sm-5 input-group-sm">
                      <span class="input-group-addon">name</span>
                      <input type="text" class="form-control" ng-model="label.name" placeholder="e.g. com.example.foo">
                    </div>
                    <div class="input-group col-sm-5 input-group-sm">
                      <span class="input-group-addon">value</span>
                      <input type="text" class="form-control" ng-model="label.value" placeholder="e.g. bar">
                    </div>
                    <button class="btn btn-sm btn-danger" type="button" ng-click="removeLabel($index)">
                      <i class="fa fa-trash" aria-hidden="true"></i>
                    </button>
                  </div>
                </div>
                <!-- !labels-input-list -->
              </div>
              <!-- !labels-->
              <!-- container-labels -->
              <div class="form-group">
                <div class="col-sm-12" style="margin-top: 5px;">
                  <label class="control-label text-left">Container labels</label>
                  <span class="label label-default interactive" style="margin-left: 10px;" ng-click="addContainerLabel()">
                    <i class="fa fa-plus-circle" aria-hidden="true"></i> add container label
                  </span>
                </div>
                <!-- container-labels-input-list -->
                <div class="col-sm-12 form-inline" style="margin-top: 10px;">
                  <div ng-repeat="label in formValues.ContainerLabels" style="margin-top: 2px;">
                    <div class="input-group col-sm-5 input-group-sm">
                      <span class="input-group-addon">name</span>
                      <input type="text" class="form-control" ng-model="label.name" placeholder="e.g. com.example.foo">
                    </div>
                    <div class="input-group col-sm-5 input-group-sm">
                      <span class="input-group-addon">value</span>
                      <input type="text" class="form-control" ng-model="label.value" placeholder="e.g. bar">
                    </div>
                    <button class="btn btn-sm btn-danger" type="button" ng-click="removeContainerLabel($index)">
                      <i class="fa fa-trash" aria-hidden="true"></i>
                    </button>
                  </div>
                </div>
                <!-- !container-labels-input-list -->
              </div>
              <!-- !container-labels-->
            </form>
          </div>
          <!-- !tab-labels -->
          <!-- tab-update-config -->
          <div class="tab-pane" id="update-config">
            <form class="form-horizontal" style="margin-top: 15px;">
              <!-- parallelism-input -->
              <div class="form-group">
                <label for="parallelism" class="col-sm-2 col-lg-1 control-label text-left">Parallelism</label>
                <div class="col-sm-2">
                  <input type="number" class="form-control" ng-model="formValues.Parallelism" id="parallelism" placeholder="e.g. 1">
                </div>
                <div class="col-sm-8">
                  <p class="small text-muted" style="margin-top: 10px;">
                    Maximum number of tasks to be updated simultaneously (0 to update all at once).
                  </p>
                </div>
              </div>
              <!-- !parallelism-input -->
              <!-- delay-input -->
              <div class="form-group">
                <label for="update-delay" class="col-sm-2 col-lg-1 control-label text-left">Delay</label>
                <div class="col-sm-2">
                  <input type="number" class="form-control" ng-model="formValues.UpdateDelay" id="update-delay" placeholder="e.g. 10">
                </div>
                <div class="col-sm-8">
                  <p class="small text-muted" style="margin-top: 10px;">
                    Amount of time between updates.
                  </p>
                </div>
              </div>
              <!-- !delay-input -->
              <!-- failureAction-input -->
              <div class="form-group">
                <div class="col-sm-12">
                  <label class="control-label text-left">Failure action</label>
                  <div class="btn-group btn-group-sm" style="margin-left: 20px;">
                    <label class="btn btn-primary" ng-model="formValues.FailureAction" uib-btn-radio="'continue'">Continue</label>
                    <label class="btn btn-primary" ng-model="formValues.FailureAction" uib-btn-radio="'pause'">Pause</label>
                  </div>
                </div>
              </div>
              <!-- !failureAction-input -->
            </form>
          </div>
          <!-- !tab-update-config -->
<<<<<<< HEAD
          <!-- tab-secrets -->
          <div class="tab-pane" id="secrets" ng-if="applicationState.endpoint.apiVersion >= 1.25">
            <form class="form-horizontal" style="margin-top: 15px;">
              <div class="form-group">
                <div class="col-sm-3">
                  <select ng-options="secret.Name for secret in secrets" ng-model="newSecret">
                    <option selected disabled hidden value="">Select a secret</option>
                  </select>
                  <span class="label label-default interactive" ng-click="addSecret(newSecret)">
                    <i class="fa fa-plus-circle" aria-hidden="true"></i> secret
                  </span>
                </div>
                <div class="col-sm-9">
                  <p class="small text-muted" style="margin-top: 10px;">
                    Select secrets that are available for this service. Secrets are available under <span>/run/secrets/$FILENAME</span> in the service taks
                  </p>
                </div>
              </div>

              <div class="form-group">
                <!-- secrets-input-list -->
                <div class="col-sm-12" style="margin-top: 10px;">
                  <table class="table" >
                    <thead>
                      <tr>
                        <th>Name</th>
                        <th>File name</th>
                        <th></th>
                      </tr>
                    </thead>
                    <tbody>
                      <tr ng-repeat="secret in formValues.Secrets">
                        <td>{{ secret.Name }}</td>
                        <td>{{ secret.FileName }}</td>
                        <td>
                          <button class="btn btn-xs btn-danger pull-right" type="button" ng-click="removeSecret($index)">
                            <i class="fa fa-trash" aria-hidden="true"></i>
                          </button>
                        </td>
                      </tr>
                    </tbody>
                  </table>
                </div>
                <!-- !secrets-input-list -->
              </div>
            </form>
          </div>
          <!-- !tab-secrets -->
=======

          <!-- tab-placement -->
          <div class="tab-pane" id="placement" ng-include="'app/components/createService/includes/placement.html'"></div>
          <!-- !tab-placement -->
>>>>>>> df3a529f
        </div>
      </rd-widget-body>
    </rd-widget>
  </div>
</div><|MERGE_RESOLUTION|>--- conflicted
+++ resolved
@@ -159,11 +159,8 @@
           <li class="interactive"><a data-target="#network" data-toggle="tab">Network</a></li>
           <li class="interactive"><a data-target="#labels" data-toggle="tab">Labels</a></li>
           <li class="interactive"><a data-target="#update-config" data-toggle="tab">Update config</a></li>
-<<<<<<< HEAD
           <li class="interactive"><a data-target="#secrets" data-toggle="tab" ng-if="applicationState.endpoint.apiVersion >= 1.25">Secrets</a></li>
-=======
           <li class="interactive"><a data-target="#placement" data-toggle="tab">Placement</a></li>
->>>>>>> df3a529f
         </ul>
         <!-- tab-content -->
         <div class="tab-content">
@@ -445,7 +442,6 @@
             </form>
           </div>
           <!-- !tab-update-config -->
-<<<<<<< HEAD
           <!-- tab-secrets -->
           <div class="tab-pane" id="secrets" ng-if="applicationState.endpoint.apiVersion >= 1.25">
             <form class="form-horizontal" style="margin-top: 15px;">
@@ -494,12 +490,9 @@
             </form>
           </div>
           <!-- !tab-secrets -->
-=======
-
           <!-- tab-placement -->
           <div class="tab-pane" id="placement" ng-include="'app/components/createService/includes/placement.html'"></div>
           <!-- !tab-placement -->
->>>>>>> df3a529f
         </div>
       </rd-widget-body>
     </rd-widget>
