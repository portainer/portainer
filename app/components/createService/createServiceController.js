--- conflicted
+++ resolved
@@ -1,13 +1,8 @@
 // @@OLD_SERVICE_CONTROLLER: this service should be rewritten to use services.
 // See app/components/templates/templatesController.js as a reference.
 angular.module('createService', [])
-<<<<<<< HEAD
-.controller('CreateServiceController', ['$scope', '$state', 'Service', 'ServiceHelper', 'SecretHelper', 'Secret', 'Volume', 'Network', 'ImageHelper', 'Authentication', 'ResourceControlService', 'Notifications',
-function ($scope, $state, Service, ServiceHelper, SecretHelper, Secret, Volume, Network, ImageHelper, Authentication, ResourceControlService, Notifications) {
-=======
-.controller('CreateServiceController', ['$scope', '$state', 'Service', 'ServiceHelper', 'Volume', 'Network', 'ImageHelper', 'Authentication', 'ResourceControlService', 'Notifications', 'ControllerDataPipeline', 'FormValidator',
-function ($scope, $state, Service, ServiceHelper, Volume, Network, ImageHelper, Authentication, ResourceControlService, Notifications, ControllerDataPipeline, FormValidator) {
->>>>>>> 949f14b1
+.controller('CreateServiceController', ['$scope', '$state', 'Service', 'ServiceHelper', 'SecretHelper', 'Secret', 'Volume', 'Network', 'ImageHelper', 'Authentication', 'ResourceControlService', 'Notifications', 'ControllerDataPipeline', 'FormValidator',
+function ($scope, $state, Service, ServiceHelper, SecretHelper, Secret, Volume, Network, ImageHelper, Authentication, ResourceControlService, Notifications, ControllerDataPipeline, FormValidator) {
 
   $scope.formValues = {
     Name: '',
@@ -313,22 +308,15 @@
     }, function (e) {
       Notifications.error('Failure', e, 'Unable to retrieve networks');
     });
-<<<<<<< HEAD
-  }, function (e) {
-    Notifications.error("Failure", e, "Unable to retrieve networks");
-  });
-
-  Secret.query({}, function (d) {
-    $scope.secrets = d.map(function (secret) {
-      return new SecretViewModel(secret);
-    });
-  }, function(e) {
-    Messages.error("Failure", e, "Unable to retrieve secrets");
-  });
-
-=======
+    
+    Secret.query({}, function (d) {
+      $scope.secrets = d.map(function (secret) {
+        return new SecretViewModel(secret);
+      });
+    }, function(e) {
+      Notifications.error('Failure', e, 'Unable to retrieve secrets');
+    });
   }
 
   initView();
->>>>>>> 949f14b1
 }]);