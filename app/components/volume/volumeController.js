angular.module('volume', [])
<<<<<<< HEAD
.controller('VolumeController', ['$scope', '$state', '$uiRouterGlobals', 'VolumeService', 'Notifications',
function ($scope, $state, $uiRouterGlobals, VolumeService, Notifications) {
=======
.controller('VolumeController', ['$scope', '$state', '$transition$', 'VolumeService', 'ContainerService', 'Notifications',
function ($scope, $state, $transition$, VolumeService, ContainerService, Notifications) {
>>>>>>> 9bef7cd6

  $scope.removeVolume = function removeVolume() {
    $('#loadingViewSpinner').show();
    VolumeService.remove($scope.volume)
    .then(function success(data) {
<<<<<<< HEAD
      Notifications.success('Volume successfully removed', $uiRouterGlobals.params.id);
=======
      Notifications.success('Volume successfully removed', $transition$.params().id);
>>>>>>> 9bef7cd6
      $state.go('volumes', {});
    })
    .catch(function error(err) {
      Notifications.error('Failure', err, 'Unable to remove volume');
    })
    .finally(function final() {
      $('#loadingViewSpinner').hide();
    });
  };

  function getVolumeDataFromContainer(container, volumeId) {
    return container.Mounts.find(function(volume) {
      return volume.Name === volumeId;
    });
  }

  function initView() {
    $('#loadingViewSpinner').show();
<<<<<<< HEAD
    VolumeService.volume($uiRouterGlobals.params.id)
=======
    VolumeService.volume($transition$.params().id)
>>>>>>> 9bef7cd6
    .then(function success(data) {
      var volume = data;
      $scope.volume = volume;
      var containerFilter = { volume: [volume.Id] };
      return ContainerService.containers(1, containerFilter);
    })
    .then(function success(data) {
      var containers = data.map(function(container) {
        container.volumeData = getVolumeDataFromContainer(container, $scope.volume.Id);
        return container;
      });
      $scope.containersUsingVolume = containers;
    })
    .catch(function error(err) {
      Notifications.error('Failure', err, 'Unable to retrieve volume details');
    })
    .finally(function final() {
      $('#loadingViewSpinner').hide();
    });
  }

  initView();
}]);<|MERGE_RESOLUTION|>--- conflicted
+++ resolved
@@ -1,21 +1,12 @@
 angular.module('volume', [])
-<<<<<<< HEAD
-.controller('VolumeController', ['$scope', '$state', '$uiRouterGlobals', 'VolumeService', 'Notifications',
-function ($scope, $state, $uiRouterGlobals, VolumeService, Notifications) {
-=======
 .controller('VolumeController', ['$scope', '$state', '$transition$', 'VolumeService', 'ContainerService', 'Notifications',
 function ($scope, $state, $transition$, VolumeService, ContainerService, Notifications) {
->>>>>>> 9bef7cd6
 
   $scope.removeVolume = function removeVolume() {
     $('#loadingViewSpinner').show();
     VolumeService.remove($scope.volume)
     .then(function success(data) {
-<<<<<<< HEAD
-      Notifications.success('Volume successfully removed', $uiRouterGlobals.params.id);
-=======
       Notifications.success('Volume successfully removed', $transition$.params().id);
->>>>>>> 9bef7cd6
       $state.go('volumes', {});
     })
     .catch(function error(err) {
@@ -34,11 +25,7 @@
 
   function initView() {
     $('#loadingViewSpinner').show();
-<<<<<<< HEAD
-    VolumeService.volume($uiRouterGlobals.params.id)
-=======
     VolumeService.volume($transition$.params().id)
->>>>>>> 9bef7cd6
     .then(function success(data) {
       var volume = data;
       $scope.volume = volume;
