/* Overide Vendor CSS */
.form-control {
  border: 1px solid var(--border-form-control-color);
  background-color: var(--bg-inputbox);
  color: var(--text-form-control-color);
}

.text-muted {
  color: var(--text-muted-color);
}

.table > thead > tr > th {
  border-bottom: 1px solid var(--border-table-color);
}

.table-hover > tbody > tr:hover {
  background-color: var(--bg-hover-table-color);
}

.switch i,
.bootbox-form .checkbox i {
  background: var(--bg-switch-box-color);
}

.table > thead > tr > th,
.table > tbody > tr > th,
.table > tfoot > tr > th,
.table > thead > tr > td,
.table > tbody > tr > td,
.table > tfoot > tr > td {
  border-top: 1px solid var(--border-table-top-color);
}

a {
  color: inherit;
  cursor: pointer;
}

a:hover,
a:focus {
  color: inherit;
  text-decoration: none;
}

.input-group-addon {
  color: var(--text-input-group-addon-color);
  background-color: var(--bg-input-group-addon-color);
  border: 1px solid var(--border-input-group-addon-color);
}

.text-danger {
  color: var(--ui-error-9);
}

.table .table {
  background-color: initial;
}

.table-bordered {
  border-color: var(--border-table-top-color);
}

.table-bordered > thead > tr > th,
.table-bordered > tbody > tr > th,
.table-bordered > tfoot > tr > th,
.table-bordered > thead > tr > td,
.table-bordered > tbody > tr > td,
.table-bordered > tfoot > tr > td {
  border-color: var(--border-table-top-color);
}

.md-checkbox input[type='checkbox']:disabled + label:before {
  background: var(--bg-md-checkbox-color) !important;
  border-color: var(--border-md-checkbox-color) !important;
}

.form-control[disabled],
.form-control[readonly],
fieldset[disabled] .form-control {
  background-color: var(--bg-form-control-disabled-color) !important;
}

.modal.in .modal-dialog {
  border: var(--border-modal);
}

.modal-content {
  background-color: var(--bg-modal-content-color);
}

.modal-header {
  border-bottom: 1px solid var(--border-modal-header-color);
}

.modal-footer {
  border-top: 1px solid var(--border-modal-header-color);
}

.close {
  color: var(--button-close-color);
  opacity: var(--button-opacity);
}

.close:hover,
.close:focus {
  color: var(--button-close-color);
  opacity: var(--button-opacity-hover);
}

code {
  color: var(--text-code-color);
  background-color: var(--bg-code-color);
}

.nav-tabs > li.active > a,
.nav-tabs > li.active > a:hover,
.nav-tabs > li.active > a:focus {
  color: var(--text-navtabs-color);
  background-color: var(--bg-navtabs-color);
  border: 1px solid var(--border-navtabs-color);
}

.nav-tabs {
  border-bottom: 1px solid var(--border-navtabs-color);
}

.nav-tabs > li > a:hover {
  border-color: var(--border-navtabs-color);
}

.nav > li > a:hover,
.nav > li > a:focus {
  background-color: var(--bg-navtabs-hover-color);
}

.table > thead > tr > td.active,
.table > tbody > tr > td.active,
.table > tfoot > tr > td.active,
.table > thead > tr > th.active,
.table > tbody > tr > th.active,
.table > tfoot > tr > th.active,
.table > thead > tr.active > td,
.table > tbody > tr.active > td,
.table > tfoot > tr.active > td,
.table > thead > tr.active > th,
.table > tbody > tr.active > th,
.table > tfoot > tr.active > th {
  background-color: var(--bg-table-selected-color);
}
.table-hover > tbody > tr > td.active:hover,
.table-hover > tbody > tr > th.active:hover,
.table-hover > tbody > tr.active:hover > td,
.table-hover > tbody > tr:hover > .active,
.table-hover > tbody > tr.active:hover > th {
  background-color: var(--bg-table-selected-color);
}

.CodeMirror-gutters {
  background: var(--bg-codemirror-gutters-color);
  border-right: 0px;
}

.CodeMirror-linenumber {
  text-align: left;
}

.CodeMirror pre.CodeMirror-line,
.CodeMirror pre.CodeMirror-line-like {
  padding: 0 20px;
}

.CodeMirror {
  background: var(--bg-codemirror-color);
  color: var(--text-codemirror-color);
  border-radius: 8px;
}

.CodeMirror-selected {
  background: var(--bg-codemirror-selected-color) !important;
}

.CodeMirror-cursor {
  border-left: 1px solid var(--border-codemirror-cursor-color);
}

.cm-s-default .cm-atom {
  color: var(--text-cm-default-color);
}

.cm-s-default .cm-meta {
  color: var(--text-cm-meta-color);
}

.cm-s-default .cm-string {
  color: var(--text-cm-string-color);
}

.cm-s-default .cm-number {
  color: var(--text-cm-number-color);
}

.dropdown-menu {
  background: var(--bg-dropdown-menu-color);
  border-radius: 8px;
}

.dropdown-menu > li > a {
  color: var(--text-dropdown-menu-color);
}

pre {
  border: 1px solid var(--border-pre-color);
  border-radius: 8px;
  background-color: var(--bg-pre-color);
  color: var(--text-pre-color);
}
json-tree .key {
  color: var(--text-json-tree-color);
}

json-tree .leaf-value {
  color: var(--text-json-tree-leaf-color);
}

json-tree .branch-preview {
  color: var(--text-json-tree-branch-preview-color);
}

.progress {
  background-color: var(--bg-progress-color);
}

.ui-select-search,
.ui-select-toggle {
  height: 30px;
  min-width: 260px;
  padding: 4px 12px;
}

.ui-select-toggle {
  justify-content: flex-start !important;
}

.ui-select-match-text {
  display: flex;
  flex-direction: row-reverse;
  align-items: center;
}

.ui-select-match-text > a {
  verical-align: middle;
}

.ui-select-bootstrap .ui-select-choices-row > span {
  color: var(--text-ui-select-color);
}

.ui-select-bootstrap .ui-select-choices-row > span:hover,
.ui-select-bootstrap .ui-select-choices-row > span:focus {
  background-color: var(--bg-ui-select-hover-color);
  color: var(--text-ui-select-hover-color);
}

.motd-body {
  background-color: var(--bg-motd-body-color) !important;
}

.panel-body {
  background-color: var(--bg-panel-body-color) !important;
}

.panel {
  border: 1px solid var(--border-panel-color);
  background-color: var(--bg-panel-body-color);
  border-radius: 8px;
  -webkit-box-shadow: 0 4px 4px rgba(0, 0, 0, 0.05);
  -moz-box-shadow: 0 4px 4px rgba(0, 0, 0, 0.05);
  box-shadow: 0 4px 4px rgba(0, 0, 0, 0.05);
}

.theme-information .col-sm-12 {
  padding-left: 0px;
  padding-right: 0px;
  margin-top: 15px;
}

.theme-panel {
  margin-top: 15px;
}

.bold {
  color: var(--text-summary-color);
  font-weight: 700;
}

.input-sm {
  background-color: var(--bg-input-sm-color);
  border: 1px solid var(--border-input-sm-color);
}

.rzslider .rz-bubble {
  color: var(--text-rzslider-color);
}

.rzslider .rz-bubble.rz-limit {
  color: var(--text-rzslider-limit-color);
}

.rz-bubble.rz-limit.rz-ceil {
  position: absolute;
  right: 0;
  left: auto !important;
  top: -26px;
}

input,
select,
textarea {
  background: var(--text-input-textarea);
}

.daterangepicker {
  background-color: var(--bg-daterangepicker-color);
  border: 1px solid var(--border-daterangepicker-color);
}

.daterangepicker .drp-calendar.left {
  background: var(--bg-calendar-color);
}

.daterangepicker .drp-calendar.left .calendar-table {
  background: var(--bg-calendar-table-color);
}

.daterangepicker .drp-calendar.right {
  background: var(--bg-calendar-color);
}

.daterangepicker .drp-calendar.right .calendar-table {
  background: var(--bg-calendar-table-color);
}

.daterangepicker .calendar-table {
  border: 1px solid var(--border-calendar-table);
}

.daterangepicker td.off,
.daterangepicker td.off.in-range,
.daterangepicker td.off.start-date,
.daterangepicker td.off.end-date {
  background-color: var(--bg-daterangepicker-end-date);
  color: var(--text-daterangepicker-end-date);
}

.daterangepicker td.available:hover,
.daterangepicker th.available:hover {
  background-color: var(--bg-daterangepicker-hover);
}

.daterangepicker td.in-range {
  background-color: var(--bg-daterangepicker-in-range);
  color: var(--text-daterangepicker-in-range);
}

.daterangepicker td.active,
.daterangepicker td.active:hover {
  background-color: var(--bg-daterangepicker-active);
  color: var(--text-daterangepicker-active);
}

.daterangepicker .drp-buttons {
  border-top: 1px solid var(--border-daterangepicker);
}

.daterangepicker .calendar-table .next span,
.daterangepicker .calendar-table .prev span {
  border-color: var(--border-pre-next-month);
}

.daterangepicker:after {
  border-bottom: 6px solid var(--border-daterangepicker-after);
}

input:-webkit-autofill,
input:-webkit-autofill:hover,
input:-webkit-autofill:focus,
input:-webkit-autofill:active {
  -webkit-box-shadow: 0 0 0 30px var(--bg-input-autofill-color) inset !important;
  box-shadow: 0 0 0 30px var(--bg-input-autofill-color) inset !important;
}

input:-webkit-autofill {
  -webkit-text-fill-color: var(--text-input-autofill-color) !important;
}

<<<<<<< HEAD
.btn:hover {
  color: var(--text-button-hover-color);
}

.btn-link:hover {
  color: var(--text-link-hover-color) !important;
}

.btn-default:hover {
  background-color: var(--bg-btn-default-hover-color);
}

.btn-primary:hover {
  color: var(--white-color) !important;
}

.btn-success:hover {
  color: var(--white-color);
}

=======
>>>>>>> b67f404d
/* Overide Vendor CSS */

.multiSelect.inlineBlock button {
  margin: 0;
}

.nav-tabs > li.active > a {
  border: 0px;
}

.label-default {
  line-height: 11px;
}

/* Code Script Style */
.code-script {
  background-color: var(--bg-code-script-color);
  border-bottom-left-radius: 8px;
  border-bottom-right-radius: 8px;
  padding: 5px;
}

.nav-container {
  border: 1px solid var(--border-nav-container-color);
  background-color: var(--bg-nav-container-color);
  border-radius: 8px;
  padding: 10px;
}

.nav-tabs > li {
  background-color: var(--bg-nav-tabs-active-color);
  border-top-right-radius: 8px;
}<|MERGE_RESOLUTION|>--- conflicted
+++ resolved
@@ -393,30 +393,11 @@
   -webkit-text-fill-color: var(--text-input-autofill-color) !important;
 }
 
-<<<<<<< HEAD
-.btn:hover {
-  color: var(--text-button-hover-color);
-}
+/* Overide Vendor CSS */
 
 .btn-link:hover {
   color: var(--text-link-hover-color) !important;
 }
-
-.btn-default:hover {
-  background-color: var(--bg-btn-default-hover-color);
-}
-
-.btn-primary:hover {
-  color: var(--white-color) !important;
-}
-
-.btn-success:hover {
-  color: var(--white-color);
-}
-
-=======
->>>>>>> b67f404d
-/* Overide Vendor CSS */
 
 .multiSelect.inlineBlock button {
   margin: 0;
@@ -448,4 +429,24 @@
 .nav-tabs > li {
   background-color: var(--bg-nav-tabs-active-color);
   border-top-right-radius: 8px;
+}
+
+/* Code Script Style */
+.code-script {
+  background-color: var(--bg-code-script-color);
+  border-bottom-left-radius: 8px;
+  border-bottom-right-radius: 8px;
+  padding: 5px;
+}
+
+.nav-container {
+  border: 1px solid var(--border-nav-container-color);
+  background-color: var(--bg-nav-container-color);
+  border-radius: 8px;
+  padding: 10px;
+}
+
+.nav-tabs > li {
+  background-color: var(--bg-nav-tabs-active-color);
+  border-top-right-radius: 8px;
 }