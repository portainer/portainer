--- conflicted
+++ resolved
@@ -886,15 +886,14 @@
   text-decoration-line: underline;
 }
 
-<<<<<<< HEAD
+input[style*='background-image: url("data:image/png'] + [data-cy='auth-passwordInputToggle'] {
+  right: 20px;
+}
+
+input[style*='background-image: url("data:image/png'] {
+  padding-right: 60px;
+}
+
 .web-editor .trancluded-item:empty {
   display: none;
-=======
-input[style*='background-image: url("data:image/png'] + [data-cy='auth-passwordInputToggle'] {
-  right: 20px;
-}
-
-input[style*='background-image: url("data:image/png'] {
-  padding-right: 60px;
->>>>>>> c3ce4d8b
 }