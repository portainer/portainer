--- conflicted
+++ resolved
@@ -1,4 +1,3 @@
-<<<<<<< HEAD
 angular.module('portainer.filters', [])
 .filter('truncate', function () {
   'use strict';
@@ -238,237 +237,4 @@
     }
     return '';
   };
-});
-=======
-angular.module('portainer.filters', [])
-.filter('truncate', function () {
-  'use strict';
-  return function (text, length, end) {
-    if (isNaN(length)) {
-      length = 10;
-    }
-
-    if (end === undefined) {
-      end = '...';
-    }
-
-    if (text.length <= length || text.length - end.length <= length) {
-      return text;
-    }
-    else {
-      return String(text).substring(0, length - end.length) + end;
-    }
-  };
-})
-.filter('taskstatusbadge', function () {
-  'use strict';
-  return function (text) {
-    var status = _.toLower(text);
-    if (status.indexOf('new') !== -1 || status.indexOf('allocated') !== -1 ||
-      status.indexOf('assigned') !== -1 || status.indexOf('accepted') !== -1) {
-      return 'info';
-    } else if (status.indexOf('pending') !== -1) {
-      return 'warning';
-    } else if (status.indexOf('shutdown') !== -1 || status.indexOf('failed') !== -1 ||
-      status.indexOf('rejected') !== -1) {
-      return 'danger';
-    } else if (status.indexOf('complete') !== -1) {
-      return 'primary';
-    }
-    return 'success';
-  };
-})
-.filter('containerstatusbadge', function () {
-  'use strict';
-  return function (text) {
-    var status = _.toLower(text);
-    if (status.indexOf('paused') !== -1) {
-      return 'warning';
-    } else if (status.indexOf('created') !== -1) {
-      return 'info';
-    } else if (status.indexOf('stopped') !== -1) {
-      return 'danger';
-    }
-    return 'success';
-  };
-})
-.filter('containerstatus', function () {
-  'use strict';
-  return function (text) {
-    var status = _.toLower(text);
-    if (status.indexOf('paused') !== -1) {
-      return 'paused';
-    } else if (status.indexOf('created') !== -1) {
-      return 'created';
-    } else if (status.indexOf('exited') !== -1) {
-      return 'stopped';
-    }
-    return 'running';
-  };
-})
-.filter('nodestatusbadge', function () {
-  'use strict';
-  return function (text) {
-    if (text === 'down' || text === 'Unhealthy') {
-      return 'danger';
-    }
-    return 'success';
-  };
-})
-.filter('trimcontainername', function () {
-  'use strict';
-  return function (name) {
-    if (name) {
-      return (name.indexOf('/') === 0 ? name.replace('/','') : name);
-    }
-    return '';
-  };
-})
-.filter('capitalize', function () {
-  'use strict';
-  return function (text) {
-    return _.capitalize(text);
-  };
-})
-.filter('getstatetext', function () {
-  'use strict';
-  return function (state) {
-    if (state === undefined) {
-      return '';
-    }
-    if (state.Ghost && state.Running) {
-      return 'Ghost';
-    }
-    if (state.Running && state.Paused) {
-      return 'Running (Paused)';
-    }
-    if (state.Running) {
-      return 'Running';
-    }
-    return 'Stopped';
-  };
-})
-.filter('stripprotocol', function() {
-  'use strict';
-  return function (url) {
-    return url.replace(/.*?:\/\//g, '');
-  };
-})
-.filter('getstatelabel', function () {
-  'use strict';
-  return function (state) {
-    if (state === undefined) {
-      return 'label-default';
-    }
-    if (state.Ghost && state.Running) {
-      return 'label-important';
-    }
-    if (state.Running) {
-      return 'label-success';
-    }
-    return 'label-default';
-  };
-})
-.filter('humansize', function () {
-  'use strict';
-  return function (bytes, round) {
-    if (!round) {
-      round = 1;
-    }
-    if (bytes || bytes === 0) {
-      return filesize(bytes, {base: 10, round: round});
-    }
-  };
-})
-.filter('containername', function () {
-  'use strict';
-  return function (container) {
-    var name = container.Names[0];
-    return name.substring(1, name.length);
-  };
-})
-.filter('swarmcontainername', function () {
-  'use strict';
-  return function (container) {
-    return _.split(container.Names[0], '/')[2];
-  };
-})
-.filter('swarmversion', function () {
-  'use strict';
-  return function (text) {
-    return _.split(text, '/')[1];
-  };
-})
-.filter('swarmhostname', function () {
-  'use strict';
-  return function (container) {
-    return _.split(container.Names[0], '/')[1];
-  };
-})
-.filter('repotags', function () {
-  'use strict';
-  return function (image) {
-    if (image.RepoTags && image.RepoTags.length > 0) {
-      var tag = image.RepoTags[0];
-      if (tag === '<none>:<none>') {
-        return [];
-      }
-      return image.RepoTags;
-    }
-    return [];
-  };
-})
-.filter('getisodatefromtimestamp', function () {
-  'use strict';
-  return function (timestamp) {
-    return moment.unix(timestamp).format('YYYY-MM-DD HH:mm:ss');
-  };
-})
-.filter('getisodate', function () {
-  'use strict';
-  return function (date) {
-    return moment(date).format('YYYY-MM-DD HH:mm:ss');
-  };
-})
-.filter('command', function () {
-  'use strict';
-  return function (command) {
-    if (command) {
-      return command.join(' ');
-    }
-  };
-})
-.filter('key', function () {
-  'use strict';
-  return function (pair, separator) {
-    return pair.slice(0, pair.indexOf(separator));
-  };
-})
-.filter('value', function () {
-  'use strict';
-  return function (pair, separator) {
-    return pair.slice(pair.indexOf(separator) + 1);
-  };
-})
-.filter('emptyobject', function () {
-  'use strict';
-  return function (obj) {
-    return _.isEmpty(obj);
-  };
-})
-.filter('ipaddress', function () {
-  'use strict';
-  return function (ip) {
-    return ip.slice(0, ip.indexOf('/'));
-  };
-})
-.filter('arraytostr', function () {
-  'use strict';
-  return function (arr, separator) {
-    if (arr) {
-      return _.join(arr, separator);
-    }
-    return '';
-  };
-});
->>>>>>> cff999d7
+});