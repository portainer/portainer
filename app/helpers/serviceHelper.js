--- conflicted
+++ resolved
@@ -138,10 +138,6 @@
       });
       return keyValueConstraints;
     }
-<<<<<<< HEAD
-    return [];
-=======
->>>>>>> f3a1250b
   };
 
   return helper;
