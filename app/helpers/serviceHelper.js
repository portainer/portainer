angular.module('portainer.helpers').factory('ServiceHelper', [function ServiceHelperFactory() {
  'use strict';

  var helper = {};

  helper.associateTasksToService = function(service, tasks) {
    service.Tasks = [];
    var otherServicesTasks = [];
    for (var i = 0; i < tasks.length; i++) {
      var task = tasks[i];
      if (task.ServiceId === service.Id) {
        service.Tasks.push(task);
      } else {
        otherServicesTasks.push(task);
      }
    }
    tasks = otherServicesTasks;
  };

  helper.serviceToConfig = function(service) {
    return {
      Name: service.Spec.Name,
      Labels: service.Spec.Labels,
      TaskTemplate: service.Spec.TaskTemplate,
      Mode: service.Spec.Mode,
      UpdateConfig: service.Spec.UpdateConfig,
      Networks: service.Spec.Networks,
      EndpointSpec: service.Spec.EndpointSpec
    };
  };

  helper.translateKeyValueToPlacementPreferences = function(keyValuePreferences) {
    if (keyValuePreferences) {
      var preferences = [];
      keyValuePreferences.forEach(function(preference) {
        if (preference.strategy && preference.strategy !== '' && preference.value && preference.value !== '') {
          switch (preference.strategy.toLowerCase()) {
            case 'spread':
              preferences.push({
                'Spread': {
                  'SpreadDescriptor': preference.value
                }
              });
              break;
          }
        }
      });
      return preferences;
    }
    return [];
  };

  helper.translateKeyValueToPlacementConstraints = function(keyValueConstraints) {
    if (keyValueConstraints) {
      var constraints = [];
      keyValueConstraints.forEach(function(constraint) {
        if (constraint.key && constraint.key !== '' && constraint.value && constraint.value !== '') {
          constraints.push(constraint.key + constraint.operator + constraint.value);
        }
      });
      return constraints;
    }
    return [];
  };

  helper.translateEnvironmentVariables = function(env) {
    if (env) {
      var variables = [];
      env.forEach(function(variable) {
        var idx = variable.indexOf('=');
        var keyValue = [variable.slice(0, idx), variable.slice(idx + 1)];
        var originalValue = (keyValue.length > 1) ? keyValue[1] : '';
        variables.push({
          key: keyValue[0],
          value: originalValue,
          originalKey: keyValue[0],
          originalValue: originalValue,
          added: true
        });
      });
      return variables;
    }
    return [];
  };

  helper.translateEnvironmentVariablesToEnv = function(env) {
    if (env) {
      var variables = [];
      env.forEach(function(variable) {
        if (variable.key && variable.key !== '') {
          variables.push(variable.key + '=' + variable.value);
        }
      });
      return variables;
    }
    return [];
  };

  helper.translatePreferencesToKeyValue = function(preferences) {
    if (preferences) {
      var keyValuePreferences = [];
      preferences.forEach(function(preference) {
        if (preference.Spread) {
          keyValuePreferences.push({
            strategy: 'Spread',
            value: preference.Spread.SpreadDescriptor
          });
        }
      });
      return keyValuePreferences;
    }
    return [];
  };

  helper.translateConstraintsToKeyValue = function(constraints) {
    function getOperator(constraint) {
      var indexEquals = constraint.indexOf('==');
      if (indexEquals >= 0) {
        return [indexEquals, '=='];
      }
      return [constraint.indexOf('!='), '!='];
    }
    if (constraints) {
      var keyValueConstraints = [];
      constraints.forEach(function(constraint) {
        var operatorIndices = getOperator(constraint);

        var key = constraint.slice(0, operatorIndices[0]);
        var operator = operatorIndices[1];
        var value = constraint.slice(operatorIndices[0] + 2);

        keyValueConstraints.push({
          key: key,
          value: value,
          operator: operator,
          originalKey: key,
          originalValue: value
        });
      });
      return keyValueConstraints;
    }
  };

  helper.translateHumanDurationToNanos = function(humanDuration) {    
    var nanos;
    var regex = /^([0-9]+)(h|m|s|ms|us|ns)$/i;
    var matches = humanDuration.match(regex);

    if (matches !== null && matches.length === 3) {
      var duration = parseInt(matches[1], 10);
      var unit = matches[2];      
      // Moment.js cannot use micro or nanoseconds
      switch (unit) {
        case 'ns': 
          nanos = duration;
          break;
        case 'us':
          nanos = duration * 1000;
          break;
        default:
          nanos = moment.duration(duration, unit).asMilliseconds() * 1000000;
      }      
    }
    return nanos;
  };

  // Convert nanoseconds to the higher unit possible
  // e.g 1840 nanoseconds = 1804ns
  // e.g 300000000000 nanoseconds = 5m
  // e.g 3510000000000 nanoseconds = 3510s
  // e.g 3540000000000 nanoseconds = 59m
  // e.g 3600000000000 nanoseconds = 1h

  helper.translateNanosToHumanDuration = function(nanos) {          
    var humanDuration = '0s';
    
    var conversionFromNano = {};
    conversionFromNano['ns'] = 1;
    conversionFromNano['us'] = conversionFromNano['ns'] * 1000;
    conversionFromNano['ms'] = conversionFromNano['us'] * 1000;
    conversionFromNano['s'] = conversionFromNano['ms'] * 1000;
    conversionFromNano['m'] = conversionFromNano['s'] * 60;
    conversionFromNano['h'] = conversionFromNano['m'] * 60;
    
    Object.keys(conversionFromNano).forEach(function(unit) {  
      if ( nanos % conversionFromNano[unit] === 0 && (nanos / conversionFromNano[unit]) > 0) {
        humanDuration = (nanos / conversionFromNano[unit]) + unit;
      }
    });
    
    return humanDuration;
  };

<<<<<<< HEAD
  helper.translateLogDriverOptsToKeyValue = function(logOptions) {
    var options = [];
    if (logOptions) {      
      Object.keys(logOptions).forEach(function(key) {
        options.push({
          key: key,
          value: logOptions[key],
          originalKey: key,
          originalValue: logOptions[key],
          added: true
        });
      });            
    }
    return options;
  };

  helper.translateKeyValueToLogDriverOpts = function(keyValueLogDriverOpts) {
    var options = {};
    if (keyValueLogDriverOpts) {      
      keyValueLogDriverOpts.forEach(function(option) {
        if (option.key && option.key !== '' && option.value && option.value !== '') {
          options[option.key] = option.value;
        }
      });
    }
    return options;    
  };    
=======
  helper.translateHostsEntriesToHostnameIP = function(entries) {
    var ipHostEntries = [];
    if (entries) {      
      entries.forEach(function(entry) {
        if (entry.indexOf(' ') && entry.split(' ').length === 2) {
          var keyValue = entry.split(' ');
          ipHostEntries.push({ hostname: keyValue[1], ip: keyValue[0]});
        }
      });      
    }
    return ipHostEntries;    
  };


  helper.translateHostnameIPToHostsEntries = function(entries) {
    var ipHostEntries = [];
    if (entries) {   
      entries.forEach(function(entry) {
        if (entry.ip && entry.hostname) {          
          ipHostEntries.push(entry.ip + ' ' + entry.hostname);
        }
      });           
    }        
    return ipHostEntries;   
  };
>>>>>>> 8e40eb18

  return helper;
}]);<|MERGE_RESOLUTION|>--- conflicted
+++ resolved
@@ -191,7 +191,6 @@
     return humanDuration;
   };
 
-<<<<<<< HEAD
   helper.translateLogDriverOptsToKeyValue = function(logOptions) {
     var options = [];
     if (logOptions) {      
@@ -219,7 +218,7 @@
     }
     return options;    
   };    
-=======
+
   helper.translateHostsEntriesToHostnameIP = function(entries) {
     var ipHostEntries = [];
     if (entries) {      
@@ -233,7 +232,6 @@
     return ipHostEntries;    
   };
 
-
   helper.translateHostnameIPToHostsEntries = function(entries) {
     var ipHostEntries = [];
     if (entries) {   
@@ -245,7 +243,6 @@
     }        
     return ipHostEntries;   
   };
->>>>>>> 8e40eb18
 
   return helper;
 }]);