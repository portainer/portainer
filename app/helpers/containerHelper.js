--- conflicted
+++ resolved
@@ -7,29 +7,11 @@
     return splitargs(command);
   };
 
-<<<<<<< HEAD
   helper.commandArrayToString = function(array) {
     return array.map(function(elem) {
       return '"' + elem + '"';
     }).join(' ');
   };
 
-  helper.hideContainers = function(containers, containersToHideLabels) {
-    return containers.filter(function (container) {
-      var filterContainer = false;
-      containersToHideLabels.forEach(function(label, index) {
-        if (_.has(container.Labels, label.name) &&
-        container.Labels[label.name] === label.value) {
-          filterContainer = true;
-        }
-      });
-      if (!filterContainer) {
-        return container;
-      }
-    });
-  };
-
-=======
->>>>>>> b316efe8
   return helper;
 }]);