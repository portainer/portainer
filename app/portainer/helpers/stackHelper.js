--- conflicted
+++ resolved
@@ -33,11 +33,7 @@
   let yamlObject;
 
   try {
-<<<<<<< HEAD
-    yamlObject = YAML.parse(yaml, { maxAliasCount: -1 });
-=======
-    yamlObject = YAML.parse(yaml, { mapAsMap: true });
->>>>>>> 901549e8
+    yamlObject = YAML.parse(yaml, { mapAsMap: true, maxAliasCount: -1 });
   } catch (err) {
     return 'There is an error in the yaml syntax: ' + err;
   }
