import angular from 'angular';
import _ from 'lodash-es';
import PortainerEndpointTagHelper from 'Portainer/helpers/tagHelper';

class EndpointItemController {
  /* @ngInject */
  constructor() {
    this.editEndpoint = this.editEndpoint.bind(this);
  }

  editEndpoint(event) {
    event.stopPropagation();
    this.onEdit(this.model.Id);
  }

  joinTags() {
    if (!this.tags) {
      return 'Loading tags...';
    }

    if (!this.model.TagIds || !this.model.TagIds.length) {
      return '';
    }

    const tagNames = PortainerEndpointTagHelper.idsToTagNames(this.tags, this.model.TagIds);
<<<<<<< HEAD
    return _.join(tagNames, ',')
=======
    return _.join(tagNames, ',');
>>>>>>> cf5056d9
  }

  $onInit() {
    this.endpointTags = this.joinTags();
  }

  $onChanges({ tags, model }) {
    if ((!tags && !model) || (!tags.currentValue && !model.currentValue)) {
      return;
    }
    this.endpointTags = this.joinTags();
  }
}

angular.module('portainer.app').controller('EndpointItemController', EndpointItemController);
export default EndpointItemController;<|MERGE_RESOLUTION|>--- conflicted
+++ resolved
@@ -23,11 +23,7 @@
     }
 
     const tagNames = PortainerEndpointTagHelper.idsToTagNames(this.tags, this.model.TagIds);
-<<<<<<< HEAD
-    return _.join(tagNames, ',')
-=======
     return _.join(tagNames, ',');
->>>>>>> cf5056d9
   }
 
   $onInit() {
