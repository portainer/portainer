import angular from 'angular';

import EndpointItemController from './endpoint-item-controller';

angular.module('portainer.app').component('endpointItem', {
  templateUrl: './endpointItem.html',
  bindings: {
    model: '<',
    onSelect: '<',
    onEdit: '<',
    isAdmin: '<',
<<<<<<< HEAD
  },
  controller: 'EndpointItemController',
=======
    tags: '<',
  },
  controller: EndpointItemController,
>>>>>>> 89fb3c8d
});<|MERGE_RESOLUTION|>--- conflicted
+++ resolved
@@ -9,12 +9,7 @@
     onSelect: '<',
     onEdit: '<',
     isAdmin: '<',
-<<<<<<< HEAD
-  },
-  controller: 'EndpointItemController',
-=======
     tags: '<',
   },
   controller: EndpointItemController,
->>>>>>> 89fb3c8d
 });