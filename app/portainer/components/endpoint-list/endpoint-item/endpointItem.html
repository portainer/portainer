--- conflicted
+++ resolved
@@ -83,13 +83,7 @@
             </span>
             <span class="space-left space-right">-</span>
           </span>
-<<<<<<< HEAD
-          <span ng-if="$ctrl.endpointTags.length === 0">
-            <i class="fa fa-tags" aria-hidden="true"></i> No tags
-          </span>
-=======
           <span ng-if="$ctrl.endpointTags.length === 0"> <i class="fa fa-tags" aria-hidden="true"></i> No tags </span>
->>>>>>> cf5056d9
           <span ng-if="$ctrl.endpointTags.length > 0">
             <i class="fa fa-tags" aria-hidden="true"></i>
             {{ $ctrl.endpointTags }}
