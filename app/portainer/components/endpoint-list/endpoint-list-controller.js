--- conflicted
+++ resolved
@@ -7,15 +7,10 @@
 angular.module('portainer.app').controller('EndpointListController', [
   'DatatableService',
   'PaginationService',
-<<<<<<< HEAD
   'ModalService',
   'KubernetesConfigService',
   'Notifications',
   function EndpointListController(DatatableService, PaginationService, ModalService, KubernetesConfigService, Notifications) {
-=======
-  'Notifications',
-  function EndpointListController(DatatableService, PaginationService, Notifications) {
->>>>>>> cea634a7
     this.state = {
       totalFilteredEndpoints: null,
       textFilter: '',
