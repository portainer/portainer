--- conflicted
+++ resolved
@@ -49,13 +49,8 @@
             _.includes(endpoint.Name.toLowerCase(), lowerCaseKeyword) ||
             _.includes(endpoint.GroupName.toLowerCase(), lowerCaseKeyword) ||
             _.includes(endpoint.URL.toLowerCase(), lowerCaseKeyword) ||
-<<<<<<< HEAD
-            _.some(endpoint.TagIds, tagId => {
-              const tag = tags.find(t => t.Id === tagId);
-=======
             _.some(endpoint.TagIds, (tagId) => {
               const tag = tags.find((t) => t.Id === tagId);
->>>>>>> cf5056d9
               if (!tag) {
                 return false;
               }
