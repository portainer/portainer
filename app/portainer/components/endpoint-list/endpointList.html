<div class="datatable">
  <rd-widget>
    <rd-widget-body classes="no-padding">

      <div class="toolBar">
        <div class="toolBarTitle">
          <i class="fa" ng-class="$ctrl.titleIcon" aria-hidden="true" style="margin-right: 2px;"></i> {{ $ctrl.titleText }}
        </div>
      </div>

      <div class="actionBar" ng-if="$ctrl.showSnapshotAction">
        <button type="button" class="btn btn-sm btn-primary" ng-click="$ctrl.snapshotAction()">
          <i class="fa fa-sync space-right" aria-hidden="true"></i>Refresh
        </button>
      </div>

      <div class="searchBar">
        <i class="fa fa-search searchIcon" aria-hidden="true"></i>
        <input
          type="text"
          class="searchInput"
          ng-model="$ctrl.state.textFilter"
<<<<<<< HEAD
          ng-change="$ctrl.onTextFilterChange()"
          placeholder="Search by name, group, tag, status..." auto-focus>
=======
          ng-change="$ctrl.onFilterChanged()"
          placeholder="Search by name, group, tag, status, URL..." auto-focus>
>>>>>>> 52788029
      </div>

      <div class="blocklist">
        <endpoint-item
          ng-repeat="endpoint in $ctrl.state.filteredEndpoints"
          model="endpoint"
          on-select="$ctrl.dashboardAction"
          on-edit="$ctrl.editAction"
          is-admin="$ctrl.isAdmin"
        ></endpoint-item>
        <div ng-if="!$ctrl.endpoints" class="text-center text-muted">
          Loading...
        </div>
        <div ng-if="!$ctrl.state.filteredEndpoints.length" class="text-center text-muted">
          No endpoint available.
        </div>
      </div>

    </rd-widget-body>
  </rd-widget>
</div><|MERGE_RESOLUTION|>--- conflicted
+++ resolved
@@ -20,13 +20,8 @@
           type="text"
           class="searchInput"
           ng-model="$ctrl.state.textFilter"
-<<<<<<< HEAD
           ng-change="$ctrl.onTextFilterChange()"
-          placeholder="Search by name, group, tag, status..." auto-focus>
-=======
-          ng-change="$ctrl.onFilterChanged()"
           placeholder="Search by name, group, tag, status, URL..." auto-focus>
->>>>>>> 52788029
       </div>
 
       <div class="blocklist">
