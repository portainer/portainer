<div class="datatable">
  <rd-widget>
    <rd-widget-header icon="{{ $ctrl.titleIcon }}" feather-icon="true" title-text="{{ $ctrl.titleText }}"></rd-widget-header>
    <rd-widget-body classes="no-padding">
      <div class="mx-3">
        <div class="actionBar">
          <div>
            <button type="button" class="btn btn-sm btn-primary" ui-sref="docker.templates.new" ng-if="$ctrl.showAddAction">
              <i class="fa fa-plus space-right" aria-hidden="true"></i>Add template
            </button>
            <span ng-class="{ 'pull-right': $ctrl.showAddAction }">
              <ui-select ng-model="$ctrl.state.selectedCategory">
                <ui-select-match placeholder="Select a category" allow-clear="true">
                  <span>{{ $select.selected }}</span>
                </ui-select-match>
                <ui-select-choices repeat="category in ($ctrl.state.categories | filter: $select.search)">
                  <span>{{ category }}</span>
                </ui-select-choices>
              </ui-select>
            </span>
          </div>

<<<<<<< HEAD
      <div class="actionBar">
        <div class="row">
          <div class="col-sm-12">
            <button type="button" class="btn btn-sm btn-primary" ui-sref="docker.templates.new" ng-if="$ctrl.showAddAction">
              <i class="fa fa-plus space-right" aria-hidden="true"></i>Add template
            </button>
          </div>
        </div>
        <div class="row">
          <div class="col-sm-3">
            <template-list-dropdown
              options="$ctrl.state.categories"
              on-change="($ctrl.applyCategoriesFilter)"
              placeholder="'Category'"
              value="$ctrl.state.selectedCategory"
            ></template-list-dropdown>
          </div>
          <div class="col-sm-3">
            <template-list-dropdown
              options="$ctrl.state.typeFilters"
              on-change="($ctrl.applyTypeFilter)"
              placeholder="'Type'"
              value="$ctrl.state.filterByType"
            ></template-list-dropdown>
          </div>
          <div class="col-sm-3 col-sm-offset-3">
            <template-list-sort
              on-change="($ctrl.changeOrderBy)"
              on-descending="($ctrl.invertOrder)"
              options="$ctrl.state.orderByFields"
              sort-by-button="true"
              sort-by-descending="$ctrl.state.orderDesc"
              placeholder="'Sort By'"
              value="$ctrl.state.selectedOrderBy"
            ></template-list-sort>
          </div>
=======
          <div class="small text-muted mt-3">
            <label for="show_stacks" class="control-label text-left"> Show container templates </label>
            <label class="switch space-left">
              <input type="checkbox" name="show_stacks" ng-model="$ctrl.state.showContainerTemplates" ng-change="$ctrl.updateCategories()" /><i></i>
            </label>
          </div>
        </div>

        <div class="searchBar">
          <i class="fa fa-search searchIcon" aria-hidden="true"></i>
          <input
            type="text"
            class="searchInput"
            ng-model="$ctrl.state.textFilter"
            ng-change="$ctrl.onTextFilterChange()"
            placeholder="Search..."
            auto-focus
            ng-model-options="{ debounce: 300 }"
          />
>>>>>>> 9223c022
        </div>
      </div>
      <div class="blocklist">
        <template-item
          ng-repeat="template in $ctrl.templates | filter: $ctrl.filterByTemplateType | filter:$ctrl.filterByCategory | filter:$ctrl.state.textFilter"
          model="template"
          type-label="{{ template.Type === 1 ? 'container' : 'stack' }}"
          on-select="($ctrl.selectAction)"
        >
          <template-item-actions ng-if="template.Type === 2 || template.Type === 3">
            <button ng-click="$event.stopPropagation(); $ctrl.duplicateTemplate(template)" class="btn btn-primary btn-xs"> Copy as Custom </button>
          </template-item-actions>
        </template-item>
        <div ng-if="!$ctrl.templates" class="text-center text-muted"> Loading... </div>
        <div
          ng-if="($ctrl.templates | filter: $ctrl.filterByTemplateType | filter: $ctrl.filterByCategory | filter: $ctrl.state.textFilter).length === 0"
          class="text-center text-muted"
        >
          No templates available.
        </div>
      </div>
    </rd-widget-body>
  </rd-widget>
</div><|MERGE_RESOLUTION|>--- conflicted
+++ resolved
@@ -2,25 +2,6 @@
   <rd-widget>
     <rd-widget-header icon="{{ $ctrl.titleIcon }}" feather-icon="true" title-text="{{ $ctrl.titleText }}"></rd-widget-header>
     <rd-widget-body classes="no-padding">
-      <div class="mx-3">
-        <div class="actionBar">
-          <div>
-            <button type="button" class="btn btn-sm btn-primary" ui-sref="docker.templates.new" ng-if="$ctrl.showAddAction">
-              <i class="fa fa-plus space-right" aria-hidden="true"></i>Add template
-            </button>
-            <span ng-class="{ 'pull-right': $ctrl.showAddAction }">
-              <ui-select ng-model="$ctrl.state.selectedCategory">
-                <ui-select-match placeholder="Select a category" allow-clear="true">
-                  <span>{{ $select.selected }}</span>
-                </ui-select-match>
-                <ui-select-choices repeat="category in ($ctrl.state.categories | filter: $select.search)">
-                  <span>{{ category }}</span>
-                </ui-select-choices>
-              </ui-select>
-            </span>
-          </div>
-
-<<<<<<< HEAD
       <div class="actionBar">
         <div class="row">
           <div class="col-sm-12">
@@ -57,29 +38,9 @@
               value="$ctrl.state.selectedOrderBy"
             ></template-list-sort>
           </div>
-=======
-          <div class="small text-muted mt-3">
-            <label for="show_stacks" class="control-label text-left"> Show container templates </label>
-            <label class="switch space-left">
-              <input type="checkbox" name="show_stacks" ng-model="$ctrl.state.showContainerTemplates" ng-change="$ctrl.updateCategories()" /><i></i>
-            </label>
-          </div>
-        </div>
-
-        <div class="searchBar">
-          <i class="fa fa-search searchIcon" aria-hidden="true"></i>
-          <input
-            type="text"
-            class="searchInput"
-            ng-model="$ctrl.state.textFilter"
-            ng-change="$ctrl.onTextFilterChange()"
-            placeholder="Search..."
-            auto-focus
-            ng-model-options="{ debounce: 300 }"
-          />
->>>>>>> 9223c022
         </div>
       </div>
+
       <div class="blocklist">
         <template-item
           ng-repeat="template in $ctrl.templates | filter: $ctrl.filterByTemplateType | filter:$ctrl.filterByCategory | filter:$ctrl.state.textFilter"
