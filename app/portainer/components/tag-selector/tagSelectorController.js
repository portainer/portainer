--- conflicted
+++ resolved
@@ -1,12 +1,6 @@
 import angular from 'angular';
 import _ from 'lodash-es';
 
-<<<<<<< HEAD
-angular.module('portainer.app').controller('TagSelectorController', function () {
-  this.$onChanges = function (changes) {
-    if (angular.isDefined(changes.tags.currentValue)) {
-      this.tags = _.difference(changes.tags.currentValue, this.model);
-=======
 class TagSelectorController {
   /* @ngInject */
   constructor() {
@@ -27,32 +21,11 @@
     if ($item.create && this.allowCreate) {
       this.onCreate($item.value);
       return;
->>>>>>> 89fb3c8d
     }
     this.state.selectedTags.push($item);
     this.model.push($item.Id);
   }
 
-<<<<<<< HEAD
-  this.state = {
-    selectedValue: '',
-    noResult: false,
-  };
-
-  this.selectTag = function ($item) {
-    this.state.selectedValue = '';
-    this.model.push($item);
-    this.tags = _.remove(this.tags, function (item) {
-      return item !== $item;
-    });
-  };
-
-  this.removeTag = function (tag) {
-    var idx = this.model.indexOf(tag);
-    if (idx > -1) {
-      this.model.splice(idx, 1);
-      this.tags.push(tag);
-=======
   filterTags(searchValue) {
     let filteredTags = _.filter(this.tags, (tag) => !_.includes(this.model, tag.Id));
     if (!searchValue) {
@@ -81,7 +54,6 @@
     const modelValue = model && model.currentValue ? model.currentValue : this.model;
     if (modelValue && tagsValue) {
       this.generateSelectedTags(modelValue, tagsValue);
->>>>>>> 89fb3c8d
     }
   }
 }
