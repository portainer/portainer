angular.module('portainer.app').component('tagSelector', {
  templateUrl: './tagSelector.html',
  controller: 'TagSelectorController',
  bindings: {
    tags: '<',
    model: '=',
    onCreate: '<',
<<<<<<< HEAD
    allowCreate: '<'
=======
    allowCreate: '<',
>>>>>>> cf5056d9
  },
});<|MERGE_RESOLUTION|>--- conflicted
+++ resolved
@@ -5,10 +5,6 @@
     tags: '<',
     model: '=',
     onCreate: '<',
-<<<<<<< HEAD
-    allowCreate: '<'
-=======
     allowCreate: '<',
->>>>>>> cf5056d9
   },
 });