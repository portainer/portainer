<div class="form-group">
  <span class="col-sm-12 text-muted small"> Indicate the path to the {{ $ctrl.deployMethod == 'compose' ? 'Compose' : 'Manifest' }} file from the root of your repository. </span>
</div>
<div class="form-group">
<<<<<<< HEAD
  <label for="stack_repository_path" class="col-sm-2 control-label text-left">{{ $ctrl.textTitle }}</label>
  <div class="col-sm-10">
    <input type="text" class="form-control" ng-model="$ctrl.value" ng-change="$ctrl.onChange($ctrl.value)" id="stack_repository_path" placeholder="{{ $ctrl.placeholder }}" />
=======
  <label for="stack_repository_path" class="col-sm-2 control-label text-left">{{ $ctrl.deployMethod == 'compose' ? 'Compose' : 'Manifest' }} path</label>
  <div class="col-sm-10">
    <input
      type="text"
      class="form-control"
      name="repoPathField"
      ng-model="$ctrl.value"
      ng-change="$ctrl.onChange($ctrl.value)"
      id="stack_repository_path"
      placeholder="{{ $ctrl.deployMethod == 'compose' ? 'docker-compose.yml' : 'manifest.yml' }}"
      required
    />
>>>>>>> dc769b4c
  </div>
</div><|MERGE_RESOLUTION|>--- conflicted
+++ resolved
@@ -2,11 +2,6 @@
   <span class="col-sm-12 text-muted small"> Indicate the path to the {{ $ctrl.deployMethod == 'compose' ? 'Compose' : 'Manifest' }} file from the root of your repository. </span>
 </div>
 <div class="form-group">
-<<<<<<< HEAD
-  <label for="stack_repository_path" class="col-sm-2 control-label text-left">{{ $ctrl.textTitle }}</label>
-  <div class="col-sm-10">
-    <input type="text" class="form-control" ng-model="$ctrl.value" ng-change="$ctrl.onChange($ctrl.value)" id="stack_repository_path" placeholder="{{ $ctrl.placeholder }}" />
-=======
   <label for="stack_repository_path" class="col-sm-2 control-label text-left">{{ $ctrl.deployMethod == 'compose' ? 'Compose' : 'Manifest' }} path</label>
   <div class="col-sm-10">
     <input
@@ -19,6 +14,5 @@
       placeholder="{{ $ctrl.deployMethod == 'compose' ? 'docker-compose.yml' : 'manifest.yml' }}"
       required
     />
->>>>>>> dc769b4c
   </div>
 </div>