<form class="form-horizontal" name="templateForm">
  <!-- title-input -->
  <div class="form-group" ng-class="{ 'has-error': templateForm.template_title.$invalid }">
    <label for="template_title" class="col-sm-3 col-lg-2 control-label text-left">Title</label>
    <div class="col-sm-9 col-lg-10">
      <input type="text" class="form-control" name="template_title" ng-model="$ctrl.model.Title" placeholder="e.g. my-template" required auto-focus />
    </div>
  </div>
  <div class="form-group" ng-show="templateForm.template_title.$invalid">
    <div class="col-sm-12 small text-warning">
      <div ng-messages="templateForm.template_title.$error">
        <p ng-message="required"><i class="fa fa-exclamation-triangle" aria-hidden="true"></i> This field is required.</p>
      </div>
    </div>
  </div>
  <!-- !title-input -->
  <!-- description-input -->
  <div class="form-group" ng-class="{ 'has-error': templateForm.template_description.$invalid }">
    <label for="template_description" class="col-sm-3 col-lg-2 control-label text-left">Description</label>
    <div class="col-sm-9 col-lg-10">
      <input type="text" class="form-control" name="template_description" ng-model="$ctrl.model.Description" placeholder="e.g. template description..." required />
    </div>
  </div>
  <div class="form-group" ng-show="templateForm.template_description.$invalid">
    <div class="col-sm-12 small text-warning">
      <div ng-messages="templateForm.template_description.$error">
        <p ng-message="required"><i class="fa fa-exclamation-triangle" aria-hidden="true"></i> This field is required.</p>
      </div>
    </div>
  </div>
  <!-- !description-input -->
  <div class="col-sm-12 form-section-title interactive" ng-click="$ctrl.state.collapseTemplate = !$ctrl.state.collapseTemplate">
    Template
    <span class="small space-left">
      <a ng-if="$ctrl.state.collapseTemplate"><i class="fa fa-plus" aria-hidden="true"></i> expand</a>
      <a ng-if="!$ctrl.state.collapseTemplate"><i class="fa fa-minus" aria-hidden="true"></i> collapse</a>
    </span>
  </div>
  <!-- template-details -->
  <div uib-collapse="$ctrl.state.collapseTemplate">
    <div ng-if="$ctrl.showTypeSelector">
      <div class="form-group"></div>
      <div class="form-group" style="margin-bottom: 0;">
        <div class="boxselector_wrapper">
          <div>
            <input type="radio" id="template_container" ng-model="$ctrl.model.Type" ng-value="1" />
            <label for="template_container">
              <div class="boxselector_header">
                <i class="fa fa-server" aria-hidden="true" style="margin-right: 2px;"></i>
                Container
              </div>
              <p>Container template</p>
            </label>
          </div>
          <div>
            <input type="radio" id="template_swarm_stack" ng-model="$ctrl.model.Type" ng-value="2" />
            <label for="template_swarm_stack">
              <div class="boxselector_header">
                <i class="fa fa-th-list" aria-hidden="true" style="margin-right: 2px;"></i>
                Swarm stack
              </div>
              <p>Stack template (Swarm)</p>
            </label>
          </div>
          <div>
            <input type="radio" id="template_compose_stack" ng-model="$ctrl.model.Type" ng-value="3" />
            <label for="template_compose_stack">
              <div class="boxselector_header">
                <i class="fa fa-th-list" aria-hidden="true" style="margin-right: 2px;"></i>
                Compose stack
              </div>
              <p>Stack template (Compose)</p>
            </label>
          </div>
        </div>
      </div>
    </div>

    <!-- name -->
    <div class="form-group">
      <label for="template_name" class="col-sm-3 col-lg-2 control-label text-left">
        Name
        <portainer-tooltip position="bottom" message="Default name that will be associated to the template"></portainer-tooltip>
      </label>
      <div class="col-sm-9 col-lg-10">
        <input type="text" class="form-control" name="template_name" ng-model="$ctrl.model.Name" placeholder="e.g. myApp" />
      </div>
    </div>
    <!-- !name -->
    <!-- logo -->
    <div class="form-group">
      <label for="template_logo" class="col-sm-3 col-lg-2 control-label text-left">
        Logo URL
        <portainer-tooltip position="bottom" message="Recommended size: 60x60"></portainer-tooltip>
      </label>
      <div class="col-sm-9 col-lg-10">
        <input type="text" class="form-control" name="template_logo" ng-model="$ctrl.model.Logo" placeholder="e.g. https://portainer.io/images/logos/nginx.png" />
      </div>
    </div>
    <!-- !logo -->
    <!-- note -->
    <div class="form-group">
      <label for="template_note" class="col-sm-3 col-lg-2 control-label text-left">
        Note
        <portainer-tooltip position="bottom" message="Usage/extra information about the template. Supports HTML."></portainer-tooltip>
      </label>
      <div class="col-sm-9 col-lg-10">
        <textarea
          class="form-control"
          name="template_note"
          ng-model="$ctrl.model.Note"
          placeholder="You can use this field to specify extra information. <br/> It supports <b>HTML</b>."
        ></textarea>
      </div>
    </div>
    <!-- !note -->
    <!-- platform -->
    <div class="form-group">
      <label for="template_platform" class="col-sm-3 col-lg-2 control-label text-left">
        Platform
      </label>
      <div class="col-sm-9 col-lg-10">
        <select class="form-control" name="template_platform" ng-model="$ctrl.model.Platform">
          <option value="">Multi-platform</option>
          <option value="linux">Linux</option>
          <option value="windows">Windows</option>
        </select>
      </div>
    </div>
    <!-- !platform -->
    <!-- categories -->
    <div class="form-group">
      <label for="template_categories" class="col-sm-3 col-lg-2 control-label text-left">
        Categories
      </label>
      <div class="col-sm-9 col-lg-10">
        <ui-select multiple tagging tagging-label="(new category)" ng-model="$ctrl.model.Categories" sortable="true" style="width: 300px;" title="Choose a category">
          <ui-select-match placeholder="Select categories...">{{ $item }}</ui-select-match>
          <ui-select-choices repeat="category in $ctrl.categories | filter:$select.search">
            {{ category }}
          </ui-select-choices>
        </ui-select>
      </div>
    </div>
    <!-- !categories -->
    <!-- administrator-only -->
    <div class="form-group">
      <div class="col-sm-12">
        <label for="tls" class="control-label text-left">
          Administrator template
<<<<<<< HEAD
          <portainer-tooltip position="bottom" message="Should this template be only available to administrator users."></portainer-tooltip>
=======
          <portainer-tooltip position="bottom" message="This template will only be available to administrator users."></portainer-tooltip>
>>>>>>> 89fb3c8d
        </label>
        <label class="switch" style="margin-left: 20px;"> <input type="checkbox" ng-model="$ctrl.model.AdministratorOnly" /><i></i> </label>
      </div>
    </div>
    <!-- administrator-only -->
  </div>
  <!-- !template-details -->
  <div ng-if="$ctrl.model.Type === 2 || $ctrl.model.Type === 3">
    <div class="col-sm-12 form-section-title interactive" ng-click="$ctrl.state.collapseStack = !$ctrl.state.collapseStack">
      Stack
      <span class="small space-left">
        <a ng-if="$ctrl.state.collapseStack"><i class="fa fa-plus" aria-hidden="true"></i> expand</a>
        <a ng-if="!$ctrl.state.collapseStack"><i class="fa fa-minus" aria-hidden="true"></i> collapse</a>
      </span>
    </div>
    <!-- stack-details -->
    <div uib-collapse="$ctrl.state.collapseStack">
      <!-- repository-url -->
      <div class="form-group" ng-class="{ 'has-error': templateForm.template_repository_url.$invalid }">
        <label for="template_repository_url" class="col-sm-3 col-lg-2 control-label text-left">Repository URL</label>
        <div class="col-sm-9 col-lg-10">
          <input
            type="text"
            class="form-control"
            name="template_repository_url"
            ng-model="$ctrl.model.Repository.url"
            placeholder="https://github.com/portainer/portainer-compose"
            required
          />
        </div>
      </div>
      <div class="form-group" ng-show="templateForm.template_repository_url.$invalid">
        <div class="col-sm-12 small text-warning">
          <div ng-messages="templateForm.template_repository_url.$error">
            <p ng-message="required"><i class="fa fa-exclamation-triangle" aria-hidden="true"></i> This field is required.</p>
          </div>
        </div>
      </div>
      <!-- !repository-url -->
      <!-- composefile-path -->
      <div class="form-group">
        <label for="template_repository_path" class="col-sm-3 col-lg-2 control-label text-left">
          Compose file path
        </label>
        <div class="col-sm-9 col-lg-10">
          <input type="text" class="form-control" name="template_repository_path" ng-model="$ctrl.model.Repository.stackfile" placeholder="docker-compose.yml" />
        </div>
      </div>
      <!-- !composefile-path -->
    </div>
    <!-- !stack-details -->
  </div>
  <div ng-if="$ctrl.model.Type === 1">
    <div class="col-sm-12 form-section-title interactive" ng-click="$ctrl.state.collapseContainer = !$ctrl.state.collapseContainer">
      Container
      <span class="small space-left">
        <a ng-if="$ctrl.state.collapseContainer"><i class="fa fa-plus" aria-hidden="true"></i> expand</a>
        <a ng-if="!$ctrl.state.collapseContainer"><i class="fa fa-minus" aria-hidden="true"></i> collapse</a>
      </span>
    </div>
    <!-- container-details -->
    <div uib-collapse="$ctrl.state.collapseContainer">
      <por-image-registry model="$ctrl.model.RegistryModel" auto-complete="true" label-class="col-sm-1" input-class="col-sm-11"></por-image-registry>
      <!-- command -->
      <div class="form-group">
        <label for="template_command" class="col-sm-3 col-lg-2 control-label text-left">
          Command
          <portainer-tooltip
            position="bottom"
            message="The command to run in the container. If not specified, the container will use the default command specified in its Dockerfile."
          ></portainer-tooltip>
        </label>
        <div class="col-sm-9 col-lg-10">
          <input type="text" class="form-control" name="template_command" ng-model="$ctrl.model.Command" placeholder='/bin/bash -c \"echo hello\" && exit 777' />
        </div>
      </div>
      <!-- !command -->
      <!-- hostname -->
      <div class="form-group">
        <label for="template_hostname" class="col-sm-3 col-lg-2 control-label text-left">
          Hostname
          <portainer-tooltip position="bottom" message="Set the hostname of the container. Will use Docker default if not specified."></portainer-tooltip>
        </label>
        <div class="col-sm-9 col-lg-10">
          <input type="text" class="form-control" name="template_hostname" ng-model="$ctrl.model.Hostname" placeholder="mycontainername" />
        </div>
      </div>
      <!-- !hostname -->
      <!-- network -->
      <div class="form-group">
        <label for="template_network" class="col-sm-3 col-lg-2 control-label text-left">
          Network
        </label>
        <div class="col-sm-10">
          <select class="form-control" ng-options="net.Name for net in $ctrl.networks" ng-model="$ctrl.model.Network">
            <option disabled hidden value="">Select a network</option>
          </select>
        </div>
      </div>
      <!-- !network -->
      <!-- port-mapping -->
      <div class="form-group">
        <div class="col-sm-12" style="margin-top: 5px;">
          <label class="control-label text-left">Port mapping</label>
          <span class="label label-default interactive" style="margin-left: 10px;" ng-click="$ctrl.addPortBinding()">
            <i class="fa fa-plus-circle" aria-hidden="true"></i> map additional port
          </span>
        </div>
        <div class="col-sm-12" style="margin-top: 10px;" ng-if="$ctrl.model.Ports.length > 0">
          <span class="small text-muted">Portainer will automatically assign a port if you leave the host port empty.</span>
        </div>
        <!-- port-mapping-input-list -->
        <div class="col-sm-12">
          <div class="col-sm-12 form-inline" style="margin-top: 10px;">
            <div ng-repeat="portBinding in $ctrl.model.Ports" style="margin-top: 2px;">
              <!-- host-port -->
              <div class="input-group col-sm-4 input-group-sm">
                <span class="input-group-addon">host</span>
                <input type="text" class="form-control" ng-model="portBinding.hostPort" placeholder="e.g. 80 or 1.2.3.4:80 (optional)" />
              </div>
              <!-- !host-port -->
              <span style="margin: 0 10px 0 10px;">
                <i class="fa fa-long-arrow-alt-right" aria-hidden="true"></i>
              </span>
              <!-- container-port -->
              <div class="input-group col-sm-4 input-group-sm">
                <span class="input-group-addon">container</span>
                <input type="text" class="form-control" ng-model="portBinding.containerPort" placeholder="e.g. 80" />
              </div>
              <!-- !container-port -->
              <!-- protocol-actions -->
              <div class="input-group col-sm-3 input-group-sm">
                <div class="btn-group btn-group-sm">
                  <label class="btn btn-primary" ng-model="portBinding.protocol" uib-btn-radio="'tcp'">TCP</label>
                  <label class="btn btn-primary" ng-model="portBinding.protocol" uib-btn-radio="'udp'">UDP</label>
                </div>
                <button class="btn btn-sm btn-danger" type="button" ng-click="$ctrl.removePortBinding($index)">
                  <i class="fa fa-trash" aria-hidden="true"></i>
                </button>
              </div>
              <!-- !protocol-actions -->
            </div>
          </div>
        </div>
        <!-- !port-mapping-input-list -->
      </div>
      <!-- !port-mapping -->
      <!-- volumes -->
      <div class="form-group">
        <div class="col-sm-12" style="margin-top: 5px;">
          <label class="control-label text-left">Volume mapping</label>
          <span class="label label-default interactive" style="margin-left: 10px;" ng-click="$ctrl.addVolume()">
            <i class="fa fa-plus-circle" aria-hidden="true"></i> map additional volume
          </span>
        </div>
        <div class="col-sm-12" style="margin-top: 10px;" ng-if="$ctrl.model.Volumes.length > 0">
          <span class="small text-muted">Portainer will automatically create and map a local volume when using the <b>auto</b> option.</span>
        </div>
        <div ng-repeat="volume in $ctrl.model.Volumes">
          <div class="col-sm-12" style="margin-top: 10px;">
            <!-- volume-line1 -->
            <div class="col-sm-12 form-inline">
              <!-- container-path -->
              <div class="input-group input-group-sm col-sm-6">
                <span class="input-group-addon">container</span>
                <input type="text" class="form-control" ng-model="volume.container" placeholder="e.g. /path/in/container" />
              </div>
              <!-- !container-path -->
              <!-- volume-type -->
              <div class="input-group col-sm-5" style="margin-left: 5px;">
                <div class="btn-group btn-group-sm">
                  <label class="btn btn-primary" ng-model="volume.type" uib-btn-radio="'auto'" ng-click="volume.bind = ''">Auto</label>
                  <label class="btn btn-primary" ng-model="volume.type" uib-btn-radio="'bind'" ng-click="volume.bind = ''">Bind</label>
                </div>
                <button class="btn btn-sm btn-danger" type="button" ng-click="$ctrl.removeVolume($index)">
                  <i class="fa fa-trash" aria-hidden="true"></i>
                </button>
              </div>
              <!-- !volume-type -->
            </div>
            <!-- !volume-line1 -->
            <!-- volume-line2 -->
            <div class="col-sm-12 form-inline" style="margin-top: 5px;" ng-if="volume.type !== 'auto'">
              <i class="fa fa-long-arrow-alt-right" aria-hidden="true"></i>
              <!-- bind -->
              <div class="input-group input-group-sm col-sm-6" ng-if="volume.type === 'bind'">
                <span class="input-group-addon">host</span>
                <input type="text" class="form-control" ng-model="volume.bind" placeholder="e.g. /path/on/host" />
              </div>
              <!-- !bind -->
              <!-- read-only -->
              <div class="input-group input-group-sm col-sm-5" style="margin-left: 5px;">
                <div class="btn-group btn-group-sm">
                  <label class="btn btn-primary" ng-model="volume.readonly" uib-btn-radio="false">Writable</label>
                  <label class="btn btn-primary" ng-model="volume.readonly" uib-btn-radio="true">Read-only</label>
                </div>
              </div>
              <!-- !read-only -->
            </div>
            <!-- !volume-line2 -->
          </div>
        </div>
      </div>
      <!-- !volumes -->
      <!-- labels -->
      <div class="form-group">
        <div class="col-sm-12" style="margin-top: 5px;">
          <label class="control-label text-left">Labels</label>
          <span class="label label-default interactive" style="margin-left: 10px;" ng-click="$ctrl.addLabel()">
            <i class="fa fa-plus-circle" aria-hidden="true"></i> add label
          </span>
        </div>
        <!-- labels-input-list -->
        <div class="col-sm-12">
          <div class="col-sm-12 form-inline" style="margin-top: 10px;">
            <div ng-repeat="label in $ctrl.model.Labels" style="margin-top: 2px;">
              <div class="input-group col-sm-5 input-group-sm">
                <span class="input-group-addon">name</span>
                <input type="text" class="form-control" ng-model="label.name" placeholder="e.g. com.example.foo" />
              </div>
              <div class="input-group col-sm-5 input-group-sm">
                <span class="input-group-addon">value</span>
                <input type="text" class="form-control" ng-model="label.value" placeholder="e.g. bar" />
              </div>
              <button class="btn btn-sm btn-danger" type="button" ng-click="$ctrl.removeLabel($index)">
                <i class="fa fa-trash" aria-hidden="true"></i>
              </button>
            </div>
          </div>
        </div>
        <!-- !labels-input-list -->
      </div>
      <!-- !labels -->
      <!-- restart_policy -->
      <div class="form-group">
        <label for="template_restart_policy" class="col-sm-3 col-lg-2 control-label text-left">
          Restart policy
        </label>
        <div class="col-sm-9 col-lg-10">
          <select class="form-control" name="template_platform" ng-model="$ctrl.model.RestartPolicy">
            <option value="always">Always</option>
            <option value="unless-stopped">Unless stopped</option>
            <option value="on-failure">On failure</option>
            <option value="no">None</option>
          </select>
        </div>
      </div>
      <!-- !restart_policy -->
      <!-- privileged-mode -->
      <div class="form-group">
        <div class="col-sm-12">
          <label for="tls" class="control-label text-left">
            Privileged mode
            <portainer-tooltip position="bottom" message="Start the container in privileged mode."></portainer-tooltip>
          </label>
          <label class="switch" style="margin-left: 20px;"> <input type="checkbox" ng-model="$ctrl.model.Privileged" /><i></i> </label>
        </div>
      </div>
      <!-- !privileged-mode -->
      <!-- interactive-mode -->
      <div class="form-group">
        <div class="col-sm-12">
          <label for="tls" class="control-label text-left">
            Interactive mode
            <portainer-tooltip position="bottom" message="Start the container in foreground (equivalent of -i -t flags)."></portainer-tooltip>
          </label>
          <label class="switch" style="margin-left: 20px;"> <input type="checkbox" ng-model="$ctrl.model.Interactive" /><i></i> </label>
        </div>
      </div>
      <!-- !interactive-mode -->
    </div>
    <!-- !container-details -->
  </div>
  <div class="col-sm-12 form-section-title interactive" ng-click="$ctrl.state.collapseEnv = !$ctrl.state.collapseEnv">
    Environment
    <span class="small space-left">
      <a ng-if="$ctrl.state.collapseEnv"><i class="fa fa-plus" aria-hidden="true"></i> expand</a>
      <a ng-if="!$ctrl.state.collapseEnv"><i class="fa fa-minus" aria-hidden="true"></i> collapse</a>
    </span>
  </div>
  <!-- environment-details -->
  <div uib-collapse="$ctrl.state.collapseEnv">
    <!-- env -->
    <div class="form-group">
      <div class="col-sm-12" style="margin-top: 5px;">
        <label class="control-label text-left">Environment variables</label>
        <span class="label label-default interactive" style="margin-left: 10px;" ng-click="$ctrl.addEnvVar()">
          <i class="fa fa-plus-circle" aria-hidden="true"></i> add variable
        </span>
      </div>
      <!-- env-var-list -->
      <div style="margin-top: 10px;">
        <div class="col-sm-12 template-envvar" ng-repeat="var in $ctrl.model.Env" style="margin-top: 10px;">
          <div class="form-group"></div>
          <div class="form-group" style="margin-bottom: 0;">
            <div class="boxselector_wrapper">
              <div>
                <input type="radio" id="preset_var_{{ $index }}" ng-model="var.type" ng-value="1" ng-change="$ctrl.changeEnvVarType(var)" />
                <label for="preset_var_{{ $index }}">
                  <div class="boxselector_header">
                    <i class="fa fa-user-slash" aria-hidden="true" style="margin-right: 2px;"></i>
                    Preset
                  </div>
                  <p>Preset variable</p>
                </label>
              </div>
              <div>
                <input type="radio" id="text_var_{{ $index }}" ng-model="var.type" ng-value="2" ng-change="$ctrl.changeEnvVarType(var)" />
                <label for="text_var_{{ $index }}">
                  <div class="boxselector_header">
                    <i class="fa fa-edit" aria-hidden="true" style="margin-right: 2px;"></i>
                    Text
                  </div>
                  <p>Free text value</p>
                </label>
              </div>
              <div>
                <input type="radio" id="select_var_{{ $index }}" ng-model="var.type" ng-value="3" />
                <label for="select_var_{{ $index }}">
                  <div class="boxselector_header">
                    <i class="fa fa-list-ol" aria-hidden="true" style="margin-right: 2px;"></i>
                    Select
                  </div>
                  <p>Choose value from list</p>
                </label>
              </div>
            </div>
          </div>
          <div class="form-group">
            <label class="col-sm-2 control-label text-left">
              Name
            </label>
            <div class="col-sm-8">
              <input type="text" class="form-control" ng-model="var.name" placeholder="env_var" />
            </div>
            <div class="col-sm-2">
              <button class="btn btn-sm btn-danger space-left" type="button" ng-click="$ctrl.removeEnvVar($index)">
                <i class="fa fa-trash" aria-hidden="true"></i>
              </button>
            </div>
          </div>
          <div ng-if="var.type == 2 || var.type == 3">
            <div class="form-group">
              <label class="col-sm-2 control-label text-left">
                Label
              </label>
              <div class="col-sm-10">
                <input type="text" class="form-control" ng-model="var.label" placeholder="Choose a label" />
              </div>
            </div>
            <div class="form-group">
              <label class="col-sm-2 control-label text-left" style="margin-top: 2px;">
                Description
              </label>
              <div class="col-sm-10" style="margin-top: 2px;">
                <input type="text" class="form-control" ng-model="var.description" placeholder="Tooltip" />
              </div>
            </div>
          </div>
          <div class="form-group" ng-if="var.type === 1 || var.type === 2">
            <label class="col-sm-2 control-label text-left">
              Default value
            </label>
            <div class="col-sm-10">
              <input type="text" class="form-control" ng-model="var.default" placeholder="default_value" />
            </div>
          </div>
          <div ng-if="var.type === 3" style="margin-bottom: 5px;" class="form-group">
            <div class="col-sm-12" style="margin-top: 5px;">
              <label class="control-label text-left">Values</label>
              <span class="label label-default interactive" style="margin-left: 10px;" ng-click="$ctrl.addEnvVarValue(var)">
                <i class="fa fa-plus-circle" aria-hidden="true"></i> add allowed value
              </span>
            </div>
            <!-- envvar-values-list -->
            <div class="col-sm-12">
              <div class="col-sm-12 form-inline" style="margin-top: 10px;">
                <div ng-repeat="val in var.select" style="margin-top: 2px;">
                  <div class="input-group col-sm-5 input-group-sm">
                    <span class="input-group-addon">name</span>
                    <input type="text" class="form-control" ng-model="val.text" placeholder="Yes, I agree" />
                  </div>
                  <div class="input-group col-sm-5 input-group-sm">
                    <span class="input-group-addon">value</span>
                    <input type="text" class="form-control" ng-model="val.value" placeholder="Y" />
                  </div>
                  <div class="input-group col-sm-1 input-group-sm">
                    <button class="btn btn-sm btn-danger" type="button" ng-click="$ctrl.removeEnvVarValue(var, $index)">
                      <i class="fa fa-trash" aria-hidden="true"></i>
                    </button>
                    <input style="margin-left: 5px;" type="checkbox" ng-model="val.default" id="val_default_{{ $index }}" /><label for="val_default_{{ $index }}" class="space-left"
                      >Default</label
                    >
                  </div>
                </div>
              </div>
            </div>
            <!-- envvar-values-list -->
          </div>
          <div class="col-sm-12" ng-show="$ctrl.model.Env.length > 1">
            <div class="line-separator"></div>
          </div>
        </div>
      </div>
      <!-- !env-var-list -->
    </div>
    <!-- !env -->
  </div>
  <!-- !environment-details -->
  <!-- actions -->
  <div class="col-sm-12 form-section-title">
    Actions
  </div>
  <div class="form-group">
    <div class="col-sm-12">
      <button
        type="button"
        class="btn btn-primary btn-sm"
        ng-click="$ctrl.formAction()"
        ng-disabled="$ctrl.actionInProgress || !templateForm.$valid"
        button-spinner="$ctrl.actionInProgress"
      >
        <span ng-hide="$ctrl.actionInProgress">{{ $ctrl.formActionLabel }}</span>
        <span ng-show="$ctrl.actionInProgress">In progress...</span>
      </button>
    </div>
  </div>
  <!-- !actions -->
</form><|MERGE_RESOLUTION|>--- conflicted
+++ resolved
@@ -148,11 +148,7 @@
       <div class="col-sm-12">
         <label for="tls" class="control-label text-left">
           Administrator template
-<<<<<<< HEAD
-          <portainer-tooltip position="bottom" message="Should this template be only available to administrator users."></portainer-tooltip>
-=======
           <portainer-tooltip position="bottom" message="This template will only be available to administrator users."></portainer-tooltip>
->>>>>>> 89fb3c8d
         </label>
         <label class="switch" style="margin-left: 20px;"> <input type="checkbox" ng-model="$ctrl.model.AdministratorOnly" /><i></i> </label>
       </div>
