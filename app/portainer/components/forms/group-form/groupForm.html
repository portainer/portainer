--- conflicted
+++ resolved
@@ -32,11 +32,7 @@
       tags="$ctrl.availableTags"
       model="$ctrl.model.TagIds"
       allow-create="$ctrl.state.allowCreateTag"
-<<<<<<< HEAD
-      on-create="$ctrl.onCreateTag"
-=======
       on-create="($ctrl.onCreateTag)"
->>>>>>> cf5056d9
     ></tag-selector>
   </div>
   <!-- !tags -->
