import angular from 'angular';
<<<<<<< HEAD

class GroupFormController {
  /* @ngInject */
  constructor($q, EndpointService, GroupService, Notifications) {
    this.$q = $q;
    this.EndpointService = EndpointService;
    this.GroupService = GroupService;
    this.Notifications = Notifications;

    this.associateEndpoint = this.associateEndpoint.bind(this);
    this.dissociateEndpoint = this.dissociateEndpoint.bind(this);
    this.getPaginatedEndpointsByGroup = this.getPaginatedEndpointsByGroup.bind(this);
  }

  $onInit() {
    this.state = {
      available: {
        limit: '10',
        filter: '',
        pageNumber: 1,
        totalCount: 0,
      },
      associated: {
        limit: '10',
        filter: '',
        pageNumber: 1,
        totalCount: 0,
      },
    };
  }
  associateEndpoint(endpoint) {
    if (this.pageType === 'create' && !_.includes(this.associatedEndpoints, endpoint)) {
      this.associatedEndpoints.push(endpoint);
    } else if (this.pageType === 'edit') {
      this.GroupService.addEndpoint(this.model.Id, endpoint)
        .then(() => {
          this.Notifications.success('Success', 'Endpoint successfully added to group');
          this.reloadTablesContent();
        })
        .catch((err) => this.Notifications.error('Error', err, 'Unable to add endpoint to group'));
    }
  }

  dissociateEndpoint(endpoint) {
    if (this.pageType === 'create') {
      _.remove(this.associatedEndpoints, (item) => item.Id === endpoint.Id);
    } else if (this.pageType === 'edit') {
      this.GroupService.removeEndpoint(this.model.Id, endpoint.Id)
        .then(() => {
          this.Notifications.success('Success', 'Endpoint successfully removed from group');
          this.reloadTablesContent();
        })
        .catch((err) => this.Notifications.error('Error', err, 'Unable to remove endpoint from group'));
    }
  }

  reloadTablesContent() {
    this.getPaginatedEndpointsByGroup(this.pageType, 'available');
    this.getPaginatedEndpointsByGroup(this.pageType, 'associated');
    this.GroupService.group(this.model.Id).then((data) => {
      this.model = data;
    });
  }

  getPaginatedEndpointsByGroup(pageType, tableType) {
    if (tableType === 'available') {
      const context = this.state.available;
      const start = (context.pageNumber - 1) * context.limit + 1;
      this.EndpointService.endpointsByGroup(start, context.limit, context.filter, 1).then((data) => {
        this.availableEndpoints = data.value;
        this.state.available.totalCount = data.totalCount;
      });
    } else if (tableType === 'associated' && pageType === 'edit') {
      const groupId = this.model.Id ? this.model.Id : 1;
      const context = this.state.associated;
      const start = (context.pageNumber - 1) * context.limit + 1;
      this.EndpointService.endpointsByGroup(start, context.limit, context.filter, groupId).then((data) => {
        this.associatedEndpoints = data.value;
        this.state.associated.totalCount = data.totalCount;
      });
    }
    // ignore (associated + create) group as there is no backend pagination for this table
  }
}
=======
import GroupFormController from './groupFormController';
>>>>>>> 89fb3c8d

angular.module('portainer.app').component('groupForm', {
  templateUrl: './groupForm.html',
  controller: GroupFormController,
  bindings: {
    loaded: '<',
    pageType: '@',
    model: '=',
    availableEndpoints: '=',
    availableTags: '<',
    associatedEndpoints: '=',
    addLabelAction: '<',
    removeLabelAction: '<',
    formAction: '<',
    formActionLabel: '@',
    actionInProgress: '<',
<<<<<<< HEAD
=======
    onCreateTag: '<',
>>>>>>> 89fb3c8d
  },
});<|MERGE_RESOLUTION|>--- conflicted
+++ resolved
@@ -1,92 +1,5 @@
 import angular from 'angular';
-<<<<<<< HEAD
-
-class GroupFormController {
-  /* @ngInject */
-  constructor($q, EndpointService, GroupService, Notifications) {
-    this.$q = $q;
-    this.EndpointService = EndpointService;
-    this.GroupService = GroupService;
-    this.Notifications = Notifications;
-
-    this.associateEndpoint = this.associateEndpoint.bind(this);
-    this.dissociateEndpoint = this.dissociateEndpoint.bind(this);
-    this.getPaginatedEndpointsByGroup = this.getPaginatedEndpointsByGroup.bind(this);
-  }
-
-  $onInit() {
-    this.state = {
-      available: {
-        limit: '10',
-        filter: '',
-        pageNumber: 1,
-        totalCount: 0,
-      },
-      associated: {
-        limit: '10',
-        filter: '',
-        pageNumber: 1,
-        totalCount: 0,
-      },
-    };
-  }
-  associateEndpoint(endpoint) {
-    if (this.pageType === 'create' && !_.includes(this.associatedEndpoints, endpoint)) {
-      this.associatedEndpoints.push(endpoint);
-    } else if (this.pageType === 'edit') {
-      this.GroupService.addEndpoint(this.model.Id, endpoint)
-        .then(() => {
-          this.Notifications.success('Success', 'Endpoint successfully added to group');
-          this.reloadTablesContent();
-        })
-        .catch((err) => this.Notifications.error('Error', err, 'Unable to add endpoint to group'));
-    }
-  }
-
-  dissociateEndpoint(endpoint) {
-    if (this.pageType === 'create') {
-      _.remove(this.associatedEndpoints, (item) => item.Id === endpoint.Id);
-    } else if (this.pageType === 'edit') {
-      this.GroupService.removeEndpoint(this.model.Id, endpoint.Id)
-        .then(() => {
-          this.Notifications.success('Success', 'Endpoint successfully removed from group');
-          this.reloadTablesContent();
-        })
-        .catch((err) => this.Notifications.error('Error', err, 'Unable to remove endpoint from group'));
-    }
-  }
-
-  reloadTablesContent() {
-    this.getPaginatedEndpointsByGroup(this.pageType, 'available');
-    this.getPaginatedEndpointsByGroup(this.pageType, 'associated');
-    this.GroupService.group(this.model.Id).then((data) => {
-      this.model = data;
-    });
-  }
-
-  getPaginatedEndpointsByGroup(pageType, tableType) {
-    if (tableType === 'available') {
-      const context = this.state.available;
-      const start = (context.pageNumber - 1) * context.limit + 1;
-      this.EndpointService.endpointsByGroup(start, context.limit, context.filter, 1).then((data) => {
-        this.availableEndpoints = data.value;
-        this.state.available.totalCount = data.totalCount;
-      });
-    } else if (tableType === 'associated' && pageType === 'edit') {
-      const groupId = this.model.Id ? this.model.Id : 1;
-      const context = this.state.associated;
-      const start = (context.pageNumber - 1) * context.limit + 1;
-      this.EndpointService.endpointsByGroup(start, context.limit, context.filter, groupId).then((data) => {
-        this.associatedEndpoints = data.value;
-        this.state.associated.totalCount = data.totalCount;
-      });
-    }
-    // ignore (associated + create) group as there is no backend pagination for this table
-  }
-}
-=======
 import GroupFormController from './groupFormController';
->>>>>>> 89fb3c8d
 
 angular.module('portainer.app').component('groupForm', {
   templateUrl: './groupForm.html',
@@ -103,9 +16,6 @@
     formAction: '<',
     formActionLabel: '@',
     actionInProgress: '<',
-<<<<<<< HEAD
-=======
     onCreateTag: '<',
->>>>>>> 89fb3c8d
   },
 });