--- conflicted
+++ resolved
@@ -37,12 +37,7 @@
   <button
     class="btn btn-sm btn-primary"
     ng-click="$ctrl.submit()"
-<<<<<<< HEAD
-    ng-disabled="$ctrl.isSubmitButtonDisabled() || $ctrl.state.hasUnsavedChanges || !$ctrl.redeployGitForm.$valid"
-=======
-    ng-if="!$ctrl.formValues.AutoUpdate.RepositoryAutomaticUpdates"
     ng-disabled="$ctrl.isSubmitButtonDisabled() || $ctrl.state.hasUnsavedChanges || !$ctrl.redeployGitForm.$valid || ($ctrl.formValues.RepositoryAuthentication && !$ctrl.formValues.RepositoryPassword)"
->>>>>>> 32756f9e
     style="margin-top: 7px; margin-left: 0;"
     button-spinner="$ctrl.state.redeployInProgress"
     analytics-on
