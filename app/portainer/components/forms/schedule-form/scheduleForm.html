--- conflicted
+++ resolved
@@ -270,13 +270,9 @@
   <multi-endpoint-selector
     ng-if="$ctrl.endpoints && $ctrl.groups && $ctrl.tags"
     model="$ctrl.model.Job.Endpoints"
-<<<<<<< HEAD
-    endpoints="$ctrl.endpoints" groups="$ctrl.groups" tags="$ctrl.tags"
-=======
     endpoints="$ctrl.endpoints"
     groups="$ctrl.groups"
     tags="$ctrl.tags"
->>>>>>> cf5056d9
   ></multi-endpoint-selector>
   <!-- !node-selection -->
   <!-- actions -->
