<div class="row">
  <div class="col-sm-12">
    <rd-widget ng-if="ctrl.availableUsersAndTeams && ctrl.accessControlledEntity">
      <rd-widget-header icon="fa-user-lock" title-text="Create access"></rd-widget-header>
      <rd-widget-body>
        <form class="form-horizontal">
          <div class="form-group">
            <label class="col-sm-3 col-lg-2 control-label text-left">
              Select user(s) and/or team(s)
            </label>
            <div class="col-sm-9 col-lg-4">
              <span class="small text-muted" ng-if="ctrl.availableUsersAndTeams.length === 0">
                No users or teams available.
              </span>
              <span
                isteven-multi-select
                ng-if="ctrl.availableUsersAndTeams.length > 0"
                input-model="ctrl.availableUsersAndTeams"
                output-model="ctrl.formValues.multiselectOutput"
                button-label="icon '-' Name"
                item-label="icon '-' Name"
                tick-property="ticked"
                helper-elements="filter"
                search-property="Name"
                translation="{nothingSelected: 'Select one or more users and/or teams', search: 'Search...'}"
              >
<<<<<<< HEAD
=======
              </span>
            </div>
          </div>

          <div class="form-group" ng-if="ctrl.entityType !== 'registry'">
            <label class="col-sm-3 col-lg-2 control-label text-left">
              Role
            </label>
            <div class="col-sm-9 col-lg-4">
              <select ng-if="ctrl.rbacEnabled" class="form-control" ng-model="ctrl.formValues.selectedRole" ng-options="role.Name for role in ctrl.roles"> </select>
              <span class="small text-muted" ng-if="!ctrl.rbacEnabled">
                The <a ui-sref="portainer.extensions.extension({id: 3})">Role-Based Access Control extension</a> is required to select a specific role.
>>>>>>> 89fb3c8d
              </span>
            </div>
          </div>

          <!-- actions -->
          <div class="form-group">
            <div class="col-sm-12">
              <button
                type="submit"
                class="btn btn-primary btn-sm"
                ng-disabled="(ctrl.availableUsersAndTeams | filter:{ticked:true}).length === 0 || ctrl.actionInProgress"
                ng-click="ctrl.authorizeAccess()"
                button-spinner="ctrl.actionInProgress"
              >
                <span ng-hide="ctrl.state.actionInProgress"><i class="fa fa-plus" aria-hidden="true"></i> Create access</span>
                <span ng-show="ctrl.state.actionInProgress">Creating access...</span>
              </button>
            </div>
          </div>
          <!-- !actions -->
        </form>
      </rd-widget-body>
    </rd-widget>
  </div>
</div>
<div class="row">
  <div class="col-sm-12">
    <access-datatable
      ng-if="ctrl.authorizedUsersAndTeams"
      title-text="Access"
      title-icon="fa-user-lock"
      table-key="{{ 'access_' + ctrl.entityType }}"
      order-by="Name"
      rbac-enabled="ctrl.rbacEnabled && ctrl.entityType !== 'registry'"
      inherit-from="ctrl.inheritFrom"
      dataset="ctrl.authorizedUsersAndTeams"
      roles="ctrl.roles"
      update-action="ctrl.updateAction"
      remove-action="ctrl.unauthorizeAccess"
    >
    </access-datatable>
  </div>
</div><|MERGE_RESOLUTION|>--- conflicted
+++ resolved
@@ -24,12 +24,9 @@
                 search-property="Name"
                 translation="{nothingSelected: 'Select one or more users and/or teams', search: 'Search...'}"
               >
-<<<<<<< HEAD
-=======
               </span>
             </div>
           </div>
-
           <div class="form-group" ng-if="ctrl.entityType !== 'registry'">
             <label class="col-sm-3 col-lg-2 control-label text-left">
               Role
@@ -38,11 +35,9 @@
               <select ng-if="ctrl.rbacEnabled" class="form-control" ng-model="ctrl.formValues.selectedRole" ng-options="role.Name for role in ctrl.roles"> </select>
               <span class="small text-muted" ng-if="!ctrl.rbacEnabled">
                 The <a ui-sref="portainer.extensions.extension({id: 3})">Role-Based Access Control extension</a> is required to select a specific role.
->>>>>>> 89fb3c8d
               </span>
             </div>
           </div>
-
           <!-- actions -->
           <div class="form-group">
             <div class="col-sm-12">
