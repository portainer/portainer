import _ from 'lodash-es';

import angular from 'angular';

class PorAccessManagementController {
  /* @ngInject */
  constructor(Notifications, ExtensionService, AccessService, RoleService) {
    this.Notifications = Notifications;
    this.ExtensionService = ExtensionService;
    this.AccessService = AccessService;
    this.RoleService = RoleService;

    this.unauthorizeAccess = this.unauthorizeAccess.bind(this);
    this.updateAction = this.updateAction.bind(this);
  }

  updateAction() {
    const entity = this.accessControlledEntity;
    const oldUserAccessPolicies = entity.UserAccessPolicies;
    const oldTeamAccessPolicies = entity.TeamAccessPolicies;
    const updatedUserAccesses = _.filter(this.authorizedUsersAndTeams, { Updated: true, Type: 'user', Inherited: false });
    const updatedTeamAccesses = _.filter(this.authorizedUsersAndTeams, { Updated: true, Type: 'team', Inherited: false });

    const accessPolicies = this.AccessService.generateAccessPolicies(oldUserAccessPolicies, oldTeamAccessPolicies, updatedUserAccesses, updatedTeamAccesses);
    this.accessControlledEntity.UserAccessPolicies = accessPolicies.userAccessPolicies;
    this.accessControlledEntity.TeamAccessPolicies = accessPolicies.teamAccessPolicies;
    this.updateAccess();
  }

  authorizeAccess() {
    const entity = this.accessControlledEntity;
    const oldUserAccessPolicies = entity.UserAccessPolicies;
    const oldTeamAccessPolicies = entity.TeamAccessPolicies;
    const selectedRoleId = this.rbacEnabled ? this.formValues.selectedRole.Id : 0;
    const selectedUserAccesses = _.filter(this.formValues.multiselectOutput, (access) => access.Type === 'user');
    const selectedTeamAccesses = _.filter(this.formValues.multiselectOutput, (access) => access.Type === 'team');

    const accessPolicies = this.AccessService.generateAccessPolicies(oldUserAccessPolicies, oldTeamAccessPolicies, selectedUserAccesses, selectedTeamAccesses, selectedRoleId);
    this.accessControlledEntity.UserAccessPolicies = accessPolicies.userAccessPolicies;
    this.accessControlledEntity.TeamAccessPolicies = accessPolicies.teamAccessPolicies;
    this.updateAccess();
  }

  unauthorizeAccess(selectedAccesses) {
    const entity = this.accessControlledEntity;
    const userAccessPolicies = entity.UserAccessPolicies;
    const teamAccessPolicies = entity.TeamAccessPolicies;
    const selectedUserAccesses = _.filter(selectedAccesses, (access) => access.Type === 'user');
    const selectedTeamAccesses = _.filter(selectedAccesses, (access) => access.Type === 'team');
    _.forEach(selectedUserAccesses, (access) => delete userAccessPolicies[access.Id]);
    _.forEach(selectedTeamAccesses, (access) => delete teamAccessPolicies[access.Id]);
    this.updateAccess();
  }

  async $onInit() {
<<<<<<< HEAD
=======
    const entity = this.accessControlledEntity;
    if (!entity) {
      this.Notifications.error('Failure', 'Unable to retrieve accesses');
      return;
    }
    if (!entity.UserAccessPolicies) {
      entity.UserAccessPolicies = {};
    }
    if (!entity.TeamAccessPolicies) {
      entity.TeamAccessPolicies = {};
    }
    const parent = this.inheritFrom;
    if (parent && !parent.UserAccessPolicies) {
      parent.UserAccessPolicies = {};
    }
    if (parent && !parent.TeamAccessPolicies) {
      parent.TeamAccessPolicies = {};
    }
    this.roles = [];
    this.rbacEnabled = false;
>>>>>>> 89fb3c8d
    try {
      const entity = this.accessControlledEntity;
      const parent = this.inheritFrom;
      this.roles = [];
      this.rbacEnabled = await this.ExtensionService.extensionEnabled(this.ExtensionService.EXTENSIONS.RBAC);
      if (this.rbacEnabled) {
        this.roles = await this.RoleService.roles();
        this.formValues = {
          selectedRole: this.roles[0],
        };
      }
<<<<<<< HEAD
      const data = await this.AccessService.accesses(entity, parent, this.roles);
      this.availableUsersAndTeams = data.availableUsersAndTeams;
=======
      const data = await this.AccessService.accesses(
        entity.UserAccessPolicies,
        entity.TeamAccessPolicies,
        parent ? parent.UserAccessPolicies : {},
        parent ? parent.TeamAccessPolicies : {},
        this.roles
      );
      this.availableUsersAndTeams = _.orderBy(data.availableUsersAndTeams, 'Name', 'asc');
>>>>>>> 89fb3c8d
      this.authorizedUsersAndTeams = data.authorizedUsersAndTeams;
    } catch (err) {
      this.availableUsersAndTeams = [];
      this.authorizedUsersAndTeams = [];
      this.Notifications.error('Failure', err, 'Unable to retrieve accesses');
    }
  }
}

export default PorAccessManagementController;
angular.module('portainer.app').controller('porAccessManagementController', PorAccessManagementController);<|MERGE_RESOLUTION|>--- conflicted
+++ resolved
@@ -53,32 +53,13 @@
   }
 
   async $onInit() {
-<<<<<<< HEAD
-=======
-    const entity = this.accessControlledEntity;
-    if (!entity) {
-      this.Notifications.error('Failure', 'Unable to retrieve accesses');
-      return;
-    }
-    if (!entity.UserAccessPolicies) {
-      entity.UserAccessPolicies = {};
-    }
-    if (!entity.TeamAccessPolicies) {
-      entity.TeamAccessPolicies = {};
-    }
-    const parent = this.inheritFrom;
-    if (parent && !parent.UserAccessPolicies) {
-      parent.UserAccessPolicies = {};
-    }
-    if (parent && !parent.TeamAccessPolicies) {
-      parent.TeamAccessPolicies = {};
-    }
-    this.roles = [];
-    this.rbacEnabled = false;
->>>>>>> 89fb3c8d
     try {
       const entity = this.accessControlledEntity;
       const parent = this.inheritFrom;
+      // TODO: refactor
+      // extract this code and locate it in AccessService.accesses() function
+      // see resourcePoolAccessController for another usage of AccessService.accesses()
+      // which needs RBAC support
       this.roles = [];
       this.rbacEnabled = await this.ExtensionService.extensionEnabled(this.ExtensionService.EXTENSIONS.RBAC);
       if (this.rbacEnabled) {
@@ -87,19 +68,8 @@
           selectedRole: this.roles[0],
         };
       }
-<<<<<<< HEAD
       const data = await this.AccessService.accesses(entity, parent, this.roles);
-      this.availableUsersAndTeams = data.availableUsersAndTeams;
-=======
-      const data = await this.AccessService.accesses(
-        entity.UserAccessPolicies,
-        entity.TeamAccessPolicies,
-        parent ? parent.UserAccessPolicies : {},
-        parent ? parent.TeamAccessPolicies : {},
-        this.roles
-      );
       this.availableUsersAndTeams = _.orderBy(data.availableUsersAndTeams, 'Name', 'asc');
->>>>>>> 89fb3c8d
       this.authorizedUsersAndTeams = data.authorizedUsersAndTeams;
     } catch (err) {
       this.availableUsersAndTeams = [];
