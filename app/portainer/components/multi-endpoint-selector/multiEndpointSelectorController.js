--- conflicted
+++ resolved
@@ -1,12 +1,6 @@
 import _ from 'lodash-es';
 import PortainerEndpointTagHelper from 'Portainer/helpers/tagHelper';
 
-<<<<<<< HEAD
-angular.module('portainer.app').controller('MultiEndpointSelectorController', function () {
-  var ctrl = this;
-
-  this.sortGroups = function (groups) {
-=======
 import angular from 'angular';
 
 class MultiEndpointSelectorController {
@@ -18,19 +12,12 @@
   }
 
   sortGroups(groups) {
->>>>>>> 89fb3c8d
     return _.sortBy(groups, ['name']);
   }
 
-<<<<<<< HEAD
-  this.groupEndpoints = function (endpoint) {
-    for (var i = 0; i < ctrl.availableGroups.length; i++) {
-      var group = ctrl.availableGroups[i];
-=======
   groupEndpoints(endpoint) {
     for (var i = 0; i < this.availableGroups.length; i++) {
       var group = this.availableGroups[i];
->>>>>>> 89fb3c8d
 
       if (endpoint.GroupId === group.Id) {
         return group.Name;
@@ -38,22 +25,6 @@
     }
   }
 
-<<<<<<< HEAD
-  this.$onInit = function () {
-    this.availableGroups = filterEmptyGroups(this.groups, this.endpoints);
-  };
-
-  function filterEmptyGroups(groups, endpoints) {
-    return groups.filter(function f(group) {
-      for (var i = 0; i < endpoints.length; i++) {
-        var endpoint = endpoints[i];
-        if (endpoint.GroupId === group.Id) {
-          return true;
-        }
-      }
-      return false;
-    });
-=======
   tagIdsToTagNames(tagIds) {
     return PortainerEndpointTagHelper.idsToTagNames(this.tags, tagIds);
   }
@@ -64,7 +35,6 @@
 
   $onInit() {
     this.filterEmptyGroups();
->>>>>>> 89fb3c8d
   }
 
   $onChanges({ endpoints, groups }) {
