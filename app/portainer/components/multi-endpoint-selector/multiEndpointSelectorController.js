import _ from 'lodash-es';
import PortainerEndpointTagHelper from 'Portainer/helpers/tagHelper';

import angular from 'angular';

class MultiEndpointSelectorController {
  /* @ngInject */
  constructor() {
    this.sortGroups = this.sortGroups.bind(this);
    this.groupEndpoints = this.groupEndpoints.bind(this);
    this.tagIdsToTagNames = this.tagIdsToTagNames.bind(this);
  }

  sortGroups(groups) {
    return _.sortBy(groups, ['name']);
  }

  groupEndpoints(endpoint) {
    for (var i = 0; i < this.availableGroups.length; i++) {
      var group = this.availableGroups[i];

      if (endpoint.GroupId === group.Id) {
        return group.Name;
      }
    }
  }
<<<<<<< HEAD

  tagIdsToTagNames(tagIds) {
    return PortainerEndpointTagHelper.idsToTagNames(this.tags, tagIds);
  }

  filterEmptyGroups() {
    this.availableGroups = _.filter(this.groups, (group) =>
      _.some(this.endpoints, (endpoint) => endpoint.GroupId == group.Id)
    );
  }

  $onInit() {
    this.filterEmptyGroups();
  }

  $onChanges({ endpoints, groups }) {
    if (endpoints || groups) {
      this.filterEmptyGroups();
    }
  }
=======

  tagIdsToTagNames(tagIds) {
    return PortainerEndpointTagHelper.idsToTagNames(this.tags, tagIds);
  }

  $onInit() {
    this.availableGroups = _.filter(this.groups, (group) => _.some(this.endpoints, (endpoint) => endpoint.GroupId == group.Id));
  }
>>>>>>> cf5056d9
}

export default MultiEndpointSelectorController;
angular.module('portainer.app').controller('MultiEndpointSelectorController', MultiEndpointSelectorController);<|MERGE_RESOLUTION|>--- conflicted
+++ resolved
@@ -24,16 +24,13 @@
       }
     }
   }
-<<<<<<< HEAD
 
   tagIdsToTagNames(tagIds) {
     return PortainerEndpointTagHelper.idsToTagNames(this.tags, tagIds);
   }
 
   filterEmptyGroups() {
-    this.availableGroups = _.filter(this.groups, (group) =>
-      _.some(this.endpoints, (endpoint) => endpoint.GroupId == group.Id)
-    );
+    this.availableGroups = _.filter(this.groups, (group) => _.some(this.endpoints, (endpoint) => endpoint.GroupId == group.Id));
   }
 
   $onInit() {
@@ -45,16 +42,6 @@
       this.filterEmptyGroups();
     }
   }
-=======
-
-  tagIdsToTagNames(tagIds) {
-    return PortainerEndpointTagHelper.idsToTagNames(this.tags, tagIds);
-  }
-
-  $onInit() {
-    this.availableGroups = _.filter(this.groups, (group) => _.some(this.endpoints, (endpoint) => endpoint.GroupId == group.Id));
-  }
->>>>>>> cf5056d9
 }
 
 export default MultiEndpointSelectorController;
