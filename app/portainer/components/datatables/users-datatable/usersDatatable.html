<div class="datatable">
  <rd-widget>
    <rd-widget-body classes="no-padding">
      <div class="toolBar">
        <div class="toolBarTitle"> <i class="fa" ng-class="$ctrl.titleIcon" aria-hidden="true" style="margin-right: 2px;"></i> {{ $ctrl.titleText }} </div>
      </div>
      <div class="actionBar">
        <button type="button" class="btn btn-sm btn-danger" ng-disabled="$ctrl.state.selectedItemCount === 0" ng-click="$ctrl.removeAction($ctrl.state.selectedItems)">
          <i class="fa fa-trash-alt space-right" aria-hidden="true"></i>Remove
        </button>
      </div>
      <div class="searchBar">
        <i class="fa fa-search searchIcon" aria-hidden="true"></i>
        <input
          type="text"
          class="searchInput"
          ng-model="$ctrl.state.textFilter"
          ng-change="$ctrl.onTextFilterChange()"
          placeholder="Search..."
          ng-model-options="{ debounce: 300 }"
        />
      </div>
      <div class="table-responsive">
        <table class="table table-hover nowrap-cells">
          <thead>
            <tr>
              <th>
                <span class="md-checkbox">
                  <input id="select_all" type="checkbox" ng-model="$ctrl.state.selectAll" ng-change="$ctrl.selectAll()" />
                  <label for="select_all"></label>
                </span>
                <a ng-click="$ctrl.changeOrderBy('Username')">
                  Name
                  <i class="fa fa-sort-alpha-down" aria-hidden="true" ng-if="$ctrl.state.orderBy === 'Username' && !$ctrl.state.reverseOrder"></i>
                  <i class="fa fa-sort-alpha-up" aria-hidden="true" ng-if="$ctrl.state.orderBy === 'Username' && $ctrl.state.reverseOrder"></i>
                </a>
              </th>
              <th>
                <a ng-click="$ctrl.changeOrderBy('RoleName')">
                  Role
                  <i class="fa fa-sort-alpha-down" aria-hidden="true" ng-if="$ctrl.state.orderBy === 'RoleName' && !$ctrl.state.reverseOrder"></i>
                  <i class="fa fa-sort-alpha-up" aria-hidden="true" ng-if="$ctrl.state.orderBy === 'RoleName' && $ctrl.state.reverseOrder"></i>
                </a>
              </th>
              <th>
                <a ng-click="$ctrl.changeOrderBy('AuthenticationMethod')">
                  Authentication
                  <i class="fa fa-sort-alpha-down" aria-hidden="true" ng-if="$ctrl.state.orderBy === 'AuthenticationMethod' && !$ctrl.state.reverseOrder"></i>
                  <i class="fa fa-sort-alpha-up" aria-hidden="true" ng-if="$ctrl.state.orderBy === 'AuthenticationMethod' && $ctrl.state.reverseOrder"></i>
                </a>
              </th>
            </tr>
          </thead>
          <tbody>
            <tr
              dir-paginate="item in ($ctrl.state.filteredDataSet = ($ctrl.dataset | filter:$ctrl.state.textFilter | orderBy:$ctrl.state.orderBy:$ctrl.state.reverseOrder | itemsPerPage: $ctrl.state.paginatedItemLimit))"
              ng-class="{ active: item.Checked }"
            >
              <td>
                <span class="md-checkbox">
<<<<<<< HEAD
                  <input id="select_{{ $index }}" type="checkbox" ng-model="item.Checked" ng-click="$ctrl.selectItem(item, $event)" />
=======
                  <input id="select_{{ $index }}" type="checkbox" ng-model="item.Checked" ng-click="$ctrl.selectItem(item, $event)" ng-disabled="!$ctrl.allowSelection(item)" />
>>>>>>> 89fb3c8d
                  <label for="select_{{ $index }}"></label>
                </span>
                <a ui-sref="portainer.users.user({id: item.Id})">{{ item.Username }}</a>
              </td>
              <td>
                <span>
                  <i class="fa fa-user-circle" aria-hidden="true" style="margin-right: 5px;" ng-if="item.Role === 1 && !item.isTeamLeader"></i>
                  <i class="fa fa-user-plus" aria-hidden="true" style="margin-right: 5px;" ng-if="item.Role !== 1 && item.isTeamLeader"></i>
                  <i class="fa fa-user" aria-hidden="true" style="margin-right: 5px;" ng-if="item.Role !== 1 && !item.isTeamLeader"></i>
                  {{ item.RoleName ? item.RoleName : '-' }}
                </span>
              </td>
              <td>
                <span ng-if="item.Id === 1 || ($ctrl.authenticationMethod !== 2 && $ctrl.authenticationMethod !== 3)">Internal</span>
                <span ng-if="item.Id !== 1 && $ctrl.authenticationMethod === 2">LDAP</span>
                <span ng-if="item.Id !== 1 && $ctrl.authenticationMethod === 3">OAuth</span>
              </td>
            </tr>
            <tr ng-if="!$ctrl.dataset">
              <td colspan="3" class="text-center text-muted">Loading...</td>
            </tr>
            <tr ng-if="$ctrl.state.filteredDataSet.length === 0">
              <td colspan="3" class="text-center text-muted">No user available.</td>
            </tr>
          </tbody>
        </table>
      </div>
      <div class="footer" ng-if="$ctrl.dataset">
        <div class="infoBar" ng-if="$ctrl.state.selectedItemCount !== 0"> {{ $ctrl.state.selectedItemCount }} item(s) selected </div>
        <div class="paginationControls">
          <form class="form-inline">
            <span class="limitSelector">
              <span style="margin-right: 5px;">
                Items per page
              </span>
              <select class="form-control" ng-model="$ctrl.state.paginatedItemLimit" ng-change="$ctrl.changePaginationLimit()">
                <option value="0">All</option>
                <option value="10">10</option>
                <option value="25">25</option>
                <option value="50">50</option>
                <option value="100">100</option>
              </select>
            </span>
            <dir-pagination-controls max-size="5"></dir-pagination-controls>
          </form>
        </div>
      </div>
    </rd-widget-body>
  </rd-widget>
</div><|MERGE_RESOLUTION|>--- conflicted
+++ resolved
@@ -58,11 +58,7 @@
             >
               <td>
                 <span class="md-checkbox">
-<<<<<<< HEAD
-                  <input id="select_{{ $index }}" type="checkbox" ng-model="item.Checked" ng-click="$ctrl.selectItem(item, $event)" />
-=======
                   <input id="select_{{ $index }}" type="checkbox" ng-model="item.Checked" ng-click="$ctrl.selectItem(item, $event)" ng-disabled="!$ctrl.allowSelection(item)" />
->>>>>>> 89fb3c8d
                   <label for="select_{{ $index }}"></label>
                 </span>
                 <a ui-sref="portainer.users.user({id: item.Id})">{{ item.Username }}</a>
