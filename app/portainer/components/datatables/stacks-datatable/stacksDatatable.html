<div class="datatable">
  <rd-widget>
    <rd-widget-body classes="no-padding">
<<<<<<< HEAD
      <div class="toolBar vertical-center !gap-x-5 !gap-y-1 flex-wrap">
        <div class="toolBarTitle vertical-center">
          <pr-icon icon="'layers'" feather="true" class-name="'icon-nested-blue vertical-center'" mode="'primary'"></pr-icon>
          {{ $ctrl.titleText }}
        </div>
        <div class="searchBar vertical-center">
          <pr-icon icon="'search'" feather="true"></pr-icon>
          <input
            type="text"
            class="searchInput"
            ng-model="$ctrl.state.textFilter"
            ng-change="$ctrl.onTextFilterChange()"
            placeholder="Search for a stack..."
            auto-focus
            ng-model-options="{ debounce: 300 }"
            data-cy="stack-searchInput"
          />
        </div>
        <div class="actionBar !gap-3 !mr-0" ng-if="!$ctrl.offlineMode" authorization="PortainerStackCreate, PortainerStackDelete">
=======
      <div class="toolBar">
        <div class="toolBarTitle"><i class="fa" ng-class="$ctrl.titleIcon" aria-hidden="true" style="margin-right: 2px"></i> {{ $ctrl.titleText }} </div>

        <datatable-searchbar value="$ctrl.state.textFilter" placeholder="'Search...'" on-change="($ctrl.onTextFilterChange)" data-cy="stack-searchInput"></datatable-searchbar>

        <div class="actionBar" ng-if="!$ctrl.offlineMode" authorization="PortainerStackCreate, PortainerStackDelete">
>>>>>>> 32417387
          <button
            type="button"
            class="btn btn-sm btn-dangerlight h-fit vertical-center !ml-0"
            authorization="PortainerStackDelete"
            ng-disabled="$ctrl.state.selectedItemCount === 0"
            ng-click="$ctrl.removeAction($ctrl.state.selectedItems)"
            data-cy="stack-removeStackButton"
          >
            <pr-icon icon="'trash'" feather="true" mode="'danger'"></pr-icon>Remove
          </button>
          <button
            ng-disabled="!$ctrl.createEnabled"
            type="button"
            class="btn btn-sm btn-primary h-fit vertical-center !ml-0"
            ui-sref="docker.stacks.newstack"
            authorization="PortainerStackCreate"
            data-cy="stack-addStackButton"
          >
            <pr-icon icon="'plus'" feather="true"></pr-icon>Add stack
          </button>
        </div>
        <div class="settings">
          <datatable-columns-visibility columns="$ctrl.columnVisibility.columns" on-change="($ctrl.onColumnVisibilityChange)"></datatable-columns-visibility>
          <span class="setting ml-2" ng-class="{ 'setting-active': $ctrl.settings.open }" uib-dropdown dropdown-append-to-body auto-close="disabled" is-open="$ctrl.settings.open">
            <span uib-dropdown-toggle aria-label="Settings">
              <pr-icon icon="'settings'" feather="true"></pr-icon>
            </span>
            <div class="dropdown-menu dropdown-menu-right" uib-dropdown-menu>
              <div class="tableMenu">
                <div class="menuHeader"> Table settings </div>
                <div class="menuContent">
                  <div>
                    <div class="md-checkbox" ng-if="$ctrl.isAdmin">
                      <input id="setting_all_orphaned_stacks" type="checkbox" ng-model="$ctrl.settings.allOrphanedStacks" ng-change="$ctrl.onSettingsAllOrphanedStacksChange()" />
                      <label for="setting_all_orphaned_stacks">Show all orphaned stacks</label>
                    </div>
                    <div class="md-checkbox">
                      <input id="setting_auto_refresh" type="checkbox" ng-model="$ctrl.settings.repeater.autoRefresh" ng-change="$ctrl.onSettingsRepeaterChange()" />
                      <label for="setting_auto_refresh">Auto refresh</label>
                    </div>
                    <div ng-if="$ctrl.settings.repeater.autoRefresh">
                      <label for="settings_refresh_rate"> Refresh rate </label>
                      <select id="settings_refresh_rate" ng-model="$ctrl.settings.repeater.refreshRate" ng-change="$ctrl.onSettingsRepeaterChange()" class="small-select">
                        <option value="10">10s</option>
                        <option value="30">30s</option>
                        <option value="60">1min</option>
                        <option value="120">2min</option>
                        <option value="300">5min</option>
                      </select>
                      <span>
                        <pr-icon id="refreshRateChange" icon="'check'" feather="true" mode="'success'" size="'sm'"></pr-icon>
                      </span>
                    </div>
                  </div>
                </div>
                <div>
                  <a type="button" class="btn btn-default btn-sm" ng-click="$ctrl.settings.open = false;">Close</a>
                </div>
              </div>
            </div>
          </span>
        </div>
      </div>

      <div class="table-responsive">
        <table class="table table-hover nowrap-cells" data-cy="stack-stackTable">
          <thead>
            <tr>
              <th uib-dropdown dropdown-append-to-body auto-close="disabled" is-open="$ctrl.filters.state.open">
                <div class="flex flex-row flex-no-wrap gap-2">
                  <span class="md-checkbox" ng-if="!$ctrl.offlineMode" authorization="PortainerStackCreate, PortainerStackDelete">
                    <input id="select_all" type="checkbox" ng-model="$ctrl.state.selectAll" ng-change="$ctrl.selectAll()" />
                    <label for="select_all"></label>
                  </span>
                  <table-column-header
                    col-title="'Name'"
                    can-sort="true"
                    is-sorted="$ctrl.state.orderBy === 'Name'"
                    is-sorted-desc="$ctrl.state.orderBy === 'Name' && $ctrl.state.reverseOrder"
                    ng-click="$ctrl.changeOrderBy('Name')"
                  ></table-column-header>
                  <div>
                    <span uib-dropdown-toggle ng-class="['table-filter vertical-center', { 'filter-active': $ctrl.filters.state.enabled }]">
                      Filter
                      <pr-icon ng-if="$ctrl.filters.state.enabled" icon="'check'" feather="true" size="'sm'"></pr-icon>
                      <pr-icon ng-if="!$ctrl.filters.state.enabled" icon="'filter'" feather="true" size="'sm'"></pr-icon>
                    </span>
                  </div>
                  <div class="dropdown-menu" uib-dropdown-menu>
                    <div class="tableMenu">
                      <div class="menuHeader"> Filter by activity </div>
                      <div class="menuContent">
                        <div class="md-checkbox">
                          <input id="filter_usage_activeStacks" type="checkbox" ng-model="$ctrl.filters.state.showActiveStacks" ng-change="$ctrl.onFilterChange()" />
                          <label for="filter_usage_activeStacks">Active stacks</label>
                        </div>
                        <div class="md-checkbox">
                          <input id="filter_usage_unactiveStacks" type="checkbox" ng-model="$ctrl.filters.state.showUnactiveStacks" ng-change="$ctrl.onFilterChange()" />
                          <label for="filter_usage_unactiveStacks">Inactive stacks</label>
                        </div>
                      </div>
                      <div>
                        <a type="button" class="btn btn-default btn-sm" ng-click="$ctrl.filters.state.open = false;">Close</a>
                      </div>
                    </div>
                  </div>
                </div>
              </th>
              <th>
                <table-column-header
                  col-title="'Type'"
                  can-sort="true"
                  is-sorted="$ctrl.state.orderBy === 'Type'"
                  is-sorted-desc="$ctrl.state.orderBy === 'Type' && $ctrl.state.reverseOrder"
                  ng-click="$ctrl.changeOrderBy('Type')"
                ></table-column-header>
              </th>
              <th><table-column-header col-title="'Control'" can-sort="false"></table-column-header></th>
              <th>
                <table-column-header
                  col-title="'Created'"
                  can-sort="true"
                  is-sorted="$ctrl.state.orderBy === 'ResourceControl.CreationDate'"
                  is-sorted-desc="$ctrl.state.orderBy === 'ResourceControl.CreationDate' && $ctrl.state.reverseOrder"
                  ng-click="$ctrl.changeOrderBy('ResourceControl.CreationDate')"
                ></table-column-header>
              </th>
              <th ng-if="$ctrl.columnVisibility.columns.updated.display">
                <table-column-header
                  col-title="'Updated'"
                  can-sort="true"
                  is-sorted="$ctrl.state.orderBy === 'ResourceControl.UpdateDate'"
                  is-sorted-desc="$ctrl.state.orderBy === 'ResourceControl.UpdateDate' && $ctrl.state.reverseOrder"
                  ng-click="$ctrl.changeOrderBy('ResourceControl.UpdateDate')"
                ></table-column-header>
              </th>
              <th>
                <table-column-header
                  col-title="'Ownership'"
                  can-sort="true"
                  is-sorted="$ctrl.state.orderBy === 'ResourceControl.Ownership'"
                  is-sorted-desc="$ctrl.state.orderBy === 'ResourceControl.Ownership' && $ctrl.state.reverseOrder"
                  ng-click="$ctrl.changeOrderBy('ResourceControl.Ownership')"
                ></table-column-header>
              </th>
            </tr>
          </thead>
          <tbody>
            <tr
              dir-paginate="item in ($ctrl.state.filteredDataSet = ($ctrl.dataset | filter: $ctrl.applyFilters | filter:$ctrl.state.textFilter | orderBy:$ctrl.state.orderBy:$ctrl.state.reverseOrder | itemsPerPage: $ctrl.state.paginatedItemLimit))"
              ng-class="{ active: item.Checked }"
            >
              <td>
                <span class="md-checkbox" ng-if="!$ctrl.offlineMode" authorization="PortainerStackCreate, PortainerStackDelete">
                  <input id="select_{{ $index }}" type="checkbox" ng-model="item.Checked" ng-click="$ctrl.selectItem(item, $event)" ng-disabled="!$ctrl.allowSelection(item)" />
                  <label for="select_{{ $index }}"></label>
                </span>
                <a
                  ng-if="!$ctrl.offlineMode"
                  ui-sref="docker.stacks.stack({ name: item.Name, id: item.Id, type: item.Type, regular: item.Regular, external: item.External, orphaned: item.Orphaned, orphanedRunning: item.OrphanedRunning })"
                  >{{ item.Name }}</a
                >
                <span ng-if="$ctrl.offlineMode">{{ item.Name }}</span>
                <span ng-if="item.Regular && item.Status == 2" class="label label-warning image-tag ml-2">Inactive</span>
              </td>
              <td>{{ item.Type === 1 ? 'Swarm' : 'Compose' }}</td>
              <td>
                <span
                  ng-if="item.Orphaned"
                  class="interactive vertical-center"
                  tooltip-append-to-body="true"
                  tooltip-placement="bottom"
                  tooltip-class="portainer-tooltip"
                  uib-tooltip="This stack was created inside an environment that is no longer registered inside Portainer."
                >
                  Orphaned
                  <pr-icon icon="'alert-circle'" feather="true" class-name="'ml-0.5'" mode="'warning'"></pr-icon>
                </span>
                <span
                  ng-if="item.External"
                  class="interactive vertical-center"
                  tooltip-append-to-body="true"
                  tooltip-placement="bottom"
                  tooltip-class="portainer-tooltip"
                  uib-tooltip="This stack was created outside of Portainer. Control over this stack is limited."
                >
                  Limited
                  <pr-icon icon="'alert-circle'" feather="true" class-name="'ml-0.5'" mode="'warning'"></pr-icon>
                </span>
                <span ng-if="item.Regular">Total</span>
              </td>
              <td>
                <span ng-if="item.CreationDate">{{ item.CreationDate | getisodatefromtimestamp }} {{ item.CreatedBy ? 'by ' + item.CreatedBy : '' }}</span>
                <span ng-if="!item.CreationDate"> - </span>
              </td>
              <td ng-if="$ctrl.columnVisibility.columns.updated.display">
                <span ng-if="item.UpdateDate">{{ item.UpdateDate | getisodatefromtimestamp }} {{ item.UpdatedBy ? 'by ' + item.UpdatedBy : '' }}</span>
                <span ng-if="!item.UpdateDate"> - </span>
              </td>
              <td>
                <span class="vertical-center">
                  <pr-icon ng-attr-icon="item.ResourceControl.Ownership | ownershipicon" feather="true" class-name="'icon ml-0.5'"></pr-icon>
                  {{ item.ResourceControl.Ownership ? item.ResourceControl.Ownership : item.ResourceControl.Ownership = $ctrl.RCO.ADMINISTRATORS }}
                </span>
              </td>
            </tr>
            <tr ng-if="!$ctrl.dataset" data-cy="stacks-loadingTableRow">
              <td colspan="6" class="text-center text-muted">Loading...</td>
            </tr>
            <tr ng-if="$ctrl.state.filteredDataSet.length === 0" data-cy="stacks-noStackTableRow">
              <td colspan="6" class="text-center text-muted">No stack available.</td>
            </tr>
          </tbody>
        </table>
      </div>
      <div class="footer" ng-if="$ctrl.dataset">
        <div class="infoBar" ng-if="$ctrl.state.selectedItemCount !== 0">
          {{ $ctrl.state.selectedItemCount }}
          item(s) selected
        </div>
        <div class="paginationControls">
          <form class="form-inline">
            <span class="limitSelector">
              <span class="mr-1"> Items per page </span>
              <select class="form-control" ng-model="$ctrl.state.paginatedItemLimit" ng-change="$ctrl.changePaginationLimit()" data-cy="component-paginationSelect">
                <option value="0">All</option>
                <option value="10">10</option>
                <option value="25">25</option>
                <option value="50">50</option>
                <option value="100">100</option>
              </select>
            </span>
            <dir-pagination-controls max-size="5"></dir-pagination-controls>
          </form>
        </div>
      </div>
    </rd-widget-body>
  </rd-widget>
</div><|MERGE_RESOLUTION|>--- conflicted
+++ resolved
@@ -1,34 +1,15 @@
 <div class="datatable">
   <rd-widget>
     <rd-widget-body classes="no-padding">
-<<<<<<< HEAD
       <div class="toolBar vertical-center !gap-x-5 !gap-y-1 flex-wrap">
         <div class="toolBarTitle vertical-center">
           <pr-icon icon="'layers'" feather="true" class-name="'icon-nested-blue vertical-center'" mode="'primary'"></pr-icon>
           {{ $ctrl.titleText }}
         </div>
-        <div class="searchBar vertical-center">
-          <pr-icon icon="'search'" feather="true"></pr-icon>
-          <input
-            type="text"
-            class="searchInput"
-            ng-model="$ctrl.state.textFilter"
-            ng-change="$ctrl.onTextFilterChange()"
-            placeholder="Search for a stack..."
-            auto-focus
-            ng-model-options="{ debounce: 300 }"
-            data-cy="stack-searchInput"
-          />
-        </div>
+        
+        <datatable-searchbar value="$ctrl.state.textFilter" placeholder="'Search for a stack...'" on-change="($ctrl.onTextFilterChange)" data-cy="stack-searchInput"></datatable-searchbar>
+        
         <div class="actionBar !gap-3 !mr-0" ng-if="!$ctrl.offlineMode" authorization="PortainerStackCreate, PortainerStackDelete">
-=======
-      <div class="toolBar">
-        <div class="toolBarTitle"><i class="fa" ng-class="$ctrl.titleIcon" aria-hidden="true" style="margin-right: 2px"></i> {{ $ctrl.titleText }} </div>
-
-        <datatable-searchbar value="$ctrl.state.textFilter" placeholder="'Search...'" on-change="($ctrl.onTextFilterChange)" data-cy="stack-searchInput"></datatable-searchbar>
-
-        <div class="actionBar" ng-if="!$ctrl.offlineMode" authorization="PortainerStackCreate, PortainerStackDelete">
->>>>>>> 32417387
           <button
             type="button"
             class="btn btn-sm btn-dangerlight h-fit vertical-center !ml-0"
