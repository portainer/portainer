angular.module('portainer.app').controller('StacksDatatableController', [
  '$scope',
  '$controller',
  'DatatableService',
<<<<<<< HEAD
  function ($scope, $controller, DatatableService) {
=======
  'Authentication',
  function ($scope, $controller, DatatableService, Authentication) {
>>>>>>> 89fb3c8d
    angular.extend(this, $controller('GenericDatatableController', { $scope: $scope }));

    /**
     * Do not allow external items
     */
    this.allowSelection = function (item) {
<<<<<<< HEAD
      return !(item.External && item.Type === 2);
    };

    this.$onInit = function () {
=======
      if (item.External && item.Type === 2) {
        return false;
      }

      return !(item.External && !this.isAdmin && !this.isEndpointAdmin);
    };

    this.$onInit = function () {
      this.isAdmin = Authentication.isAdmin();
      this.isEndpointAdmin = Authentication.hasAuthorizations(['EndpointResourcesAccess']);
>>>>>>> 89fb3c8d
      this.setDefaults();
      this.prepareTableFromDataset();

      this.state.orderBy = this.orderBy;
      var storedOrder = DatatableService.getDataTableOrder(this.tableKey);
      if (storedOrder !== null) {
        this.state.reverseOrder = storedOrder.reverse;
        this.state.orderBy = storedOrder.orderBy;
      }

      var textFilter = DatatableService.getDataTableTextFilters(this.tableKey);
      if (textFilter !== null) {
        this.state.textFilter = textFilter;
        this.onTextFilterChange();
      }

      var storedFilters = DatatableService.getDataTableFilters(this.tableKey);
      if (storedFilters !== null) {
        this.filters = storedFilters;
      }
      if (this.filters && this.filters.state) {
        this.filters.state.open = false;
      }

      var storedSettings = DatatableService.getDataTableSettings(this.tableKey);
      if (storedSettings !== null) {
        this.settings = storedSettings;
        this.settings.open = false;
      }
      this.onSettingsRepeaterChange();
    };
  },
]);<|MERGE_RESOLUTION|>--- conflicted
+++ resolved
@@ -2,24 +2,14 @@
   '$scope',
   '$controller',
   'DatatableService',
-<<<<<<< HEAD
-  function ($scope, $controller, DatatableService) {
-=======
   'Authentication',
   function ($scope, $controller, DatatableService, Authentication) {
->>>>>>> 89fb3c8d
     angular.extend(this, $controller('GenericDatatableController', { $scope: $scope }));
 
     /**
      * Do not allow external items
      */
     this.allowSelection = function (item) {
-<<<<<<< HEAD
-      return !(item.External && item.Type === 2);
-    };
-
-    this.$onInit = function () {
-=======
       if (item.External && item.Type === 2) {
         return false;
       }
@@ -30,7 +20,6 @@
     this.$onInit = function () {
       this.isAdmin = Authentication.isAdmin();
       this.isEndpointAdmin = Authentication.hasAuthorizations(['EndpointResourcesAccess']);
->>>>>>> 89fb3c8d
       this.setDefaults();
       this.prepareTableFromDataset();
 
