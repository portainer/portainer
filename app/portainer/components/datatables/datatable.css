--- conflicted
+++ resolved
@@ -1,10 +1,7 @@
 .datatable .toolBar {
   background-color: var(--bg-card-color);
   overflow: auto;
-<<<<<<< HEAD
-=======
-  padding: 20px 10px;
->>>>>>> 8d46692d
+  padding: 20px;
   font-size: 16px;
   border-radius: 8px;
 
@@ -29,11 +26,7 @@
 
 .datatable .toolBar .settings {
   float: right;
-<<<<<<< HEAD
   margin-top: 5px;
-=======
-  margin-right: 5px;
->>>>>>> 8d46692d
 }
 
 .datatable .toolBar .setting {
@@ -51,7 +44,6 @@
 }
 
 .toolBar .settings {
-  width: 60px;
   text-align: right;
   display: inline-flex;
 }
