<div class="datatable">
  <rd-widget>
    <rd-widget-body classes="no-padding">
      <div class="toolBar">
        <div class="toolBarTitle vertical-center">
          <pr-icon icon="$ctrl.titleIcon" feather="true" class-name="'icon-nested-blue'" mode="'primary'"></pr-icon>
          {{ $ctrl.titleText }}
        </div>
        <div class="searchBar vertical-center">
          <pr-icon icon="'search'" feather="true"></pr-icon>
          <input
            type="text"
            class="searchInput"
            ng-model="$ctrl.state.textFilter"
            ng-change="$ctrl.onTextFilterChange()"
            placeholder="Search for a registry..."
            auto-focus
            ng-model-options="{ debounce: 300 }"
            data-cy="registry-searchInput"
          />
        </div>
        <div class="actionBar !gap-3" ng-if="$ctrl.isAdmin">
          <button
            ng-if="!$ctrl.endpointType"
            type="button"
            class="btn btn-sm btn-dangerlight h-fit vertical-center !ml-0"
            ng-disabled="$ctrl.state.selectedItemCount === 0"
            ng-click="$ctrl.removeAction($ctrl.state.selectedItems)"
            data-cy="registry-removeRegistryButton"
          >
            <pr-icon icon="'trash-2'" feather="true" mode="'danger'"></pr-icon>Remove
          </button>
          <button type="button" class="btn btn-sm btn-primary h-fit vertical-center !ml-0" ui-sref="portainer.registries.new" data-cy="registry-addRegistryButton">
            <pr-icon icon="'plus'" feather="true"></pr-icon>Add registry
          </button>
        </div>
      </div>
      <div class="table-responsive">
        <table class="table table-hover nowrap-cells">
          <thead>
            <tr>
              <th>
                <div class="vertical-center">
                  <span class="md-checkbox vertical-center" ng-if="$ctrl.isAdmin && !$ctrl.endpointType">
                    <input id="select_all" type="checkbox" ng-model="$ctrl.state.selectAll" ng-change="$ctrl.selectAll()" />
                    <label for="select_all"></label>
                  </span>
                  <table-column-header
                    col-title="'Name'"
                    can-sort="true"
                    is-sorted="$ctrl.state.orderBy === 'Name'"
                    is-sorted-desc="$ctrl.state.orderBy === 'Name' && $ctrl.state.reverseOrder"
                    ng-click="$ctrl.changeOrderBy('Name')"
                  ></table-column-header>
                </div>
              </th>
              <th>
                <table-column-header
                  col-title="'URL'"
                  can-sort="true"
                  is-sorted="$ctrl.state.orderBy === 'URL'"
                  is-sorted-desc="$ctrl.state.orderBy === 'URL' && $ctrl.state.reverseOrder"
                  ng-click="$ctrl.changeOrderBy('URL')"
                ></table-column-header>
              </th>
              <th>
                <table-column-header col-title="'Actions'" can-sort="false"></table-column-header>
              </th>
            </tr>
          </thead>
          <tbody>
            <tr>
              <td>
                <span class="md-checkbox" ng-if="$ctrl.isAdmin && !$ctrl.endpointType">
                  <input id="select_{{ $index }}" type="checkbox" disabled />
                  <label for="select_{{ $index }}"></label>
                </span>
                <span>DockerHub (anonymous)</span>
              </td>
              <td> docker.io </td>
              <td> - </td>
            </tr>
            <tr
              dir-paginate="item in ($ctrl.state.filteredDataSet = ($ctrl.dataset | filter:$ctrl.state.textFilter | orderBy:$ctrl.state.orderBy:$ctrl.state.reverseOrder | itemsPerPage: $ctrl.state.paginatedItemLimit))"
              ng-class="{ active: item.Checked }"
            >
              <td>
                <span class="md-checkbox" ng-if="$ctrl.isAdmin && !$ctrl.endpointType">
                  <input id="select_{{ $index }}" type="checkbox" ng-model="item.Checked" ng-click="$ctrl.selectItem(item, $event)" ng-disabled="!$ctrl.allowSelection(item)" />
                  <label for="select_{{ $index }}"></label>
                </span>
                <a ui-sref="portainer.registries.registry({id: item.Id})" ng-if="$ctrl.enableGoToLink(item)">{{ item.Name }}</a>
                <span ng-if="!$ctrl.enableGoToLink(item)">{{ item.Name }}</span>
                <span ng-if="item.Authentication" style="margin-left: 5px" class="label label-info image-tag">authentication-enabled</span>
              </td>
              <td>
                {{ item.URL }}
              </td>
              <td>
<<<<<<< HEAD
                <a ng-if="$ctrl.canManageAccess(item)" ng-click="$ctrl.redirectToManageAccess(item)" class="vertical-center">
                  <pr-icon icon="'users'" feather="true" class-name="'icon-primary'"></pr-icon>
                  Manage access
                </a>
                <be-feature-indicator feature="$ctrl.limitedFeature" ng-if="$ctrl.canBrowse(item)">
                  <span class="text-muted space-left vertical-center" style="padding-right: 5px">
                    <pr-icon icon="'search'" feather="true" class="searchIcon"></pr-icon>
                    Browse
                  </span>
=======
                <a ng-if="$ctrl.canManageAccess(item)" ng-click="$ctrl.redirectToManageAccess(item)"> <pr-icon icon="'users'" feather="true"></pr-icon> Manage access </a>
                <be-feature-indicator feature="$ctrl.limitedFeature" ng-if="$ctrl.canBrowse(item)">
                  <span class="text-muted space-left" style="padding-right: 5px"> <pr-icon icon="'search'" feather="true"></pr-icon> Browse </span>
>>>>>>> 6d95643a
                </be-feature-indicator>

                <span ng-if="!$ctrl.canBrowse(item) && !$ctrl.canManageAccess(item)"> - </span>
              </td>
            </tr>
            <tr ng-if="!$ctrl.dataset">
              <td colspan="3" class="text-center text-muted">Loading...</td>
            </tr>
          </tbody>
        </table>
      </div>
      <div class="footer" ng-if="$ctrl.dataset">
        <div class="infoBar" ng-if="$ctrl.state.selectedItemCount !== 0"> {{ $ctrl.state.selectedItemCount }} item(s) selected </div>
        <div class="paginationControls">
          <form class="form-inline">
            <span class="limitSelector">
              <span style="margin-right: 5px"> Items per page </span>
              <select class="form-control" ng-model="$ctrl.state.paginatedItemLimit" ng-change="$ctrl.changePaginationLimit()" data-cy="component-paginationSelect">
                <option value="0">All</option>
                <option value="10">10</option>
                <option value="25">25</option>
                <option value="50">50</option>
                <option value="100">100</option>
              </select>
            </span>
            <dir-pagination-controls max-size="5"></dir-pagination-controls>
          </form>
        </div>
      </div>
    </rd-widget-body>
  </rd-widget>
</div><|MERGE_RESOLUTION|>--- conflicted
+++ resolved
@@ -97,21 +97,9 @@
                 {{ item.URL }}
               </td>
               <td>
-<<<<<<< HEAD
-                <a ng-if="$ctrl.canManageAccess(item)" ng-click="$ctrl.redirectToManageAccess(item)" class="vertical-center">
-                  <pr-icon icon="'users'" feather="true" class-name="'icon-primary'"></pr-icon>
-                  Manage access
-                </a>
-                <be-feature-indicator feature="$ctrl.limitedFeature" ng-if="$ctrl.canBrowse(item)">
-                  <span class="text-muted space-left vertical-center" style="padding-right: 5px">
-                    <pr-icon icon="'search'" feather="true" class="searchIcon"></pr-icon>
-                    Browse
-                  </span>
-=======
                 <a ng-if="$ctrl.canManageAccess(item)" ng-click="$ctrl.redirectToManageAccess(item)"> <pr-icon icon="'users'" feather="true"></pr-icon> Manage access </a>
                 <be-feature-indicator feature="$ctrl.limitedFeature" ng-if="$ctrl.canBrowse(item)">
                   <span class="text-muted space-left" style="padding-right: 5px"> <pr-icon icon="'search'" feather="true"></pr-icon> Browse </span>
->>>>>>> 6d95643a
                 </be-feature-indicator>
 
                 <span ng-if="!$ctrl.canBrowse(item) && !$ctrl.canManageAccess(item)"> - </span>
