--- conflicted
+++ resolved
@@ -2,63 +2,35 @@
   <rd-widget>
     <rd-widget-body classes="no-padding">
       <div class="toolBar">
-<<<<<<< HEAD
-        <div class="toolBarTitle">
-          <pr-icon icon="$ctrl.titleIcon" feather="true" class-name="'icon-nested-blue'" mode="'primary'"></pr-icon>
-          {{ $ctrl.titleText }}
-        </div>
-        <div class="searchBar vertical-center">
-=======
         <div class="toolBarTitle vertical-center">
           <pr-icon icon="$ctrl.titleIcon" feather="true" class-name="'icon-white icon-primary icon-nested-blue'"></pr-icon>
           {{ $ctrl.titleText }}
         </div>
         <div class="searchBar">
->>>>>>> 9dc6aa81
           <pr-icon icon="'search'" feather="true"></pr-icon>
           <input
             type="text"
             class="searchInput"
             ng-model="$ctrl.state.textFilter"
             ng-change="$ctrl.onTextFilterChange()"
-<<<<<<< HEAD
-            placeholder="Search..."
-=======
             placeholder="Search for a group..."
->>>>>>> 9dc6aa81
             auto-focus
             ng-model-options="{ debounce: 300 }"
             data-cy="endpointGroup-searchInput"
           />
         </div>
-<<<<<<< HEAD
-        <div class="actionBar">
-          <button
-            type="button"
-            class="btn btn-sm btn-dangerlight"
-=======
         <div class="actionBar !gap-3">
           <button
             type="button"
             class="btn btn-sm btn-dangerlight h-fit"
->>>>>>> 9dc6aa81
             ng-disabled="$ctrl.state.selectedItemCount === 0"
             ng-click="$ctrl.removeAction($ctrl.state.selectedItems)"
             data-cy="endpointGroup-removeGroupButton"
           >
-<<<<<<< HEAD
-            <pr-icon icon="'trash-2'" feather="true" mode="'danger'"></pr-icon>
-            Remove
-          </button>
-          <button type="button" class="btn btn-sm btn-primary" ui-sref="portainer.groups.new" data-cy="endpointGroup-addGroupButton">
-            <pr-icon icon="'plus'" feather="true"></pr-icon>
-            Add group
-=======
             <pr-icon icon="'trash-2'" feather="true"></pr-icon>Remove
           </button>
           <button type="button" class="btn btn-sm btn-primary h-fit" ui-sref="portainer.groups.new" data-cy="endpointGroup-addGroupButton">
             <pr-icon icon="'plus'" feather="true"></pr-icon>Add group
->>>>>>> 9dc6aa81
           </button>
         </div>
       </div>
@@ -67,7 +39,6 @@
           <thead>
             <tr>
               <th>
-<<<<<<< HEAD
                 <div class="vertical-center">
                   <span class="md-checkbox">
                     <input id="select_all" type="checkbox" ng-model="$ctrl.state.selectAll" ng-change="$ctrl.selectAll()" data-cy="endpointGroup-selectAllCheckbox" />
@@ -84,17 +55,6 @@
               </th>
               <th>
                 <table-column-header col-title="'Actions'" can-sort="false"></table-column-header>
-=======
-                <span class="md-checkbox">
-                  <input id="select_all" type="checkbox" ng-model="$ctrl.state.selectAll" ng-change="$ctrl.selectAll()" data-cy="endpointGroup-selectAllCheckbox" />
-                  <label for="select_all"></label>
-                </span>
-                <a ng-click="$ctrl.changeOrderBy('Name')">
-                  Name
-                  <pr-icon icon="'arrow-down'" feather="true" ng-if="$ctrl.state.orderBy === 'Name' && !$ctrl.state.reverseOrder"></pr-icon>
-                  <pr-icon icon="'arrow-up'" feather="true" ng-if="$ctrl.state.orderBy === 'Name' && $ctrl.state.reverseOrder"></pr-icon>
-                </a>
->>>>>>> 9dc6aa81
               </th>
             </tr>
           </thead>
