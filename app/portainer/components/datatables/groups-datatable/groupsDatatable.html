--- conflicted
+++ resolved
@@ -53,11 +53,7 @@
                 <a ui-sref="portainer.groups.group({id: item.Id})">{{ item.Name }}</a>
               </td>
               <td>
-<<<<<<< HEAD
-                <a ui-sref="portainer.groups.group.access({id: item.Id})" ng-if="$ctrl.accessManagement"> <i class="fa fa-users" aria-hidden="true"></i> Manage access </a>
-=======
                 <a ui-sref="portainer.groups.group.access({id: item.Id})"> <i class="fa fa-users" aria-hidden="true"></i> Manage access </a>
->>>>>>> 89fb3c8d
               </td>
             </tr>
             <tr ng-if="!$ctrl.dataset">
