--- conflicted
+++ resolved
@@ -1,10 +1,6 @@
 import _ from 'lodash-es';
 import { ResourceControlOwnership as RCO } from 'Portainer/models/resourceControl/resourceControlOwnership';
-<<<<<<< HEAD
 import { ResourceControlTypeInt as RCTI, ResourceControlTypeString as RCTS } from 'Portainer/models/resourceControl/resourceControlTypes';
-=======
-import { ResourceControlTypeString as RCTS, ResourceControlTypeInt as RCTI } from 'Portainer/models/resourceControl/resourceControlTypes';
->>>>>>> 89fb3c8d
 import { AccessControlPanelData } from './porAccessControlPanelModel';
 
 angular.module('portainer.app').controller('porAccessControlPanelController', [
@@ -119,22 +115,14 @@
           });
         })
         .then(function success(data) {
-<<<<<<< HEAD
-          ctrl.availableUsers = data.availableUsers;
-=======
           ctrl.availableUsers = _.orderBy(data.availableUsers, 'Username', 'asc');
->>>>>>> 89fb3c8d
           angular.forEach(ctrl.availableUsers, function (user) {
             var found = _.find(ctrl.authorizedUsers, { Id: user.Id });
             if (found) {
               user.selected = true;
             }
           });
-<<<<<<< HEAD
-          ctrl.availableTeams = data.availableTeams;
-=======
           ctrl.availableTeams = _.orderBy(data.availableTeams, 'Name', 'asc');
->>>>>>> 89fb3c8d
           angular.forEach(data.availableTeams, function (team) {
             var found = _.find(ctrl.authorizedTeams, { Id: team.Id });
             if (found) {
