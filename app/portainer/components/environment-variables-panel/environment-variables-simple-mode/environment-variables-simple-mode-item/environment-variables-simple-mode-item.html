<ng-form class="env-item" name="$ctrl.{{ $ctrl.formName }}">
  <div class="col-sm-5">
    <div class="input-group input-group-sm env-item-key w-full">
      <span class="input-group-addon">name</span>
      <input
        type="text"
        name="name"
        class="form-control"
        placeholder="e.g. FOO"
        ng-model="$ctrl.variable.name"
        ng-disabled="$ctrl.variable.added"
        ng-change="$ctrl.onChangeName($ctrl.variable.name)"
        required
      />
    </div>
    <div class="form-group" style="margin-top: 5px" ng-show="$ctrl[$ctrl.formName].name.$invalid">
      <div class="col-sm-12 small">
        <div ng-messages="$ctrl[$ctrl.formName].name.$error">
          <p ng-message="required"> <pr-icon icon="'alert-triangle'" mode="'warning'" feather="true"></pr-icon> Name is required. </p>
          <p ng-message="pattern">
            <i class="fa fa-exclamation-triangle" aria-hidden="true"></i>
            This field must consist alphanumeric characters, '-' or '_', start with an alphabetic character, and end with an alphanumeric character (e.g. 'my-var', or 'MY_VAR123').
          </p>
        </div>
      </div>
    </div>
  </div>
  <div ng-if="$ctrl.hasValue()" class="col-sm-6">
    <div class="w-full env-item-value">
      <div class="input-group input-group-sm">
        <span class="input-group-addon">value</span>
        <input
          type="text"
          class="form-control"
          ng-model="$ctrl.variable.value"
          placeholder="e.g. bar"
          ng-trim="false"
          name="value"
          ng-change="$ctrl.onChangeValue($ctrl.variable.value)"
        />
      </div>
      <button class="btn btn-sm btn-light" type="button" ng-click="$ctrl.removeValue()"> <i class="fa fa-minus" aria-hidden="true"></i> Remove value </button>
    </div>
    <div class="form-group" ng-show="$ctrl[$ctrl.formName].value.$invalid">
      <div class="col-sm-12 small text-warning">
        <div ng-messages="$ctrl[$ctrl.formName].value.$error">
          <p ng-message="required"> <i class="fa fa-exclamation-triangle" aria-hidden="true"></i> Value is required. </p>
          <p ng-message="pattern"> <i class="fa fa-exclamation-triangle" aria-hidden="true"></i> Value is invalid. </p>
        </div>
      </div>
    </div>
  </div>
  <div>
    <button class="btn btn-sm btn-light" type="button" ng-if="!$ctrl.hasValue()" ng-click="$ctrl.onChangeValue('')">
      <pr-icon icon="'plus'" feather="true"></pr-icon> Add value
    </button>
    <button class="btn btn-dangerlight" type="button" ng-click="$ctrl.onRemove($ctrl.index)">
<<<<<<< HEAD
      <pr-icon icon="'trash-2'" feather="true"></pr-icon>
=======
      <pr-icon icon="'trash-2'" feather="true" size="'md'"></pr-icon>
>>>>>>> c0f3d019
    </button>
  </div>
</ng-form><|MERGE_RESOLUTION|>--- conflicted
+++ resolved
@@ -55,11 +55,7 @@
       <pr-icon icon="'plus'" feather="true"></pr-icon> Add value
     </button>
     <button class="btn btn-dangerlight" type="button" ng-click="$ctrl.onRemove($ctrl.index)">
-<<<<<<< HEAD
-      <pr-icon icon="'trash-2'" feather="true"></pr-icon>
-=======
       <pr-icon icon="'trash-2'" feather="true" size="'md'"></pr-icon>
->>>>>>> c0f3d019
     </button>
   </div>
 </ng-form>