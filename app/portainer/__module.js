--- conflicted
+++ resolved
@@ -203,7 +203,7 @@
     url: '/extensions',
     views: {
       'content@': {
-        templateUrl: 'app/portainer/views/extensions/extensions.html',
+        templateUrl: './views/extensions/extensions.html',
         controller: 'ExtensionsController'
       }
     }
@@ -214,7 +214,7 @@
     url: '/extension/:id',
     views: {
       'content@': {
-        templateUrl: 'app/portainer/views/extensions/inspect/extension.html',
+        templateUrl: './views/extensions/inspect/extension.html',
         controller: 'ExtensionController'
       }
     }
@@ -357,10 +357,7 @@
     url: '/support',
     views: {
       'content@': {
-<<<<<<< HEAD
         templateUrl: './views/support/support.html',
-=======
-        templateUrl: 'app/portainer/views/support/support.html',
         controller: 'SupportController'
       }
     },
@@ -374,9 +371,8 @@
     url: '/product',
     views: {
       'content@': {
-        templateUrl: 'app/portainer/views/support/product/product.html',
+        templateUrl: './views/support/product/product.html',
         controller: 'SupportProductController'
->>>>>>> 42a357f8
       }
     }
   };
