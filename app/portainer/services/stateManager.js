--- conflicted
+++ resolved
@@ -50,11 +50,7 @@
   };
 
   manager.setPasswordChangeSkipped = function (userID) {
-<<<<<<< HEAD
-=======
     state.UI.instanceId = state.UI.instanceId || state.application.instanceId;
-    state.UI.timesPasswordChangeSkipped = state.UI.timesPasswordChangeSkipped || {};
->>>>>>> 212400c2
     state.UI.timesPasswordChangeSkipped[userID] = state.UI.timesPasswordChangeSkipped[userID] + 1 || 1;
     LocalStorage.storeUIState(state.UI);
   };
