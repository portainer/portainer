import moment from 'moment';

angular.module('portainer.app').factory('StateManager', [
  '$q',
  'SystemService',
  'InfoHelper',
  'EndpointProvider',
  'LocalStorage',
  'SettingsService',
  'StatusService',
  'APPLICATION_CACHE_VALIDITY',
  'AgentPingService',
  '$analytics',
  function StateManagerFactory(
    $q,
    SystemService,
    InfoHelper,
    EndpointProvider,
    LocalStorage,
    SettingsService,
    StatusService,
    APPLICATION_CACHE_VALIDITY,
    AgentPingService,
    $analytics
  ) {
    'use strict';

    var manager = {};

    var state = {
      loading: true,
      application: {},
      endpoint: {},
      UI: {
        dismissedInfoPanels: {},
        dismissedInfoHash: '',
      },
      extensions: [],
    };

    manager.setVersionInfo = function (versionInfo) {
      state.application.versionStatus = versionInfo;
      LocalStorage.storeApplicationState(state.application);
    };

    manager.dismissInformationPanel = function (id) {
      state.UI.dismissedInfoPanels[id] = true;
      LocalStorage.storeUIState(state.UI);
    };

    manager.dismissImportantInformation = function (hash) {
      state.UI.dismissedInfoHash = hash;
      LocalStorage.storeUIState(state.UI);
    };

    manager.getState = function () {
      return state;
    };

    manager.clean = function () {
      state.endpoint = {};
      state.application = {};
    };

    manager.updateLogo = function (logoURL) {
      state.application.logo = logoURL;
      LocalStorage.storeApplicationState(state.application);
    };

    manager.updateSnapshotInterval = function (interval) {
      state.application.snapshotInterval = interval;
      LocalStorage.storeApplicationState(state.application);
    };

    manager.updateEnableEdgeComputeFeatures = function updateEnableEdgeComputeFeatures(enableEdgeComputeFeatures) {
      state.application.enableEdgeComputeFeatures = enableEdgeComputeFeatures;
      LocalStorage.storeApplicationState(state.application);
    };

<<<<<<< HEAD
    manager.updateAllowHostNamespaceForRegularUsers = function (allowHostNamespaceForRegularUsers) {
      state.application.allowHostNamespaceForRegularUsers = allowHostNamespaceForRegularUsers;
      LocalStorage.storeApplicationState(state.application);
    };

    manager.updateAllowDeviceMappingForRegularUsers = function updateAllowDeviceMappingForRegularUsers(allowDeviceMappingForRegularUsers) {
      state.application.allowDeviceMappingForRegularUsers = allowDeviceMappingForRegularUsers;
      LocalStorage.storeApplicationState(state.application);
    };

    manager.updateAllowSysctlSettingForRegularUsers = function updateAllowSysctlSettingForRegularUsers(allowSysctlSettingForRegularUsers) {
      state.application.allowSysctlSettingForRegularUsers = allowSysctlSettingForRegularUsers;
      LocalStorage.storeApplicationState(state.application);
    };

    manager.updateAllowStackManagementForRegularUsers = function updateAllowStackManagementForRegularUsers(allowStackManagementForRegularUsers) {
      state.application.allowStackManagementForRegularUsers = allowStackManagementForRegularUsers;
      LocalStorage.storeApplicationState(state.application);
    };

    manager.updateAllowContainerCapabilitiesForRegularUsers = function updateAllowContainerCapabilitiesForRegularUsers(allowContainerCapabilitiesForRegularUsers) {
      state.application.allowContainerCapabilitiesForRegularUsers = allowContainerCapabilitiesForRegularUsers;
      LocalStorage.storeApplicationState(state.application);
    };

    manager.updateAllowBindMountsForRegularUsers = function updateAllowBindMountsForRegularUsers(allowBindMountsForRegularUsers) {
      state.application.allowBindMountsForRegularUsers = allowBindMountsForRegularUsers;
      LocalStorage.storeApplicationState(state.application);
    };

    manager.updateAllowPrivilegedModeForRegularUsers = function (AllowPrivilegedModeForRegularUsers) {
      state.application.allowPrivilegedModeForRegularUsers = AllowPrivilegedModeForRegularUsers;
      LocalStorage.storeApplicationState(state.application);
    };

=======
>>>>>>> f4dd3067
    manager.updateEnableTelemetry = function updateEnableTelemetry(enableTelemetry) {
      state.application.enableTelemetry = enableTelemetry;
      $analytics.setOptOut(!enableTelemetry);
      LocalStorage.storeApplicationState(state.application);
    };

    function assignStateFromStatusAndSettings(status, settings) {
      state.application.version = status.Version;
      state.application.enableTelemetry = settings.EnableTelemetry;
      state.application.logo = settings.LogoURL;
      state.application.snapshotInterval = settings.SnapshotInterval;
      state.application.enableEdgeComputeFeatures = settings.EnableEdgeComputeFeatures;
<<<<<<< HEAD
      state.application.allowDeviceMappingForRegularUsers = settings.AllowDeviceMappingForRegularUsers;
      state.application.allowSysctlSettingForRegularUsers = settings.AllowSysctlSettingForRegularUsers;
      state.application.allowStackManagementForRegularUsers = settings.AllowStackManagementForRegularUsers;
      state.application.allowContainerCapabilitiesForRegularUsers = settings.AllowContainerCapabilitiesForRegularUsers;
      state.application.allowBindMountsForRegularUsers = settings.AllowBindMountsForRegularUsers;
      state.application.allowPrivilegedModeForRegularUsers = settings.AllowPrivilegedModeForRegularUsers;
      state.application.allowHostNamespaceForRegularUsers = settings.AllowHostNamespaceForRegularUsers;
=======
>>>>>>> f4dd3067
      state.application.validity = moment().unix();
    }

    function loadApplicationState() {
      var deferred = $q.defer();

      $q.all({
        settings: SettingsService.publicSettings(),
        status: StatusService.status(),
      })
        .then(function success(data) {
          var status = data.status;
          var settings = data.settings;
          assignStateFromStatusAndSettings(status, settings);
          $analytics.setOptOut(!settings.EnableTelemetry);
          LocalStorage.storeApplicationState(state.application);
          deferred.resolve(state);
        })
        .catch(function error(err) {
          deferred.reject({ msg: 'Unable to retrieve server settings and status', err: err });
        })
        .finally(function final() {
          state.loading = false;
        });

      return deferred.promise;
    }

    manager.initialize = function () {
      var deferred = $q.defer();

      var UIState = LocalStorage.getUIState();
      if (UIState) {
        state.UI = UIState;
      }

      var endpointState = LocalStorage.getEndpointState();
      if (endpointState) {
        state.endpoint = endpointState;
      }

      var applicationState = LocalStorage.getApplicationState();
      if (applicationState && applicationState.validity) {
        var now = moment().unix();
        var cacheValidity = now - applicationState.validity;
        if (cacheValidity > APPLICATION_CACHE_VALIDITY) {
          loadApplicationState()
            .then(() => deferred.resolve(state))
            .catch((err) => deferred.reject(err));
        } else {
          state.application = applicationState;
          state.loading = false;
          $analytics.setOptOut(!state.application.enableTelemetry);
          deferred.resolve(state);
        }
      } else {
        loadApplicationState()
          .then(() => deferred.resolve(state))
          .catch((err) => deferred.reject(err));
      }

      return deferred.promise;
    };

    function assignExtensions(endpointExtensions) {
      var extensions = [];

      for (var i = 0; i < endpointExtensions.length; i++) {
        var extension = endpointExtensions[i];
        if (extension.Type === 1) {
          extensions.push('storidge');
        }
      }

      return extensions;
    }

    manager.updateEndpointState = function (endpoint, extensions) {
      var deferred = $q.defer();

      if (endpoint.Type === 3) {
        state.endpoint.name = endpoint.Name;
        state.endpoint.mode = { provider: 'AZURE' };
        LocalStorage.storeEndpointState(state.endpoint);
        deferred.resolve();
        return deferred.promise;
      } else if (endpoint.Type === 5 || endpoint.Type === 6 || endpoint.Type === 7) {
        state.endpoint.name = endpoint.Name;
        state.endpoint.mode = { provider: 'KUBERNETES' };
        LocalStorage.storeEndpointState(state.endpoint);
        deferred.resolve();
        return deferred.promise;
      }

      const reload = endpoint.Status === 1 || !endpoint.Snaphosts || !endpoint.Snaphosts.length || !endpoint.Snapshots[0].SnapshotRaw;

      $q.all({
        version: reload ? SystemService.version() : $q.when(endpoint.Snapshots[0].SnapshotRaw.Version),
        info: reload ? SystemService.info() : $q.when(endpoint.Snapshots[0].SnapshotRaw.Info),
      })
        .then(function success(data) {
          var endpointMode = InfoHelper.determineEndpointMode(data.info, endpoint.Type);
          var endpointAPIVersion = parseFloat(data.version.ApiVersion);
          state.endpoint.mode = endpointMode;
          state.endpoint.name = endpoint.Name;
          state.endpoint.type = endpoint.Type;
          state.endpoint.apiVersion = endpointAPIVersion;
          state.endpoint.extensions = assignExtensions(extensions);

          if (endpointMode.agentProxy && endpoint.Status === 1) {
            return AgentPingService.ping().then(function onPingSuccess(data) {
              state.endpoint.agentApiVersion = data.version;
            });
          }
        })
        .then(function () {
          LocalStorage.storeEndpointState(state.endpoint);
          deferred.resolve();
        })
        .catch(function error(err) {
          deferred.reject({ msg: 'Unable to connect to the Docker endpoint', err: err });
        })
        .finally(function final() {
          state.loading = false;
        });

      return deferred.promise;
    };

    manager.getAgentApiVersion = function getAgentApiVersion() {
      return state.endpoint.agentApiVersion;
    };

    return manager;
  },
]);<|MERGE_RESOLUTION|>--- conflicted
+++ resolved
@@ -77,44 +77,6 @@
       LocalStorage.storeApplicationState(state.application);
     };
 
-<<<<<<< HEAD
-    manager.updateAllowHostNamespaceForRegularUsers = function (allowHostNamespaceForRegularUsers) {
-      state.application.allowHostNamespaceForRegularUsers = allowHostNamespaceForRegularUsers;
-      LocalStorage.storeApplicationState(state.application);
-    };
-
-    manager.updateAllowDeviceMappingForRegularUsers = function updateAllowDeviceMappingForRegularUsers(allowDeviceMappingForRegularUsers) {
-      state.application.allowDeviceMappingForRegularUsers = allowDeviceMappingForRegularUsers;
-      LocalStorage.storeApplicationState(state.application);
-    };
-
-    manager.updateAllowSysctlSettingForRegularUsers = function updateAllowSysctlSettingForRegularUsers(allowSysctlSettingForRegularUsers) {
-      state.application.allowSysctlSettingForRegularUsers = allowSysctlSettingForRegularUsers;
-      LocalStorage.storeApplicationState(state.application);
-    };
-
-    manager.updateAllowStackManagementForRegularUsers = function updateAllowStackManagementForRegularUsers(allowStackManagementForRegularUsers) {
-      state.application.allowStackManagementForRegularUsers = allowStackManagementForRegularUsers;
-      LocalStorage.storeApplicationState(state.application);
-    };
-
-    manager.updateAllowContainerCapabilitiesForRegularUsers = function updateAllowContainerCapabilitiesForRegularUsers(allowContainerCapabilitiesForRegularUsers) {
-      state.application.allowContainerCapabilitiesForRegularUsers = allowContainerCapabilitiesForRegularUsers;
-      LocalStorage.storeApplicationState(state.application);
-    };
-
-    manager.updateAllowBindMountsForRegularUsers = function updateAllowBindMountsForRegularUsers(allowBindMountsForRegularUsers) {
-      state.application.allowBindMountsForRegularUsers = allowBindMountsForRegularUsers;
-      LocalStorage.storeApplicationState(state.application);
-    };
-
-    manager.updateAllowPrivilegedModeForRegularUsers = function (AllowPrivilegedModeForRegularUsers) {
-      state.application.allowPrivilegedModeForRegularUsers = AllowPrivilegedModeForRegularUsers;
-      LocalStorage.storeApplicationState(state.application);
-    };
-
-=======
->>>>>>> f4dd3067
     manager.updateEnableTelemetry = function updateEnableTelemetry(enableTelemetry) {
       state.application.enableTelemetry = enableTelemetry;
       $analytics.setOptOut(!enableTelemetry);
@@ -127,16 +89,6 @@
       state.application.logo = settings.LogoURL;
       state.application.snapshotInterval = settings.SnapshotInterval;
       state.application.enableEdgeComputeFeatures = settings.EnableEdgeComputeFeatures;
-<<<<<<< HEAD
-      state.application.allowDeviceMappingForRegularUsers = settings.AllowDeviceMappingForRegularUsers;
-      state.application.allowSysctlSettingForRegularUsers = settings.AllowSysctlSettingForRegularUsers;
-      state.application.allowStackManagementForRegularUsers = settings.AllowStackManagementForRegularUsers;
-      state.application.allowContainerCapabilitiesForRegularUsers = settings.AllowContainerCapabilitiesForRegularUsers;
-      state.application.allowBindMountsForRegularUsers = settings.AllowBindMountsForRegularUsers;
-      state.application.allowPrivilegedModeForRegularUsers = settings.AllowPrivilegedModeForRegularUsers;
-      state.application.allowHostNamespaceForRegularUsers = settings.AllowHostNamespaceForRegularUsers;
-=======
->>>>>>> f4dd3067
       state.application.validity = moment().unix();
     }
 
