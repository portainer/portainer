import _ from 'lodash-es';
import moment from 'moment';

<<<<<<< HEAD
angular.module('portainer.app')
.factory('StateManager', ['$q', 'SystemService', 'InfoHelper', 'EndpointProvider', 'LocalStorage', 'SettingsService', 'StatusService', 'APPLICATION_CACHE_VALIDITY', 'AgentPingService',
function StateManagerFactory($q, SystemService, InfoHelper, EndpointProvider, LocalStorage, SettingsService, StatusService, APPLICATION_CACHE_VALIDITY, AgentPingService) {
  'use strict';

  var manager = {};

  var state = {
    loading: true,
    application: {},
    endpoint: {},
    UI: {
      dismissedInfoPanels: {},
      dismissedInfoHash: ''
    },
    extensions: []
  };

  manager.setVersionInfo = function(versionInfo) {
    state.application.versionStatus = versionInfo;
    LocalStorage.storeApplicationState(state.application);
  };

  manager.dismissInformationPanel = function(id) {
    state.UI.dismissedInfoPanels[id] = true;
    LocalStorage.storeUIState(state.UI);
  };

  manager.dismissImportantInformation = function(hash) {
    state.UI.dismissedInfoHash = hash;
    LocalStorage.storeUIState(state.UI);
  };

  manager.getState = function() {
    return state;
  };

  manager.clean = function () {
    state.endpoint = {};
    state.extensions = [];
  };

  manager.updateLogo = function(logoURL) {
    state.application.logo = logoURL;
    LocalStorage.storeApplicationState(state.application);
  };

  manager.updateSnapshotInterval = function(interval) {
    state.application.snapshotInterval = interval;
    LocalStorage.storeApplicationState(state.application);
  };

  manager.updateEnableHostManagementFeatures = function(enableHostManagementFeatures) {
    state.application.enableHostManagementFeatures = enableHostManagementFeatures;
    LocalStorage.storeApplicationState(state.application);
  };

  manager.updateEnableVolumeBrowserForNonAdminUsers = function(enableVolumeBrowserForNonAdminUsers) {
    state.application.enableVolumeBrowserForNonAdminUsers = enableVolumeBrowserForNonAdminUsers;
    LocalStorage.storeApplicationState(state.application);
  };

  manager.updateEnableEdgeComputeFeatures = function updateEnableEdgeComputeFeatures(enableEdgeComputeFeatures) {
    state.application.enableEdgeComputeFeatures = enableEdgeComputeFeatures;
    LocalStorage.storeApplicationState(state.application);
  }

 function assignStateFromStatusAndSettings(status, settings) {
   state.application.authentication = status.Authentication;
   state.application.analytics = status.Analytics;
   state.application.endpointManagement = status.EndpointManagement;
   state.application.snapshot = status.Snapshot;
   state.application.version = status.Version;
   state.application.logo = settings.LogoURL;
   state.application.snapshotInterval = settings.SnapshotInterval;
   state.application.enableHostManagementFeatures = settings.EnableHostManagementFeatures;
   state.application.enableVolumeBrowserForNonAdminUsers = settings.AllowVolumeBrowserForRegularUsers;
   state.application.enableEdgeComputeFeatures = settings.EnableEdgeComputeFeatures;
   state.application.validity = moment().unix();
 }

  function loadApplicationState() {
    var deferred = $q.defer();

    $q.all({
      settings: SettingsService.publicSettings(),
      status: StatusService.status()
    })
    .then(function success(data) {
      var status = data.status;
      var settings = data.settings;
      assignStateFromStatusAndSettings(status, settings);
=======
angular.module('portainer.app').factory('StateManager', [
  '$q',
  'SystemService',
  'InfoHelper',
  'EndpointProvider',
  'LocalStorage',
  'SettingsService',
  'StatusService',
  'APPLICATION_CACHE_VALIDITY',
  'AgentPingService',
  function StateManagerFactory($q, SystemService, InfoHelper, EndpointProvider, LocalStorage, SettingsService, StatusService, APPLICATION_CACHE_VALIDITY, AgentPingService) {
    'use strict';

    var manager = {};

    var state = {
      loading: true,
      application: {},
      endpoint: {},
      UI: {
        dismissedInfoPanels: {},
        dismissedInfoHash: '',
      },
      extensions: [],
    };

    manager.setVersionInfo = function (versionInfo) {
      state.application.versionStatus = versionInfo;
>>>>>>> cf5056d9
      LocalStorage.storeApplicationState(state.application);
    };

    manager.dismissInformationPanel = function (id) {
      state.UI.dismissedInfoPanels[id] = true;
      LocalStorage.storeUIState(state.UI);
    };

    manager.dismissImportantInformation = function (hash) {
      state.UI.dismissedInfoHash = hash;
      LocalStorage.storeUIState(state.UI);
    };

    manager.getState = function () {
      return state;
    };

    manager.clean = function () {
      state.endpoint = {};
      state.extensions = [];
    };

    manager.updateLogo = function (logoURL) {
      state.application.logo = logoURL;
      LocalStorage.storeApplicationState(state.application);
    };

    manager.updateSnapshotInterval = function (interval) {
      state.application.snapshotInterval = interval;
      LocalStorage.storeApplicationState(state.application);
    };

    manager.updateEnableHostManagementFeatures = function (enableHostManagementFeatures) {
      state.application.enableHostManagementFeatures = enableHostManagementFeatures;
      LocalStorage.storeApplicationState(state.application);
    };

    manager.updateEnableVolumeBrowserForNonAdminUsers = function (enableVolumeBrowserForNonAdminUsers) {
      state.application.enableVolumeBrowserForNonAdminUsers = enableVolumeBrowserForNonAdminUsers;
      LocalStorage.storeApplicationState(state.application);
    };

    function assignStateFromStatusAndSettings(status, settings) {
      state.application.authentication = status.Authentication;
      state.application.analytics = status.Analytics;
      state.application.endpointManagement = status.EndpointManagement;
      state.application.snapshot = status.Snapshot;
      state.application.version = status.Version;
      state.application.logo = settings.LogoURL;
      state.application.snapshotInterval = settings.SnapshotInterval;
      state.application.enableHostManagementFeatures = settings.EnableHostManagementFeatures;
      state.application.enableVolumeBrowserForNonAdminUsers = settings.AllowVolumeBrowserForRegularUsers;
      state.application.validity = moment().unix();
    }

    function loadApplicationState() {
      var deferred = $q.defer();

      $q.all({
        settings: SettingsService.publicSettings(),
        status: StatusService.status(),
      })
        .then(function success(data) {
          var status = data.status;
          var settings = data.settings;
          assignStateFromStatusAndSettings(status, settings);
          LocalStorage.storeApplicationState(state.application);
          deferred.resolve(state);
        })
        .catch(function error(err) {
          deferred.reject({ msg: 'Unable to retrieve server settings and status', err: err });
        })
        .finally(function final() {
          state.loading = false;
        });

      return deferred.promise;
    }

    manager.initialize = function () {
      var deferred = $q.defer();

      var UIState = LocalStorage.getUIState();
      if (UIState) {
        state.UI = UIState;
      }

      const extensionState = LocalStorage.getExtensionState();
      if (extensionState) {
        state.extensions = extensionState;
      }

      var endpointState = LocalStorage.getEndpointState();
      if (endpointState) {
        state.endpoint = endpointState;
      }

      var applicationState = LocalStorage.getApplicationState();
      if (applicationState) {
        var now = moment().unix();
        var cacheValidity = now - applicationState.validity;
        if (cacheValidity > APPLICATION_CACHE_VALIDITY) {
          loadApplicationState()
            .then(() => deferred.resolve(state))
            .catch((err) => deferred.reject(err));
        } else {
          state.application = applicationState;
          state.loading = false;
          deferred.resolve(state);
        }
      } else {
        loadApplicationState()
          .then(() => deferred.resolve(state))
          .catch((err) => deferred.reject(err));
      }

      return deferred.promise;
    };

    function assignExtensions(endpointExtensions) {
      var extensions = [];

      for (var i = 0; i < endpointExtensions.length; i++) {
        var extension = endpointExtensions[i];
        if (extension.Type === 1) {
          extensions.push('storidge');
        }
      }

      return extensions;
    }

    manager.updateEndpointState = function (endpoint, extensions) {
      var deferred = $q.defer();

      if (endpoint.Type === 3) {
        state.endpoint.name = endpoint.Name;
        state.endpoint.mode = { provider: 'AZURE' };
        LocalStorage.storeEndpointState(state.endpoint);
        deferred.resolve();
        return deferred.promise;
      }

      $q.all({
        version: endpoint.Status === 1 ? SystemService.version() : $q.when(endpoint.Snapshots[0].SnapshotRaw.Version),
        info: endpoint.Status === 1 ? SystemService.info() : $q.when(endpoint.Snapshots[0].SnapshotRaw.Info),
      })
        .then(function success(data) {
          var endpointMode = InfoHelper.determineEndpointMode(data.info, endpoint.Type);
          var endpointAPIVersion = parseFloat(data.version.ApiVersion);
          state.endpoint.mode = endpointMode;
          state.endpoint.name = endpoint.Name;
          state.endpoint.type = endpoint.Type;
          state.endpoint.apiVersion = endpointAPIVersion;
          state.endpoint.extensions = assignExtensions(extensions);

          if (endpointMode.agentProxy && endpoint.Status === 1) {
            return AgentPingService.ping().then(function onPingSuccess(data) {
              state.endpoint.agentApiVersion = data.version;
            });
          }
        })
        .then(function () {
          LocalStorage.storeEndpointState(state.endpoint);
          deferred.resolve();
        })
        .catch(function error(err) {
          deferred.reject({ msg: 'Unable to connect to the Docker endpoint', err: err });
        })
        .finally(function final() {
          state.loading = false;
        });

      return deferred.promise;
    };

    manager.getAgentApiVersion = function getAgentApiVersion() {
      return state.endpoint.agentApiVersion;
    };

    manager.saveExtensions = function (extensions) {
      state.extensions = extensions;
      LocalStorage.storeExtensionState(state.extensions);
    };

    manager.getExtensions = function () {
      return state.extensions;
    };

    manager.getExtension = function (extensionId) {
      return _.find(state.extensions, { Id: extensionId, Enabled: true });
    };

    return manager;
  },
]);<|MERGE_RESOLUTION|>--- conflicted
+++ resolved
@@ -1,100 +1,6 @@
 import _ from 'lodash-es';
 import moment from 'moment';
 
-<<<<<<< HEAD
-angular.module('portainer.app')
-.factory('StateManager', ['$q', 'SystemService', 'InfoHelper', 'EndpointProvider', 'LocalStorage', 'SettingsService', 'StatusService', 'APPLICATION_CACHE_VALIDITY', 'AgentPingService',
-function StateManagerFactory($q, SystemService, InfoHelper, EndpointProvider, LocalStorage, SettingsService, StatusService, APPLICATION_CACHE_VALIDITY, AgentPingService) {
-  'use strict';
-
-  var manager = {};
-
-  var state = {
-    loading: true,
-    application: {},
-    endpoint: {},
-    UI: {
-      dismissedInfoPanels: {},
-      dismissedInfoHash: ''
-    },
-    extensions: []
-  };
-
-  manager.setVersionInfo = function(versionInfo) {
-    state.application.versionStatus = versionInfo;
-    LocalStorage.storeApplicationState(state.application);
-  };
-
-  manager.dismissInformationPanel = function(id) {
-    state.UI.dismissedInfoPanels[id] = true;
-    LocalStorage.storeUIState(state.UI);
-  };
-
-  manager.dismissImportantInformation = function(hash) {
-    state.UI.dismissedInfoHash = hash;
-    LocalStorage.storeUIState(state.UI);
-  };
-
-  manager.getState = function() {
-    return state;
-  };
-
-  manager.clean = function () {
-    state.endpoint = {};
-    state.extensions = [];
-  };
-
-  manager.updateLogo = function(logoURL) {
-    state.application.logo = logoURL;
-    LocalStorage.storeApplicationState(state.application);
-  };
-
-  manager.updateSnapshotInterval = function(interval) {
-    state.application.snapshotInterval = interval;
-    LocalStorage.storeApplicationState(state.application);
-  };
-
-  manager.updateEnableHostManagementFeatures = function(enableHostManagementFeatures) {
-    state.application.enableHostManagementFeatures = enableHostManagementFeatures;
-    LocalStorage.storeApplicationState(state.application);
-  };
-
-  manager.updateEnableVolumeBrowserForNonAdminUsers = function(enableVolumeBrowserForNonAdminUsers) {
-    state.application.enableVolumeBrowserForNonAdminUsers = enableVolumeBrowserForNonAdminUsers;
-    LocalStorage.storeApplicationState(state.application);
-  };
-
-  manager.updateEnableEdgeComputeFeatures = function updateEnableEdgeComputeFeatures(enableEdgeComputeFeatures) {
-    state.application.enableEdgeComputeFeatures = enableEdgeComputeFeatures;
-    LocalStorage.storeApplicationState(state.application);
-  }
-
- function assignStateFromStatusAndSettings(status, settings) {
-   state.application.authentication = status.Authentication;
-   state.application.analytics = status.Analytics;
-   state.application.endpointManagement = status.EndpointManagement;
-   state.application.snapshot = status.Snapshot;
-   state.application.version = status.Version;
-   state.application.logo = settings.LogoURL;
-   state.application.snapshotInterval = settings.SnapshotInterval;
-   state.application.enableHostManagementFeatures = settings.EnableHostManagementFeatures;
-   state.application.enableVolumeBrowserForNonAdminUsers = settings.AllowVolumeBrowserForRegularUsers;
-   state.application.enableEdgeComputeFeatures = settings.EnableEdgeComputeFeatures;
-   state.application.validity = moment().unix();
- }
-
-  function loadApplicationState() {
-    var deferred = $q.defer();
-
-    $q.all({
-      settings: SettingsService.publicSettings(),
-      status: StatusService.status()
-    })
-    .then(function success(data) {
-      var status = data.status;
-      var settings = data.settings;
-      assignStateFromStatusAndSettings(status, settings);
-=======
 angular.module('portainer.app').factory('StateManager', [
   '$q',
   'SystemService',
@@ -123,7 +29,6 @@
 
     manager.setVersionInfo = function (versionInfo) {
       state.application.versionStatus = versionInfo;
->>>>>>> cf5056d9
       LocalStorage.storeApplicationState(state.application);
     };
 
@@ -163,6 +68,11 @@
 
     manager.updateEnableVolumeBrowserForNonAdminUsers = function (enableVolumeBrowserForNonAdminUsers) {
       state.application.enableVolumeBrowserForNonAdminUsers = enableVolumeBrowserForNonAdminUsers;
+      LocalStorage.storeApplicationState(state.application);
+    };
+
+    manager.updateEnableEdgeComputeFeatures = function updateEnableEdgeComputeFeatures(enableEdgeComputeFeatures) {
+      state.application.enableEdgeComputeFeatures = enableEdgeComputeFeatures;
       LocalStorage.storeApplicationState(state.application);
     };
 
@@ -176,6 +86,7 @@
       state.application.snapshotInterval = settings.SnapshotInterval;
       state.application.enableHostManagementFeatures = settings.EnableHostManagementFeatures;
       state.application.enableVolumeBrowserForNonAdminUsers = settings.AllowVolumeBrowserForRegularUsers;
+      state.application.enableEdgeComputeFeatures = settings.EnableEdgeComputeFeatures;
       state.application.validity = moment().unix();
     }
 
