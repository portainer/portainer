--- conflicted
+++ resolved
@@ -22,19 +22,6 @@
       return deferred.promise;
     };
 
-<<<<<<< HEAD
-  service.createTag = async function(name) {
-    var payload = {
-      Name: name
-    };
-    try {
-      const tag = await Tags.create({}, payload).$promise;
-      return new TagViewModel(tag);
-    } catch(err) {
-      throw { msg: 'Unable to create tag', err };
-    }
-  };
-=======
     service.tagNames = function () {
       var deferred = $q.defer();
       Tags.query()
@@ -61,7 +48,6 @@
         throw { msg: 'Unable to create tag', err };
       }
     };
->>>>>>> cf5056d9
 
     service.deleteTag = function (id) {
       return Tags.remove({ id: id }).$promise;
