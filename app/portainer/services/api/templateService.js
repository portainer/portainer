--- conflicted
+++ resolved
@@ -1,9 +1,5 @@
-<<<<<<< HEAD
-import { TemplateCreateRequest, TemplateUpdateRequest, TemplateViewModel } from '../../models/template';
-=======
 import _ from 'lodash-es';
 import { TemplateViewModel } from '../../models/template';
->>>>>>> 89fb3c8d
 
 angular.module('portainer.app').factory('TemplateService', [
   '$q',
@@ -18,47 +14,6 @@
     var service = {};
 
     service.templates = function () {
-<<<<<<< HEAD
-      var deferred = $q.defer();
-
-      $q.all({
-        templates: Templates.query().$promise,
-        registries: RegistryService.registries(),
-        dockerhub: DockerHubService.dockerhub(),
-      })
-        .then(function success(data) {
-          const templates = data.templates.map(function (item) {
-            const res = new TemplateViewModel(item);
-            const registry = RegistryService.retrievePorRegistryModelFromRepositoryWithRegistries(res.RegistryModel.Registry.URL, data.registries, data.dockerhub);
-            registry.Image = res.RegistryModel.Image;
-            res.RegistryModel = registry;
-            return res;
-          });
-          deferred.resolve(templates);
-        })
-        .catch(function error(err) {
-          deferred.reject({ msg: 'Unable to retrieve templates', err: err });
-        });
-
-      return deferred.promise;
-    };
-
-    service.template = function (id) {
-      var deferred = $q.defer();
-      let template;
-      Templates.get({ id: id })
-        .$promise.then(function success(data) {
-          template = new TemplateViewModel(data);
-          return RegistryService.retrievePorRegistryModelFromRepository(template.RegistryModel.Registry.URL);
-        })
-        .then((registry) => {
-          registry.Image = template.RegistryModel.Image;
-          template.RegistryModel = registry;
-          deferred.resolve(template);
-        })
-        .catch(function error(err) {
-          deferred.reject({ msg: 'Unable to retrieve template details', err: err });
-=======
       const deferred = $q.defer();
 
       $q.all({
@@ -83,25 +38,9 @@
         })
         .catch(function error(err) {
           deferred.reject({ msg: 'Unable to retrieve templates', err: err });
->>>>>>> 89fb3c8d
         });
 
       return deferred.promise;
-    };
-
-<<<<<<< HEAD
-    service.delete = function (id) {
-      return Templates.remove({ id: id }).$promise;
-    };
-
-    service.create = function (model) {
-      var payload = new TemplateCreateRequest(model);
-      return Templates.create(payload).$promise;
-    };
-
-    service.update = function (model) {
-      var payload = new TemplateUpdateRequest(model);
-      return Templates.update(payload).$promise;
     };
 
     service.createTemplateConfiguration = function (template, containerName, network) {
@@ -131,35 +70,6 @@
       return configuration;
     }
 
-=======
-    service.createTemplateConfiguration = function (template, containerName, network) {
-      var imageConfiguration = ImageHelper.createImageConfigForContainer(template.RegistryModel);
-      var containerConfiguration = createContainerConfiguration(template, containerName, network);
-      containerConfiguration.Image = imageConfiguration.fromImage;
-      return containerConfiguration;
-    };
-
-    function createContainerConfiguration(template, containerName, network) {
-      var configuration = TemplateHelper.getDefaultContainerConfiguration();
-      configuration.HostConfig.NetworkMode = network.Name;
-      configuration.HostConfig.Privileged = template.Privileged;
-      configuration.HostConfig.RestartPolicy = { Name: template.RestartPolicy };
-      configuration.HostConfig.ExtraHosts = template.Hosts ? template.Hosts : [];
-      configuration.name = containerName;
-      configuration.Hostname = template.Hostname;
-      configuration.Env = TemplateHelper.EnvToStringArray(template.Env);
-      configuration.Cmd = ContainerHelper.commandStringToArray(template.Command);
-      var portConfiguration = TemplateHelper.portArrayToPortConfiguration(template.Ports);
-      configuration.HostConfig.PortBindings = portConfiguration.bindings;
-      configuration.ExposedPorts = portConfiguration.exposedPorts;
-      var consoleConfiguration = TemplateHelper.getConsoleConfiguration(template.Interactive);
-      configuration.OpenStdin = consoleConfiguration.openStdin;
-      configuration.Tty = consoleConfiguration.tty;
-      configuration.Labels = TemplateHelper.updateContainerConfigurationWithLabels(template.Labels);
-      return configuration;
-    }
-
->>>>>>> 89fb3c8d
     service.updateContainerConfigurationWithVolumes = function (configuration, template, generatedVolumesPile) {
       var volumes = template.Volumes;
       TemplateHelper.createVolumeBindings(volumes, generatedVolumesPile);
