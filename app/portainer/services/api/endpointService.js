angular.module('portainer.app')
.factory('EndpointService', ['$q', 'Endpoints', 'FileUploadService',
function EndpointServiceFactory($q, Endpoints, FileUploadService) {
  'use strict';
  var service = {};

  service.endpoint = function(endpointID) {
    return Endpoints.get({id: endpointID}).$promise;
  };

  service.endpoints = function(start, limit, filter) {
    var filters = { search: filter };
    return Endpoints.query({start, limit, filters}).$promise;
  };

  service.snapshotEndpoints = function() {
    return Endpoints.snapshots({}, {}).$promise;
  };

  service.snapshotEndpoint = function(endpointID) {
    return Endpoints.snapshot({ id: endpointID }, {}).$promise;
  };

<<<<<<< HEAD
  service.status = function(endpointID) {
    return Endpoints.status({ id: endpointID });
  };

  service.endpointsByGroup = function(start, limit, filter, groupId) {
    if (!filter) {
      filter = "groupid:" + groupId
    } else {
      filter += " groupid:" + groupId
    }
    return service.endpoints(start, limit, filter);
=======
  service.endpointsByGroup = function(start, limit, filter, groupId) {
    var filters = { search: filter, groupId: groupId };
    return Endpoints.query({ start, limit, filters }).$promise;
>>>>>>> 0d2fac4a
  };

  service.updateAccess = function(id, userAccessPolicies, teamAccessPolicies) {
    return Endpoints.updateAccess({id: id}, {UserAccessPolicies: userAccessPolicies, TeamAccessPolicies: teamAccessPolicies}).$promise;
  };

  service.updateEndpoint = function(id, payload) {
    var deferred = $q.defer();
    FileUploadService.uploadTLSFilesForEndpoint(id, payload.TLSCACert, payload.TLSCert, payload.TLSKey)
    .then(function success() {
      deferred.notify({upload: false});
      return Endpoints.update({id: id}, payload).$promise;
    })
    .then(function success(data) {
      deferred.resolve(data);
    })
    .catch(function error(err) {
      deferred.notify({upload: false});
      deferred.reject({msg: 'Unable to update endpoint', err: err});
    });
    return deferred.promise;
  };

  service.deleteEndpoint = function(endpointID) {
    return Endpoints.remove({id: endpointID}).$promise;
  };

  service.createLocalEndpoint = function() {
    var deferred = $q.defer();

    FileUploadService.createEndpoint('local', 1, '', '', 1, [], false)
    .then(function success(response) {
      deferred.resolve(response.data);
    })
    .catch(function error(err) {
      deferred.reject({msg: 'Unable to create endpoint', err: err});
    });

    return deferred.promise;
  };

  service.createRemoteEndpoint = function(name, type, URL, PublicURL, groupID, tags, TLS, TLSSkipVerify, TLSSkipClientVerify, TLSCAFile, TLSCertFile, TLSKeyFile) {
    var deferred = $q.defer();

    var endpointURL = URL;
    if (type !== 4) {
      endpointURL = 'tcp://' + URL;
    }

    FileUploadService.createEndpoint(name, type, endpointURL, PublicURL, groupID, tags, TLS, TLSSkipVerify, TLSSkipClientVerify, TLSCAFile, TLSCertFile, TLSKeyFile)
    .then(function success(response) {
      deferred.resolve(response.data);
    })
    .catch(function error(err) {
      deferred.reject({msg: 'Unable to create endpoint', err: err});
    });

    return deferred.promise;
  };

  service.createAzureEndpoint = function(name, applicationId, tenantId, authenticationKey, groupId, tags) {
    var deferred = $q.defer();

    FileUploadService.createAzureEndpoint(name, applicationId, tenantId, authenticationKey, groupId, tags)
    .then(function success(response) {
      deferred.resolve(response.data);
    })
    .catch(function error(err) {
      deferred.reject({msg: 'Unable to connect to Azure', err: err});
    });

    return deferred.promise;
  };

  service.executeJobFromFileUpload = function (image, jobFile, endpointId, nodeName) {
    return FileUploadService.executeEndpointJob(image, jobFile, endpointId, nodeName);
  };

  service.executeJobFromFileContent = function (image, jobFileContent, endpointId, nodeName) {
    var payload = {
      Image: image,
      FileContent: jobFileContent
    };

    return Endpoints.executeJob({ id: endpointId, method: 'string', nodeName: nodeName }, payload).$promise;
  };

  return service;
}]);<|MERGE_RESOLUTION|>--- conflicted
+++ resolved
@@ -21,23 +21,9 @@
     return Endpoints.snapshot({ id: endpointID }, {}).$promise;
   };
 
-<<<<<<< HEAD
-  service.status = function(endpointID) {
-    return Endpoints.status({ id: endpointID });
-  };
-
-  service.endpointsByGroup = function(start, limit, filter, groupId) {
-    if (!filter) {
-      filter = "groupid:" + groupId
-    } else {
-      filter += " groupid:" + groupId
-    }
-    return service.endpoints(start, limit, filter);
-=======
   service.endpointsByGroup = function(start, limit, filter, groupId) {
     var filters = { search: filter, groupId: groupId };
     return Endpoints.query({ start, limit, filters }).$promise;
->>>>>>> 0d2fac4a
   };
 
   service.updateAccess = function(id, userAccessPolicies, teamAccessPolicies) {
