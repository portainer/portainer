<<<<<<< HEAD
angular.module('portainer.app')
.factory('EndpointService', ['$q', 'Endpoints', 'FileUploadService',
function EndpointServiceFactory($q, Endpoints, FileUploadService) {
  'use strict';
  var service = {};

  service.endpoint = function(endpointID) {
    return Endpoints.get({id: endpointID}).$promise;
  };

  service.endpoints = function(start, limit, { search, type, tagIds, endpointIds } = {}) {
    return Endpoints.query({ start, limit, search, type, tagIds, endpointIds }).$promise;
  };

  service.snapshotEndpoints = function() {
    return Endpoints.snapshots({}, {}).$promise;
  };

  service.snapshotEndpoint = function(endpointID) {
    return Endpoints.snapshot({ id: endpointID }, {}).$promise;
  };

  service.endpointsByGroup = function(start, limit, search, groupId) {
    return Endpoints.query({ start, limit, search, groupId }).$promise;
  };

  service.updateAccess = function(id, userAccessPolicies, teamAccessPolicies) {
    return Endpoints.updateAccess({id: id}, {UserAccessPolicies: userAccessPolicies, TeamAccessPolicies: teamAccessPolicies}).$promise;
  };

  service.updateEndpoint = function(id, payload) {
    var deferred = $q.defer();
    FileUploadService.uploadTLSFilesForEndpoint(id, payload.TLSCACert, payload.TLSCert, payload.TLSKey)
    .then(function success() {
      deferred.notify({upload: false});
      return Endpoints.update({id: id}, payload).$promise;
    })
    .then(function success(data) {
      deferred.resolve(data);
    })
    .catch(function error(err) {
      deferred.notify({upload: false});
      deferred.reject({msg: 'Unable to update endpoint', err: err});
    });
    return deferred.promise;
  };

  service.deleteEndpoint = function(endpointID) {
    return Endpoints.remove({id: endpointID}).$promise;
  };

  service.createLocalEndpoint = function() {
    var deferred = $q.defer();

    FileUploadService.createEndpoint('local', 1, '', '', 1, [], false)
    .then(function success(response) {
      deferred.resolve(response.data);
    })
    .catch(function error(err) {
      deferred.reject({msg: 'Unable to create endpoint', err: err});
    });

    return deferred.promise;
  };

  service.createRemoteEndpoint = function(name, type, URL, PublicURL, groupID, tagIds, TLS, TLSSkipVerify, TLSSkipClientVerify, TLSCAFile, TLSCertFile, TLSKeyFile) {
    var deferred = $q.defer();

    var endpointURL = URL;
    if (type !== 4) {
      endpointURL = 'tcp://' + URL;
    }

    FileUploadService.createEndpoint(name, type, endpointURL, PublicURL, groupID, tagIds, TLS, TLSSkipVerify, TLSSkipClientVerify, TLSCAFile, TLSCertFile, TLSKeyFile)
    .then(function success(response) {
      deferred.resolve(response.data);
    })
    .catch(function error(err) {
      deferred.reject({msg: 'Unable to create endpoint', err: err});
    });

    return deferred.promise;
  };

  service.createAzureEndpoint = function(name, applicationId, tenantId, authenticationKey, groupId, tagIds) {
    var deferred = $q.defer();

    FileUploadService.createAzureEndpoint(name, applicationId, tenantId, authenticationKey, groupId, tagIds)
    .then(function success(response) {
      deferred.resolve(response.data);
    })
    .catch(function error(err) {
      deferred.reject({msg: 'Unable to connect to Azure', err: err});
    });

    return deferred.promise;
  };

  service.executeJobFromFileUpload = function (image, jobFile, endpointId, nodeName) {
    return FileUploadService.executeEndpointJob(image, jobFile, endpointId, nodeName);
  };

  service.executeJobFromFileContent = function (image, jobFileContent, endpointId, nodeName) {
    var payload = {
      Image: image,
      FileContent: jobFileContent
=======
angular.module('portainer.app').factory('EndpointService', [
  '$q',
  'Endpoints',
  'FileUploadService',
  function EndpointServiceFactory($q, Endpoints, FileUploadService) {
    'use strict';
    var service = {};

    service.endpoint = function (endpointID) {
      return Endpoints.get({ id: endpointID }).$promise;
>>>>>>> cf5056d9
    };

    service.endpoints = function (start, limit, { search, type, tagIds, endpointIds } = {}) {
      return Endpoints.query({ start, limit, search, type, tagIds, endpointIds }).$promise;
    };

    service.snapshotEndpoints = function () {
      return Endpoints.snapshots({}, {}).$promise;
    };

    service.snapshotEndpoint = function (endpointID) {
      return Endpoints.snapshot({ id: endpointID }, {}).$promise;
    };

    service.endpointsByGroup = function (start, limit, search, groupId) {
      return Endpoints.query({ start, limit, search, groupId }).$promise;
    };

    service.updateAccess = function (id, userAccessPolicies, teamAccessPolicies) {
      return Endpoints.updateAccess({ id: id }, { UserAccessPolicies: userAccessPolicies, TeamAccessPolicies: teamAccessPolicies }).$promise;
    };

    service.updateEndpoint = function (id, payload) {
      var deferred = $q.defer();
      FileUploadService.uploadTLSFilesForEndpoint(id, payload.TLSCACert, payload.TLSCert, payload.TLSKey)
        .then(function success() {
          deferred.notify({ upload: false });
          return Endpoints.update({ id: id }, payload).$promise;
        })
        .then(function success(data) {
          deferred.resolve(data);
        })
        .catch(function error(err) {
          deferred.notify({ upload: false });
          deferred.reject({ msg: 'Unable to update endpoint', err: err });
        });
      return deferred.promise;
    };

    service.deleteEndpoint = function (endpointID) {
      return Endpoints.remove({ id: endpointID }).$promise;
    };

    service.createLocalEndpoint = function () {
      var deferred = $q.defer();

      FileUploadService.createEndpoint('local', 1, '', '', 1, [], false)
        .then(function success(response) {
          deferred.resolve(response.data);
        })
        .catch(function error(err) {
          deferred.reject({ msg: 'Unable to create endpoint', err: err });
        });

      return deferred.promise;
    };

    service.createRemoteEndpoint = function (name, type, URL, PublicURL, groupID, tagIds, TLS, TLSSkipVerify, TLSSkipClientVerify, TLSCAFile, TLSCertFile, TLSKeyFile) {
      var deferred = $q.defer();

      var endpointURL = URL;
      if (type !== 4) {
        endpointURL = 'tcp://' + URL;
      }

      FileUploadService.createEndpoint(name, type, endpointURL, PublicURL, groupID, tagIds, TLS, TLSSkipVerify, TLSSkipClientVerify, TLSCAFile, TLSCertFile, TLSKeyFile)
        .then(function success(response) {
          deferred.resolve(response.data);
        })
        .catch(function error(err) {
          deferred.reject({ msg: 'Unable to create endpoint', err: err });
        });

      return deferred.promise;
    };

    service.createAzureEndpoint = function (name, applicationId, tenantId, authenticationKey, groupId, tagIds) {
      var deferred = $q.defer();

      FileUploadService.createAzureEndpoint(name, applicationId, tenantId, authenticationKey, groupId, tagIds)
        .then(function success(response) {
          deferred.resolve(response.data);
        })
        .catch(function error(err) {
          deferred.reject({ msg: 'Unable to connect to Azure', err: err });
        });

      return deferred.promise;
    };

    service.executeJobFromFileUpload = function (image, jobFile, endpointId, nodeName) {
      return FileUploadService.executeEndpointJob(image, jobFile, endpointId, nodeName);
    };

    service.executeJobFromFileContent = function (image, jobFileContent, endpointId, nodeName) {
      var payload = {
        Image: image,
        FileContent: jobFileContent,
      };

      return Endpoints.executeJob({ id: endpointId, method: 'string', nodeName: nodeName }, payload).$promise;
    };

    return service;
  },
]);<|MERGE_RESOLUTION|>--- conflicted
+++ resolved
@@ -1,111 +1,3 @@
-<<<<<<< HEAD
-angular.module('portainer.app')
-.factory('EndpointService', ['$q', 'Endpoints', 'FileUploadService',
-function EndpointServiceFactory($q, Endpoints, FileUploadService) {
-  'use strict';
-  var service = {};
-
-  service.endpoint = function(endpointID) {
-    return Endpoints.get({id: endpointID}).$promise;
-  };
-
-  service.endpoints = function(start, limit, { search, type, tagIds, endpointIds } = {}) {
-    return Endpoints.query({ start, limit, search, type, tagIds, endpointIds }).$promise;
-  };
-
-  service.snapshotEndpoints = function() {
-    return Endpoints.snapshots({}, {}).$promise;
-  };
-
-  service.snapshotEndpoint = function(endpointID) {
-    return Endpoints.snapshot({ id: endpointID }, {}).$promise;
-  };
-
-  service.endpointsByGroup = function(start, limit, search, groupId) {
-    return Endpoints.query({ start, limit, search, groupId }).$promise;
-  };
-
-  service.updateAccess = function(id, userAccessPolicies, teamAccessPolicies) {
-    return Endpoints.updateAccess({id: id}, {UserAccessPolicies: userAccessPolicies, TeamAccessPolicies: teamAccessPolicies}).$promise;
-  };
-
-  service.updateEndpoint = function(id, payload) {
-    var deferred = $q.defer();
-    FileUploadService.uploadTLSFilesForEndpoint(id, payload.TLSCACert, payload.TLSCert, payload.TLSKey)
-    .then(function success() {
-      deferred.notify({upload: false});
-      return Endpoints.update({id: id}, payload).$promise;
-    })
-    .then(function success(data) {
-      deferred.resolve(data);
-    })
-    .catch(function error(err) {
-      deferred.notify({upload: false});
-      deferred.reject({msg: 'Unable to update endpoint', err: err});
-    });
-    return deferred.promise;
-  };
-
-  service.deleteEndpoint = function(endpointID) {
-    return Endpoints.remove({id: endpointID}).$promise;
-  };
-
-  service.createLocalEndpoint = function() {
-    var deferred = $q.defer();
-
-    FileUploadService.createEndpoint('local', 1, '', '', 1, [], false)
-    .then(function success(response) {
-      deferred.resolve(response.data);
-    })
-    .catch(function error(err) {
-      deferred.reject({msg: 'Unable to create endpoint', err: err});
-    });
-
-    return deferred.promise;
-  };
-
-  service.createRemoteEndpoint = function(name, type, URL, PublicURL, groupID, tagIds, TLS, TLSSkipVerify, TLSSkipClientVerify, TLSCAFile, TLSCertFile, TLSKeyFile) {
-    var deferred = $q.defer();
-
-    var endpointURL = URL;
-    if (type !== 4) {
-      endpointURL = 'tcp://' + URL;
-    }
-
-    FileUploadService.createEndpoint(name, type, endpointURL, PublicURL, groupID, tagIds, TLS, TLSSkipVerify, TLSSkipClientVerify, TLSCAFile, TLSCertFile, TLSKeyFile)
-    .then(function success(response) {
-      deferred.resolve(response.data);
-    })
-    .catch(function error(err) {
-      deferred.reject({msg: 'Unable to create endpoint', err: err});
-    });
-
-    return deferred.promise;
-  };
-
-  service.createAzureEndpoint = function(name, applicationId, tenantId, authenticationKey, groupId, tagIds) {
-    var deferred = $q.defer();
-
-    FileUploadService.createAzureEndpoint(name, applicationId, tenantId, authenticationKey, groupId, tagIds)
-    .then(function success(response) {
-      deferred.resolve(response.data);
-    })
-    .catch(function error(err) {
-      deferred.reject({msg: 'Unable to connect to Azure', err: err});
-    });
-
-    return deferred.promise;
-  };
-
-  service.executeJobFromFileUpload = function (image, jobFile, endpointId, nodeName) {
-    return FileUploadService.executeEndpointJob(image, jobFile, endpointId, nodeName);
-  };
-
-  service.executeJobFromFileContent = function (image, jobFileContent, endpointId, nodeName) {
-    var payload = {
-      Image: image,
-      FileContent: jobFileContent
-=======
 angular.module('portainer.app').factory('EndpointService', [
   '$q',
   'Endpoints',
@@ -116,7 +8,6 @@
 
     service.endpoint = function (endpointID) {
       return Endpoints.get({ id: endpointID }).$promise;
->>>>>>> cf5056d9
     };
 
     service.endpoints = function (start, limit, { search, type, tagIds, endpointIds } = {}) {
