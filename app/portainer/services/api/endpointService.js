--- conflicted
+++ resolved
@@ -8,13 +8,8 @@
     return Endpoints.get({id: endpointID}).$promise;
   };
 
-<<<<<<< HEAD
-  service.endpoints = function(start, limit, search, type) {
-    return Endpoints.query({start, limit, search, type}).$promise;
-=======
   service.endpoints = function(start, limit, { search, type, tagIds, endpointIds } = {}) {
     return Endpoints.query({ start, limit, search, type, tagIds, endpointIds }).$promise;
->>>>>>> 2542d30a
   };
 
   service.snapshotEndpoints = function() {
