--- conflicted
+++ resolved
@@ -20,27 +20,10 @@
     return Endpoints.snapshot({ id: endpointID }, {}).$promise;
   };
 
-<<<<<<< HEAD
   service.status = function(endpointID) {
     return Endpoints.status({ id: endpointID });
   };
 
-  service.endpointsByGroup = function(groupId) {
-    var deferred = $q.defer();
-
-    Endpoints.query({}).$promise
-    .then(function success(data) {
-      var endpoints = data.value.filter(function (endpoint) {
-        return endpoint.GroupId === groupId;
-      });
-      deferred.resolve(endpoints);
-    })
-    .catch(function error(err) {
-      deferred.reject({msg: 'Unable to retrieve endpoints', err: err});
-    });
-
-    return deferred.promise;
-=======
   service.endpointsByGroup = function(start, limit, filter, groupId) {
     if (!filter) {
       filter = "groupid:" + groupId
@@ -48,7 +31,6 @@
       filter += " groupid:" + groupId
     }
     return service.endpoints(start, limit, filter);
->>>>>>> 620dca0e
   };
 
   service.updateAccess = function(id, userAccessPolicies, teamAccessPolicies) {
