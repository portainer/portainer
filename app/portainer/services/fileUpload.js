--- conflicted
+++ resolved
@@ -42,7 +42,6 @@
     });
   };
 
-<<<<<<< HEAD
   service.createComposeStack = function(stackName, file, endpointId) {
     return Upload.upload({
       url: 'api/stacks?method=file&type=2',
@@ -55,10 +54,7 @@
     });
   };
 
-  service.createEndpoint = function(name, URL, PublicURL, groupID, TLS, TLSSkipVerify, TLSSkipClientVerify, TLSCAFile, TLSCertFile, TLSKeyFile) {
-=======
   service.createEndpoint = function(name, type, URL, PublicURL, groupID, TLS, TLSSkipVerify, TLSSkipClientVerify, TLSCAFile, TLSCertFile, TLSKeyFile) {
->>>>>>> 9ff4b216
     return Upload.upload({
       url: 'api/endpoints',
       data: {
