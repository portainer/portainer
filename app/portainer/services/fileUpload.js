--- conflicted
+++ resolved
@@ -152,104 +152,6 @@
       if (TLSKeyFile) {
         queue.push(uploadFile('api/upload/tls/key?folder=ldap', TLSKeyFile));
       }
-<<<<<<< HEAD
-    });
-  };
-
-  service.createSwarmStack = function(stackName, swarmId, file, env, endpointId) {
-    return Upload.upload({
-      url: 'api/stacks?method=file&type=1&endpointId=' + endpointId,
-      data: {
-        file: file,
-        Name: stackName,
-        SwarmID: swarmId,
-        Env: Upload.json(env)
-      },
-      ignoreLoadingBar: true
-    });
-  };
-
-  service.createComposeStack = function(stackName, file, env, endpointId) {
-    return Upload.upload({
-      url: 'api/stacks?method=file&type=2&endpointId=' + endpointId,
-      data: {
-        file: file,
-        Name: stackName,
-        Env: Upload.json(env)
-      },
-      ignoreLoadingBar: true
-    });
-  };
-
-  service.configureRegistry = function(registryId, registryManagementConfigurationModel) {
-    return Upload.upload({
-      url: 'api/registries/' + registryId + '/configure',
-      data: registryManagementConfigurationModel
-    });
-  };
-
-  service.executeEndpointJob = function (imageName, file, endpointId, nodeName) {
-    return Upload.upload({
-      url: 'api/endpoints/' + endpointId + '/job?method=file&nodeName=' + nodeName,
-      data: {
-        File: file,
-        Image: imageName
-      },
-      ignoreLoadingBar: true
-    });
-  };
-
-  service.createEndpoint = function(name, type, URL, PublicURL, groupID, tagIds, TLS, TLSSkipVerify, TLSSkipClientVerify, TLSCAFile, TLSCertFile, TLSKeyFile) {
-    return Upload.upload({
-      url: 'api/endpoints',
-      data: {
-        Name: name,
-        EndpointType: type,
-        URL: URL,
-        PublicURL: PublicURL,
-        GroupID: groupID,
-        TagIds: Upload.json(tagIds),
-        TLS: TLS,
-        TLSSkipVerify: TLSSkipVerify,
-        TLSSkipClientVerify: TLSSkipClientVerify,
-        TLSCACertFile: TLSCAFile,
-        TLSCertFile: TLSCertFile,
-        TLSKeyFile: TLSKeyFile
-      },
-      ignoreLoadingBar: true
-    });
-  };
-
-  service.createAzureEndpoint = function(name, applicationId, tenantId, authenticationKey, groupId, tagIds) {
-    return Upload.upload({
-      url: 'api/endpoints',
-      data: {
-        Name: name,
-        EndpointType: 3,
-        GroupID: groupId,
-        TagIds: Upload.json(tagIds),
-        AzureApplicationID: applicationId,
-        AzureTenantID: tenantId,
-        AzureAuthenticationKey: authenticationKey
-      },
-      ignoreLoadingBar: true
-    });
-  };
-
-  service.uploadLDAPTLSFiles = function(TLSCAFile, TLSCertFile, TLSKeyFile) {
-    var queue = [];
-
-    if (TLSCAFile) {
-      queue.push(uploadFile('api/upload/tls/ca?folder=ldap', TLSCAFile));
-    }
-    if (TLSCertFile) {
-      queue.push(uploadFile('api/upload/tls/cert?folder=ldap', TLSCertFile));
-    }
-    if (TLSKeyFile) {
-      queue.push(uploadFile('api/upload/tls/key?folder=ldap', TLSKeyFile));
-    }
-=======
->>>>>>> cf5056d9
 
       return $q.all(queue);
     };
