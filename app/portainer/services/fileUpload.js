--- conflicted
+++ resolved
@@ -85,8 +85,6 @@
       });
     };
 
-<<<<<<< HEAD
-=======
     service.createEdgeStack = function createEdgeStack(stackName, file, edgeGroups) {
       return Upload.upload({
         url: 'api/edge_stacks?method=file',
@@ -99,7 +97,6 @@
       });
     };
 
->>>>>>> 89fb3c8d
     service.configureRegistry = function (registryId, registryManagementConfigurationModel) {
       return Upload.upload({
         url: 'api/registries/' + registryId + '/configure',
@@ -118,11 +115,7 @@
       });
     };
 
-<<<<<<< HEAD
-    service.createEndpoint = function (name, type, URL, PublicURL, groupID, tags, TLS, TLSSkipVerify, TLSSkipClientVerify, TLSCAFile, TLSCertFile, TLSKeyFile) {
-=======
     service.createEndpoint = function (name, type, URL, PublicURL, groupID, tagIds, TLS, TLSSkipVerify, TLSSkipClientVerify, TLSCAFile, TLSCertFile, TLSKeyFile, checkinInterval) {
->>>>>>> 89fb3c8d
       return Upload.upload({
         url: 'api/endpoints',
         data: {
@@ -131,42 +124,27 @@
           URL: URL,
           PublicURL: PublicURL,
           GroupID: groupID,
-<<<<<<< HEAD
-          Tags: Upload.json(tags),
-=======
           TagIds: Upload.json(tagIds),
->>>>>>> 89fb3c8d
           TLS: TLS,
           TLSSkipVerify: TLSSkipVerify,
           TLSSkipClientVerify: TLSSkipClientVerify,
           TLSCACertFile: TLSCAFile,
           TLSCertFile: TLSCertFile,
           TLSKeyFile: TLSKeyFile,
-<<<<<<< HEAD
-=======
           CheckinInterval: checkinInterval,
->>>>>>> 89fb3c8d
-        },
-        ignoreLoadingBar: true,
-      });
-    };
-
-<<<<<<< HEAD
-    service.createAzureEndpoint = function (name, applicationId, tenantId, authenticationKey, groupId, tags) {
-=======
+        },
+        ignoreLoadingBar: true,
+      });
+    };
+
     service.createAzureEndpoint = function (name, applicationId, tenantId, authenticationKey, groupId, tagIds) {
->>>>>>> 89fb3c8d
       return Upload.upload({
         url: 'api/endpoints',
         data: {
           Name: name,
           EndpointType: 3,
           GroupID: groupId,
-<<<<<<< HEAD
-          Tags: Upload.json(tags),
-=======
           TagIds: Upload.json(tagIds),
->>>>>>> 89fb3c8d
           AzureApplicationID: applicationId,
           AzureTenantID: tenantId,
           AzureAuthenticationKey: authenticationKey,
