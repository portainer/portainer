--- conflicted
+++ resolved
@@ -79,12 +79,13 @@
     });
   };
 
-<<<<<<< HEAD
   service.configureRegistry = function(registryId, registryManagementConfigurationModel) {
     return Upload.upload({
       url: 'api/registries/' + registryId + '/configure',
       data: registryManagementConfigurationModel
-=======
+    });
+  };
+
   service.executeEndpointJob = function (imageName, file, endpointId, nodeName) {
     return Upload.upload({
       url: 'api/endpoints/' + endpointId + '/job?method=file&nodeName=' + nodeName,
@@ -93,7 +94,6 @@
         Image: imageName
       },
       ignoreLoadingBar: true
->>>>>>> 94d3d7bd
     });
   };
 
