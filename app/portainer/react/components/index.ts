import angular from 'angular';

import { r2a } from '@/react-tools/react2angular';
import { withCurrentUser } from '@/react-tools/withCurrentUser';
import { withReactQuery } from '@/react-tools/withReactQuery';
import { withUIRouter } from '@/react-tools/withUIRouter';

import { Icon } from '@@/Icon';
import { ReactQueryDevtoolsWrapper } from '@@/ReactQueryDevtoolsWrapper';
import { PageHeader } from '@@/PageHeader';
import { TagSelector } from '@@/TagSelector';
import { Loading } from '@@/Widget/Loading';
import { PasswordCheckHint } from '@@/PasswordCheckHint';
import { ViewLoading } from '@@/ViewLoading';
import { Tooltip } from '@@/Tip/Tooltip';
import { Badge } from '@@/Badge';
import { TableColumnHeaderAngular } from '@@/datatables/TableHeaderCell';
import { DashboardItem } from '@@/DashboardItem';
import { SearchBar } from '@@/datatables/SearchBar';
import { FallbackImage } from '@@/FallbackImage';
import { BadgeIcon } from '@@/BadgeIcon';
import { TeamsSelector } from '@@/TeamsSelector';
import { PortainerSelect } from '@@/form-components/PortainerSelect';
import { Slider } from '@@/form-components/Slider';
import { TagButton } from '@@/TagButton';
import { BETeaserButton } from '@@/BETeaserButton';
import { CodeEditor } from '@@/CodeEditor';
import { InsightsBox } from '@@/InsightsBox';

import { fileUploadField } from './file-upload-field';
import { switchField } from './switch-field';
import { customTemplatesModule } from './custom-templates';
import { gitFormModule } from './git-form';
import { settingsModule } from './settings';
import { accessControlModule } from './access-control';
<<<<<<< HEAD
import { environmentsModule } from './envronments';
=======
import { envListModule } from './enviroments-list-view-components';
>>>>>>> 96e5d44c

export const componentsModule = angular
  .module('portainer.app.react.components', [
    customTemplatesModule,
    gitFormModule,
    settingsModule,
    accessControlModule,
<<<<<<< HEAD
    environmentsModule,
=======
    envListModule,
>>>>>>> 96e5d44c
  ])
  .component(
    'tagSelector',
    r2a(withUIRouter(withReactQuery(TagSelector)), [
      'allowCreate',
      'onChange',
      'value',
    ])
  )
  .component(
    'beTeaserButton',
    r2a(BETeaserButton, [
      'featureId',
      'heading',
      'message',
      'buttonText',
      'className',
      'icon',
      'buttonClassName',
    ])
  )
  .component(
    'tagButton',
    r2a(TagButton, ['value', 'label', 'title', 'onRemove'])
  )

  .component(
    'portainerTooltip',
    r2a(Tooltip, ['message', 'position', 'className', 'setHtmlMessage'])
  )
  .component('badge', r2a(Badge, ['type', 'className']))
  .component('fileUploadField', fileUploadField)
  .component('porSwitchField', switchField)
  .component(
    'insightsBox',
    r2a(InsightsBox, ['header', 'content', 'setHtmlContent', 'insightCloseId'])
  )
  .component(
    'passwordCheckHint',
    r2a(withReactQuery(PasswordCheckHint), [
      'forceChangePassword',
      'passwordValid',
    ])
  )
  .component('rdLoading', r2a(Loading, []))
  .component(
    'tableColumnHeader',
    r2a(TableColumnHeaderAngular, [
      'colTitle',
      'canSort',
      'isSorted',
      'isSortedDesc',
    ])
  )
  .component('viewLoading', r2a(ViewLoading, ['message']))
  .component(
    'pageHeader',
    r2a(withUIRouter(withReactQuery(withCurrentUser(PageHeader))), [
      'title',
      'breadcrumbs',
      'loading',
      'onReload',
      'reload',
      'id',
    ])
  )
  .component(
    'fallbackImage',
    r2a(FallbackImage, ['src', 'fallbackIcon', 'alt', 'size', 'className'])
  )
  .component('prIcon', r2a(Icon, ['className', 'icon', 'mode', 'size']))
  .component('reactQueryDevTools', r2a(ReactQueryDevtoolsWrapper, []))
  .component(
    'dashboardItem',
    r2a(DashboardItem, ['icon', 'type', 'value', 'children'])
  )
  .component(
    'datatableSearchbar',
    r2a(SearchBar, [
      'data-cy',
      'onChange',
      'value',
      'placeholder',
      'children',
      'className',
    ])
  )
  .component('badgeIcon', r2a(BadgeIcon, ['icon', 'size']))
  .component(
    'teamsSelector',
    r2a(TeamsSelector, [
      'onChange',
      'value',
      'dataCy',
      'inputId',
      'name',
      'placeholder',
      'teams',
      'disabled',
    ])
  )
  .component(
    'porSelect',
    r2a(PortainerSelect, [
      'name',
      'inputId',
      'placeholder',
      'disabled',
      'data-cy',
      'bindToBody',
      'value',
      'onChange',
      'options',
      'isMulti',
      'isClearable',
    ])
  )
  .component(
    'porSlider',
    r2a(Slider, [
      'min',
      'max',
      'step',
      'value',
      'onChange',
      'visibleTooltip',
      'dataCy',
    ])
  )

  .component(
    'reactCodeEditor',
    r2a(CodeEditor, [
      'id',
      'placeholder',
      'yaml',
      'readonly',
      'onChange',
      'value',
      'height',
    ])
  ).name;<|MERGE_RESOLUTION|>--- conflicted
+++ resolved
@@ -33,11 +33,8 @@
 import { gitFormModule } from './git-form';
 import { settingsModule } from './settings';
 import { accessControlModule } from './access-control';
-<<<<<<< HEAD
 import { environmentsModule } from './envronments';
-=======
 import { envListModule } from './enviroments-list-view-components';
->>>>>>> 96e5d44c
 
 export const componentsModule = angular
   .module('portainer.app.react.components', [
@@ -45,11 +42,8 @@
     gitFormModule,
     settingsModule,
     accessControlModule,
-<<<<<<< HEAD
     environmentsModule,
-=======
     envListModule,
->>>>>>> 96e5d44c
   ])
   .component(
     'tagSelector',
