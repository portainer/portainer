--- conflicted
+++ resolved
@@ -10,12 +10,9 @@
 import { PasswordCheckHint } from '@@/PasswordCheckHint';
 import { ViewLoading } from '@@/ViewLoading';
 import { Tooltip } from '@@/Tip/Tooltip';
-<<<<<<< HEAD
 import { TableColumnHeaderAngular } from '@@/datatables/TableHeaderCell';
-=======
 import { DashboardItem } from '@@/DashboardItem';
 import { SearchBar } from '@@/datatables/SearchBar';
->>>>>>> 32417387
 
 import { fileUploadField } from './file-upload-field';
 import { switchField } from './switch-field';
