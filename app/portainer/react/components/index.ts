--- conflicted
+++ resolved
@@ -4,18 +4,6 @@
 import { withCurrentUser } from '@/react-tools/withCurrentUser';
 import { withReactQuery } from '@/react-tools/withReactQuery';
 import { withUIRouter } from '@/react-tools/withUIRouter';
-<<<<<<< HEAD
-import { SettingsFDO } from '@/react/portainer/settings/EdgeComputeView/SettingsFDO';
-import { SettingsOpenAMT } from '@/react/portainer/settings/EdgeComputeView/SettingsOpenAMT';
-import { InternalAuth } from '@/react/portainer/settings/AuthenticationView/InternalAuth';
-import { PorAccessControlFormTeamSelector } from '@/react/portainer/access-control/PorAccessControlForm/TeamsSelector';
-import { PorAccessControlFormUserSelector } from '@/react/portainer/access-control/PorAccessControlForm/UsersSelector';
-import { PorAccessManagementUsersSelector } from '@/react/portainer/access-control/AccessManagement/PorAccessManagementUsersSelector';
-import { AccessTypeSelector } from '@/react/portainer/access-control/EditDetails/AccessTypeSelector';
-import { EdgeKeyDisplay } from '@/react/portainer/environments/ItemView/EdgeKeyDisplay';
-import { AnnotationsBeTeaser } from '@/react/kubernetes/annotations/AnnotationsBeTeaser';
-=======
->>>>>>> b3e72eca
 
 import { Icon } from '@@/Icon';
 import { ReactQueryDevtoolsWrapper } from '@@/ReactQueryDevtoolsWrapper';
@@ -178,13 +166,6 @@
   )
 
   .component(
-<<<<<<< HEAD
-    'porAccessManagementUsersSelector',
-    r2a(PorAccessManagementUsersSelector, ['onChange', 'options', 'value'])
-  )
-  .component('edgeKeyDisplay', r2a(EdgeKeyDisplay, ['edgeKey']))
-  .component('annotationsBeTeaser', r2a(AnnotationsBeTeaser, [])).name;
-=======
     'reactCodeEditor',
     r2a(CodeEditor, [
       'id',
@@ -195,5 +176,4 @@
       'value',
       'height',
     ])
-  ).name;
->>>>>>> b3e72eca
+  ).name;