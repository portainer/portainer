export function SettingsViewModel(data) {
  this.LogoURL = data.LogoURL;
  this.BlackListedLabels = data.BlackListedLabels;
  this.AuthenticationMethod = data.AuthenticationMethod;
  this.LDAPSettings = data.LDAPSettings;
  this.OAuthSettings = new OAuthSettingsViewModel(data.OAuthSettings);
  this.openAMTConfiguration = data.openAMTConfiguration;
  this.fdoConfiguration = data.fdoConfiguration;
  this.SnapshotInterval = data.SnapshotInterval;
  this.TemplatesURL = data.TemplatesURL;
  this.EdgeAgentCheckinInterval = data.EdgeAgentCheckinInterval;
  this.EnableEdgeComputeFeatures = data.EnableEdgeComputeFeatures;
  this.FeatureFlagSettings = data.FeatureFlagSettings;
  this.UserSessionTimeout = data.UserSessionTimeout;
  this.EnableTelemetry = data.EnableTelemetry;
  this.KubeconfigExpiry = data.KubeconfigExpiry;
  this.HelmRepositoryURL = data.HelmRepositoryURL;
<<<<<<< HEAD
  this.AgentSecret = data.AgentSecret;
=======
  this.DisableTrustOnFirstConnect = data.DisableTrustOnFirstConnect;
  this.EnforceEdgeID = data.EnforceEdgeID;
>>>>>>> 24893573
}

export function PublicSettingsViewModel(settings) {
  this.AuthenticationMethod = settings.AuthenticationMethod;
  this.EnableEdgeComputeFeatures = settings.EnableEdgeComputeFeatures;
  this.DisableTrustOnFirstConnect = settings.DisableTrustOnFirstConnect;
  this.EnforceEdgeID = settings.EnforceEdgeID;
  this.FeatureFlagSettings = settings.FeatureFlagSettings;
  this.LogoURL = settings.LogoURL;
  this.OAuthLoginURI = settings.OAuthLoginURI;
  this.EnableTelemetry = settings.EnableTelemetry;
  this.OAuthLogoutURI = settings.OAuthLogoutURI;
  this.KubeconfigExpiry = settings.KubeconfigExpiry;
}

export function LDAPSettingsViewModel(data) {
  this.ReaderDN = data.ReaderDN;
  this.Password = data.Password;
  this.URL = data.URL;
  this.SearchSettings = data.SearchSettings;
  this.GroupSearchSettings = data.GroupSearchSettings;
  this.AutoCreateUsers = data.AutoCreateUsers;
}

export function LDAPSearchSettings(BaseDN, UsernameAttribute, Filter) {
  this.BaseDN = BaseDN;
  this.UsernameAttribute = UsernameAttribute;
  this.Filter = Filter;
}

export function LDAPGroupSearchSettings(GroupBaseDN, GroupAttribute, GroupFilter) {
  this.GroupBaseDN = GroupBaseDN;
  this.GroupAttribute = GroupAttribute;
  this.GroupFilter = GroupFilter;
}

export function OAuthSettingsViewModel(data) {
  this.ClientID = data.ClientID;
  this.ClientSecret = data.ClientSecret;
  this.AccessTokenURI = data.AccessTokenURI;
  this.AuthorizationURI = data.AuthorizationURI;
  this.ResourceURI = data.ResourceURI;
  this.RedirectURI = data.RedirectURI;
  this.UserIdentifier = data.UserIdentifier;
  this.Scopes = data.Scopes;
  this.OAuthAutoCreateUsers = data.OAuthAutoCreateUsers;
  this.DefaultTeamID = data.DefaultTeamID;
  this.SSO = data.SSO;
  this.LogoutURI = data.LogoutURI;
}<|MERGE_RESOLUTION|>--- conflicted
+++ resolved
@@ -15,12 +15,9 @@
   this.EnableTelemetry = data.EnableTelemetry;
   this.KubeconfigExpiry = data.KubeconfigExpiry;
   this.HelmRepositoryURL = data.HelmRepositoryURL;
-<<<<<<< HEAD
-  this.AgentSecret = data.AgentSecret;
-=======
   this.DisableTrustOnFirstConnect = data.DisableTrustOnFirstConnect;
   this.EnforceEdgeID = data.EnforceEdgeID;
->>>>>>> 24893573
+  this.AgentSecret = data.AgentSecret;
 }
 
 export function PublicSettingsViewModel(settings) {
