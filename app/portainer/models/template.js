--- conflicted
+++ resolved
@@ -1,49 +1,6 @@
 import _ from 'lodash-es';
 import { PorImageRegistryModel } from 'Docker/models/porImageRegistry';
 
-<<<<<<< HEAD
-export function TemplateDefaultModel() {
-  this.Type = 1;
-  this.AdministratorOnly = false;
-  this.Title = '';
-  this.Description = '';
-  this.Volumes = [];
-  this.Ports = [];
-  this.Env = [];
-  this.Labels = [];
-  this.RestartPolicy = 'always';
-  this.RegistryModel = new PorImageRegistryModel();
-}
-
-export function TemplateCreateRequest(model) {
-  this.Type = model.Type;
-  this.Name = model.Name;
-  this.Hostname = model.Hostname;
-  this.Title = model.Title;
-  this.Description = model.Description;
-  this.Note = model.Note;
-  this.Categories = model.Categories;
-  this.Platform = model.Platform;
-  this.Logo = model.Logo;
-  this.Image = model.RegistryModel.Image;
-  this.Registry = model.RegistryModel.Registry.URL;
-  this.Command = model.Command;
-  this.Network = model.Network && model.Network.Name;
-  this.Privileged = model.Privileged;
-  this.Interactive = model.Interactive;
-  this.RestartPolicy = model.RestartPolicy;
-  this.Labels = model.Labels;
-  this.Repository = model.Repository;
-  this.Env = model.Env;
-  this.AdministratorOnly = model.AdministratorOnly;
-
-  this.Ports = [];
-  for (var i = 0; i < model.Ports.length; i++) {
-    var binding = model.Ports[i];
-    if (binding.containerPort && binding.protocol) {
-      var port = binding.hostPort ? binding.hostPort + ':' + binding.containerPort + '/' + binding.protocol : binding.containerPort + '/' + binding.protocol;
-      this.Ports.push(port);
-=======
 export class TemplateViewModel {
   constructor(data, version) {
     switch (version) {
@@ -52,7 +9,6 @@
         break;
       default:
         throw new Error('Unsupported template version');
->>>>>>> 89fb3c8d
     }
   }
 
