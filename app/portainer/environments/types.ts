--- conflicted
+++ resolved
@@ -63,14 +63,11 @@
 };
 
 export interface KubernetesConfiguration {
-<<<<<<< HEAD
-=======
   UseLoadBalancer?: boolean;
   UseServerMetrics?: boolean;
   EnableResourceOverCommit?: boolean;
   ResourceOverCommitPercentage?: number;
   RestrictDefaultNamespace?: boolean;
->>>>>>> 8ef584e4
   IngressClasses: IngressClass[];
   IngressAvailabilityPerNamespace: boolean;
 }
