angular.module('portainer.app')
.controller('SidebarController', ['$q', '$scope', '$state', 'EndpointService', 'GroupService', 'StateManager', 'EndpointProvider', 'Notifications', 'Authentication', 'UserService', 'ExtensionManager',
function ($q, $scope, $state, EndpointService, GroupService, StateManager, EndpointProvider, Notifications, Authentication, UserService, ExtensionManager) {

  $scope.switchEndpoint = function(endpoint) {
    EndpointProvider.setEndpointID(endpoint.Id);
    EndpointProvider.setEndpointPublicURL(endpoint.PublicURL);
    ExtensionManager.initEndpointExtensions(endpoint.Id)
    .then(function success(data) {
      var extensions = data;
      return StateManager.updateEndpointState(true, endpoint.Type, extensions);
    })
    .then(function success() {
      $scope.currentEndpoint = endpoint;
      $state.go('docker.dashboard');
    })
    .catch(function error(err) {
      Notifications.error('Failure', err, 'Unable to connect to the Docker endpoint');
      var currentEndpoint = $scope.currentEndpoint;
      EndpointProvider.setEndpointID(currentEndpoint.Id);
      EndpointProvider.setEndpointPublicURL(currentEndpoint.PublicURL);
      return StateManager.updateEndpointState(true, currentEndpoint.Type, currentEndpoint.Extensions);
    });
  };

<<<<<<< HEAD
  function setActiveEndpoint(endpoints) {
    var activeEndpointID = EndpointProvider.endpointID();
    angular.forEach(endpoints, function (endpoint) {
      if (endpoint.Id === activeEndpointID) {
        $scope.activeEndpoint = endpoint;
        $scope.currentEndpoint = endpoint;
        EndpointProvider.setEndpointPublicURL(endpoint.PublicURL);
      }
    });
  }

=======
>>>>>>> 11625492
  function checkPermissions(memberships) {
    var isLeader = false;
    angular.forEach(memberships, function(membership) {
      if (membership.Role === 1) {
        isLeader = true;
      }
    });
    $scope.isTeamLeader = isLeader;
  }

  function initView() {
    $scope.uiVersion = StateManager.getState().application.version;
    $scope.displayExternalContributors = StateManager.getState().application.displayExternalContributors;
    $scope.logo = StateManager.getState().application.logo;

    $q.all({
      endpoints: EndpointService.endpoints(),
      groups: GroupService.groups()
    })
    .then(function success(data) {
      var endpoints = data.endpoints;
      $scope.groups = data.groups;
      $scope.endpoints = endpoints;

      var activeEndpointID = EndpointProvider.endpointID();
      for (var i = 0; i < endpoints.length; i++) {
        var endpoint = endpoints[i];
        if (endpoint.Id === activeEndpointID) {
          $scope.activeEndpoint = endpoint;
          break;
        }
      }

      if (StateManager.getState().application.authentication) {
        var userDetails = Authentication.getUserDetails();
        var isAdmin = userDetails.role === 1 ? true: false;
        $scope.isAdmin = isAdmin;
        return $q.when(!isAdmin ? UserService.userMemberships(userDetails.ID) : []);
      }
    })
    .then(function success(data) {
      checkPermissions(data);
    })
    .catch(function error(err) {
      Notifications.error('Failure', err, 'Unable to retrieve endpoints');
    });
  }

  initView();
}]);<|MERGE_RESOLUTION|>--- conflicted
+++ resolved
@@ -23,20 +23,20 @@
     });
   };
 
-<<<<<<< HEAD
   function setActiveEndpoint(endpoints) {
     var activeEndpointID = EndpointProvider.endpointID();
-    angular.forEach(endpoints, function (endpoint) {
+
+    for (var i = 0; i < endpoints.length; i++) {
+      var endpoint = endpoints[i];
       if (endpoint.Id === activeEndpointID) {
         $scope.activeEndpoint = endpoint;
         $scope.currentEndpoint = endpoint;
         EndpointProvider.setEndpointPublicURL(endpoint.PublicURL);
+        break;
       }
-    });
+    }
   }
 
-=======
->>>>>>> 11625492
   function checkPermissions(memberships) {
     var isLeader = false;
     angular.forEach(memberships, function(membership) {
@@ -61,14 +61,7 @@
       $scope.groups = data.groups;
       $scope.endpoints = endpoints;
 
-      var activeEndpointID = EndpointProvider.endpointID();
-      for (var i = 0; i < endpoints.length; i++) {
-        var endpoint = endpoints[i];
-        if (endpoint.Id === activeEndpointID) {
-          $scope.activeEndpoint = endpoint;
-          break;
-        }
-      }
+      setActiveEndpoint(endpoints);
 
       if (StateManager.getState().application.authentication) {
         var userDetails = Authentication.getUserDetails();
