angular.module('portainer.app').controller('SidebarController', [
  '$q',
  '$scope',
  'StateManager',
  'Notifications',
  'Authentication',
  'UserService',
  function ($q, $scope, StateManager, Notifications, Authentication, UserService) {
    function checkPermissions(memberships) {
      var isLeader = false;
      angular.forEach(memberships, function (membership) {
        if (membership.Role === 1) {
          isLeader = true;
        }
      });
      $scope.isTeamLeader = isLeader;
    }
<<<<<<< HEAD

    function initView() {
      $scope.uiVersion = StateManager.getState().application.version;
      $scope.logo = StateManager.getState().application.logo;

      var authenticationEnabled = $scope.applicationState.application.authentication;
      if (authenticationEnabled) {
        let userDetails = Authentication.getUserDetails();
        let isAdmin = Authentication.isAdmin();
        $scope.isAdmin = isAdmin;

        $q.when(!isAdmin ? UserService.userMemberships(userDetails.ID) : [])
          .then(function success(data) {
            checkPermissions(data);
          })
          .catch(function error(err) {
            Notifications.error('Failure', err, 'Unable to retrieve user memberships');
          });
      }
=======

    function initView() {
      $scope.uiVersion = StateManager.getState().application.version;
      $scope.logo = StateManager.getState().application.logo;

      let userDetails = Authentication.getUserDetails();
      let isAdmin = Authentication.isAdmin();
      $scope.isAdmin = isAdmin;

      $q.when(!isAdmin ? UserService.userMemberships(userDetails.ID) : [])
        .then(function success(data) {
          checkPermissions(data);
        })
        .catch(function error(err) {
          Notifications.error('Failure', err, 'Unable to retrieve user memberships');
        });
>>>>>>> 89fb3c8d
    }

    initView();
  },
]);<|MERGE_RESOLUTION|>--- conflicted
+++ resolved
@@ -15,27 +15,6 @@
       });
       $scope.isTeamLeader = isLeader;
     }
-<<<<<<< HEAD
-
-    function initView() {
-      $scope.uiVersion = StateManager.getState().application.version;
-      $scope.logo = StateManager.getState().application.logo;
-
-      var authenticationEnabled = $scope.applicationState.application.authentication;
-      if (authenticationEnabled) {
-        let userDetails = Authentication.getUserDetails();
-        let isAdmin = Authentication.isAdmin();
-        $scope.isAdmin = isAdmin;
-
-        $q.when(!isAdmin ? UserService.userMemberships(userDetails.ID) : [])
-          .then(function success(data) {
-            checkPermissions(data);
-          })
-          .catch(function error(err) {
-            Notifications.error('Failure', err, 'Unable to retrieve user memberships');
-          });
-      }
-=======
 
     function initView() {
       $scope.uiVersion = StateManager.getState().application.version;
@@ -52,7 +31,6 @@
         .catch(function error(err) {
           Notifications.error('Failure', err, 'Unable to retrieve user memberships');
         });
->>>>>>> 89fb3c8d
     }
 
     initView();
