--- conflicted
+++ resolved
@@ -91,6 +91,15 @@
       <li class="sidebar-list" ng-if="(!applicationState.application.authentication || isAdmin) && applicationState.application.enableHostManagementFeatures">
         <a ui-sref="portainer.schedules" ui-sref-active="active">Host jobs <span class="menu-icon fa fa-clock fa-fw"></span></a>
       </li>
+      <li class="sidebar-title" ng-if="isAdmin && applicationState.application.enableEdgeComputeFeatures">
+        <span>Edge Compute</span>
+      </li>
+      <li class="sidebar-list" ng-if="isAdmin && applicationState.application.enableEdgeComputeFeatures">
+        <a ui-sref="edge.groups" ui-sref-active="active">Edge Groups <span class="menu-icon fa fa-object-group fa-fw"></span></a>
+      </li>
+      <li class="sidebar-list" ng-if="isAdmin && applicationState.application.enableEdgeComputeFeatures">
+        <a ui-sref="edge.stacks" ui-sref-active="active">Edge Stacks <span class="menu-icon fa fa-layer-group fa-fw"></span></a>
+      </li>
       <li class="sidebar-title">
         <span>Settings</span>
       </li>
@@ -203,72 +212,6 @@
         <img src="../../../../assets/images/logo_small.png" class="img-responsive logo" alt="Portainer" />
         <span class="version">{{ uiVersion }}</span>
       </div>
-<<<<<<< HEAD
-      <div class="sidebar-sublist" ng-if="toggle && ($state.current.name === 'storidge.cluster' || $state.current.name === 'storidge.profiles' || $state.current.name === 'storidge.monitor' || $state.current.name === 'storidge.profiles.new' || $state.current.name === 'storidge.profiles.profile' || $state.current.name === 'storidge.drives' || $state.current.name === 'storidge.drives.drive' || $state.current.name === 'storidge.cluster.node')">
-        <a ui-sref="storidge.drives" ui-sref-active="active">Drives</a>
-      </div>
-    </li>
-    <li class="sidebar-title" ng-if="(!applicationState.application.authentication || isAdmin) && applicationState.application.enableHostManagementFeatures">
-      <span>Scheduler</span>
-    </li>
-    <li class="sidebar-list" ng-if="(!applicationState.application.authentication || isAdmin) && applicationState.application.enableHostManagementFeatures">
-      <a ui-sref="portainer.schedules" ui-sref-active="active">Host jobs <span class="menu-icon fa fa-clock fa-fw"></span></a>
-    </li>
-    <li class="sidebar-title" ng-if="isAdmin && applicationState.application.enableEdgeComputeFeatures">
-      <span>Edge Compute</span>
-    </li>
-    <li class="sidebar-list" ng-if="isAdmin && applicationState.application.enableEdgeComputeFeatures">
-      <a ui-sref="edge.groups" ui-sref-active="active">Edge Groups <span class="menu-icon fa fa-object-group fa-fw"></span></a>
-    </li>
-     <li class="sidebar-list" ng-if="isAdmin && applicationState.application.enableEdgeComputeFeatures">
-      <a ui-sref="edge.stacks" ui-sref-active="active">Edge Stacks <span class="menu-icon fa fa-layer-group fa-fw"></span></a>
-    </li>
-    <li class="sidebar-title">
-      <span>Settings</span>
-    </li>
-    <li class="sidebar-list" ng-if="!applicationState.application.authentication || isAdmin">
-      <a ui-sref="portainer.extensions" ui-sref-active="active">Extensions <span class="menu-icon fa fa-bolt fa-fw"></span></a>
-    </li>
-    <li class="sidebar-list" ng-if="applicationState.application.authentication && (isAdmin || isTeamLeader)">
-      <a ui-sref="portainer.users" ui-sref-active="active">Users <span class="menu-icon fa fa-users fa-fw"></span></a>
-      <div class="sidebar-sublist" ng-if="toggle && ($state.current.name === 'portainer.users' || $state.current.name === 'portainer.users.user' || $state.current.name === 'portainer.teams' || $state.current.name === 'portainer.teams.team' || $state.current.name === 'portainer.roles' || $state.current.name === 'portainer.roles.role' || $state.current.name === 'portainer.roles.new')">
-        <a ui-sref="portainer.teams" ui-sref-active="active">Teams</a>
-      </div>
-      <div class="sidebar-sublist" ng-if="toggle && ($state.current.name === 'portainer.users' || $state.current.name === 'portainer.users.user' || $state.current.name === 'portainer.teams' || $state.current.name === 'portainer.teams.team' || $state.current.name === 'portainer.roles' || $state.current.name === 'portainer.roles.role' || $state.current.name === 'portainer.roles.new')">
-        <a ui-sref="portainer.roles" ui-sref-active="active">Roles</a>
-      </div>
-    </li>
-    <li class="sidebar-list" ng-if="!applicationState.application.authentication || isAdmin">
-      <a ui-sref="portainer.endpoints" ui-sref-active="active">Endpoints <span class="menu-icon fa fa-plug fa-fw"></span></a>
-      <div class="sidebar-sublist" ng-if="toggle && ($state.current.name === 'portainer.endpoints' || $state.current.name === 'portainer.endpoints.endpoint' || $state.current.name === 'portainer.endpoints.new' || $state.current.name === 'portainer.endpoints.endpoint.access' || $state.current.name === 'portainer.groups' || $state.current.name === 'portainer.groups.group' || $state.current.name === 'portainer.groups.group.access' || $state.current.name === 'portainer.groups.new' || $state.current.name === 'portainer.tags')">
-        <a ui-sref="portainer.groups" ui-sref-active="active">Groups</a>
-      </div>
-      <div class="sidebar-sublist" ng-if="toggle && ($state.current.name === 'portainer.endpoints' || $state.current.name === 'portainer.endpoints.endpoint' || $state.current.name === 'portainer.endpoints.new' || $state.current.name === 'portainer.endpoints.endpoint.access' || $state.current.name === 'portainer.groups' || $state.current.name === 'portainer.groups.group' || $state.current.name === 'portainer.groups.group.access' || $state.current.name === 'portainer.groups.new' || $state.current.name === 'portainer.tags')">
-        <a ui-sref="portainer.tags" ui-sref-active="active">Tags</a>
-      </div>
-    </li>
-    <li class="sidebar-list">
-      <a ui-sref="portainer.registries" ui-sref-active="active">Registries <span class="menu-icon fa fa-database fa-fw"></span></a>
-    </li>
-    <li class="sidebar-list" ng-if="!applicationState.application.authentication || isAdmin">
-      <a ui-sref="portainer.settings" ui-sref-active="active">Settings <span class="menu-icon fa fa-cogs fa-fw"></span></a>
-      <div class="sidebar-sublist" ng-if="toggle && ($state.current.name === 'portainer.settings' || $state.current.name === 'portainer.settings.authentication' || $state.current.name === 'portainer.about') && applicationState.application.authentication && isAdmin">
-        <a ui-sref="portainer.settings.authentication" ui-sref-active="active">Authentication</a></div>
-      <div class="sidebar-sublist" ng-if="toggle && ($state.current.name === 'portainer.settings' || $state.current.name === 'portainer.settings.authentication' || $state.current.name === 'portainer.about')">
-        <a ui-sref="portainer.about" ui-sref-active="active">About</a>
-      </div>
-    </li>
-  </ul>
-  <div class="sidebar-footer-content">
-    <div class="update-notification" ng-if="applicationState.application.versionStatus.UpdateAvailable">
-      <a target="_blank" href="https://github.com/portainer/portainer/releases/tag/{{applicationState.application.versionStatus.LatestVersion}}" style="color: #091E5D;">
-        <i class="fa-lg fas fa-cloud-download-alt" style="margin-right: 2px;"></i> A new version is available</div>
-      </a>
-    <div>
-      <img src="../../../../assets/images/logo_small.png" class="img-responsive logo" alt="Portainer">
-      <span class="version">{{ uiVersion }}</span>
-=======
->>>>>>> cf5056d9
     </div>
   </div>
 </div>
