<!-- Sidebar -->
<div id="sidebar-wrapper">
  <div class="sidebar-header">
    <a ui-sref="portainer.home" data-cy="portainerSidebar-homeImage">
      <img ng-if="logo" ng-src="{{ logo }}" class="img-responsive logo" />
      <img ng-if="!logo" src="~@/assets/images/logo.png" class="img-responsive logo" alt="Portainer" />
    </a>
    <a ng-click="toggleSidebar()"><span class="menu-icon glyphicon glyphicon-transfer"></span></a>
  </div>
  <div class="sidebar-content">
    <ul class="sidebar">
      <sidebar-menu-item path="portainer.home" icon-class="fa-home fa-fw" class-name="sidebar-list" data-cy="portainerSidebar-home" title="Home">Home</sidebar-menu-item>

      <li class="sidebar-title endpoint-name" ng-if="applicationState.endpoint.name">
        <span class="fa fa-plug space-right"></span>{{ applicationState.endpoint.name }}
        <kubectl-shell ng-if="applicationState.endpoint.mode && applicationState.endpoint.mode.provider === 'KUBERNETES'" class="kubectl-shell"></kubectl-shell>
      </li>
      <div ng-if="applicationState.endpoint.mode">
        <kubernetes-sidebar
          ng-if="applicationState.endpoint.mode.provider === 'KUBERNETES'"
          is-sidebar-open="toggle"
          endpoint-id="endpointId"
          admin-access="isAdmin"
        ></kubernetes-sidebar>

        <azure-sidebar ng-if="applicationState.endpoint.mode.provider === 'AZURE'" environment-id="endpointId"> </azure-sidebar>

        <docker-sidebar
          ng-if="applicationState.endpoint.mode.provider !== 'AZURE' && applicationState.endpoint.mode.provider !== 'KUBERNETES'"
          current-route-name="$state.current.name"
          is-sidebar-open="toggle"
          show-stacks="showStacks"
          endpoint-api-version="applicationState.endpoint.apiVersion"
          swarm-management="applicationState.endpoint.mode.provider === 'DOCKER_SWARM_MODE' && applicationState.endpoint.mode.role === 'MANAGER'"
          standalone-management="applicationState.endpoint.mode.provider === 'DOCKER_STANDALONE'"
          admin-access="isAdmin || isEndpointAdmin"
          offline-mode="endpointState.OfflineMode"
          endpoint-id="endpointId"
        ></docker-sidebar>
      </div>

      <sidebar-section title="Edge compute" ng-if="isAdmin && applicationState.application.enableEdgeComputeFeatures">
        <sidebar-menu-item path="edge.devices" icon-class="fas fa-laptop-code fa-fw" class-name="sidebar-list" data-cy="portainerSidebar-edgeDevices" title="Edge Devices"
          >Edge Devices</sidebar-menu-item
        >
        <sidebar-menu-item path="edge.groups" icon-class="fa-object-group fa-fw" class-name="sidebar-list" data-cy="portainerSidebar-edgeGroups" title="Edge Groups"
          >Edge Groups</sidebar-menu-item
        >
        <sidebar-menu-item path="edge.stacks" icon-class="fa-layer-group fa-fw" class-name="sidebar-list" data-cy="portainerSidebar-edgeStacks" title="Edge Stacks"
          >Edge Stacks</sidebar-menu-item
        >
        <sidebar-menu-item path="edge.jobs" icon-class="fa-clock fa-fw" class-name="sidebar-list" data-cy="portainerSidebar-edgeJobs" title="Edge Jobs"
          >Edge Jobs</sidebar-menu-item
        >
      </sidebar-section>

      <sidebar-section ng-if="isAdmin || isTeamLeader" title="Settings">
        <sidebar-menu
          ng-show="display"
          icon-class="fa-users fa-fw"
          label="Users"
          path="portainer.users"
          is-sidebar-open="toggle"
          children-paths="['portainer.users.user' ,'portainer.teams' ,'portainer.teams.team' ,'portainer.roles' ,'portainer.roles.role' ,'portainer.roles.new']"
        >
          <sidebar-menu-item path="portainer.teams" class-name="sidebar-sublist" data-cy="portainerSidebar-teams" title="Teams">Teams</sidebar-menu-item>
          <sidebar-menu-item path="portainer.roles" class-name="sidebar-sublist" data-cy="portainerSidebar-roles" title="Roles">Roles</sidebar-menu-item>
        </sidebar-menu>

        <div ng-if="isAdmin">
          <sidebar-menu
            icon-class="fa-plug fa-fw"
            label="Environments"
            path="portainer.endpoints"
            is-sidebar-open="toggle"
            children-paths="['portainer.endpoints.endpoint', 'portainer.endpoints.new', 'portainer.endpoints.endpoint.access', 'portainer.groups', 'portainer.groups.group', 'portainer.groups.group.access', 'portainer.groups.new', 'portainer.tags']"
          >
            <sidebar-menu-item path="portainer.groups" class-name="sidebar-sublist" data-cy="portainerSidebar-endpointGroups" title="Groups">Groups</sidebar-menu-item>
            <sidebar-menu-item path="portainer.tags" class-name="sidebar-sublist" data-cy="portainerSidebar-endpointTags" title="Tags">Tags</sidebar-menu-item>
          </sidebar-menu>

          <sidebar-menu-item path="portainer.registries" icon-class="fa-database fa-fw" class-name="sidebar-list" data-cy="portainerSidebar-registries" title="Registries"
            >Registries</sidebar-menu-item
          >

          <sidebar-menu label="Authentication logs" icon-class="fa-history fa-fw" path="portainer.authLogs" is-sidebar-open="toggle" children-paths="['portainer.activityLogs']">
            <sidebar-menu-item path="portainer.activityLogs" class-name="sidebar-sublist" data-cy="portainerSidebar-activityLogs" title="Activity Logs"
              >Activity Logs</sidebar-menu-item
            >
          </sidebar-menu>

          <sidebar-menu
            label="Settings"
            icon-class="fa-cogs fa-fw"
            path="portainer.settings"
            is-sidebar-open="toggle"
            children-paths="['portainer.settings.authentication', 'portainer.settings.edgeCompute']"
          >
<<<<<<< HEAD
            <sidebar-menu-item
              path="portainer.settings.authentication"
              class-name="sidebar-sublist"
              data-cy="portainerSidebar-authentication"
              title="Authentication"
              ng-show="display"
=======
            <sidebar-menu-item path="portainer.settings.authentication" class-name="sidebar-sublist" data-cy="portainerSidebar-authentication" title="Authentication"
>>>>>>> 7efdae5e
              >Authentication</sidebar-menu-item
            >
            <sidebar-menu-item path="portainer.settings.edgeCompute" class-name="sidebar-sublist" data-cy="portainerSidebar-edge-compute" title="Edge Compute"
              >Edge Compute</sidebar-menu-item
            >

            <div class="sidebar-sublist">
              <a href="https://www.portainer.io/community_help" target="_blank" data-cy="portainerSidebar-help" title="Help / About">Help / About</a>
            </div>
          </sidebar-menu>
        </div>
      </sidebar-section>
    </ul>
    <div class="sidebar-footer-content">
      <div class="update-notification" ng-if="applicationState.application.versionStatus.UpdateAvailable">
        <a target="_blank" href="https://github.com/portainer/portainer/releases/tag/{{ applicationState.application.versionStatus.LatestVersion }}" style="color: #091e5d">
          <i class="fa-lg fas fa-cloud-download-alt" style="margin-right: 2px"></i> A new version is available
        </a>
      </div>
      <div>
        <img src="~@/assets/images/logo_small.png" class="img-responsive logo" alt="Portainer" />
        <span class="version" data-cy="portainerSidebar-versionNumber">{{ uiVersion }}</span>
      </div>
    </div>
  </div>
</div>
<!-- End Sidebar --><|MERGE_RESOLUTION|>--- conflicted
+++ resolved
@@ -96,16 +96,12 @@
             is-sidebar-open="toggle"
             children-paths="['portainer.settings.authentication', 'portainer.settings.edgeCompute']"
           >
-<<<<<<< HEAD
             <sidebar-menu-item
               path="portainer.settings.authentication"
               class-name="sidebar-sublist"
               data-cy="portainerSidebar-authentication"
               title="Authentication"
               ng-show="display"
-=======
-            <sidebar-menu-item path="portainer.settings.authentication" class-name="sidebar-sublist" data-cy="portainerSidebar-authentication" title="Authentication"
->>>>>>> 7efdae5e
               >Authentication</sidebar-menu-item
             >
             <sidebar-menu-item path="portainer.settings.edgeCompute" class-name="sidebar-sublist" data-cy="portainerSidebar-edge-compute" title="Edge Compute"
