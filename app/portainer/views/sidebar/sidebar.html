<!-- Sidebar -->
<div id="sidebar-wrapper">
  <div class="sidebar-header">
    <a ng-click="toggleSidebar()" class="interactive">
      <img ng-if="logo" ng-src="{{ logo }}" class="img-responsive logo">
      <img ng-if="!logo" src="images/logo.png" class="img-responsive logo" alt="Portainer">
      <span class="menu-icon glyphicon glyphicon-transfer"></span>
    </a>
  </div>
  <div class="sidebar-content">
  <ul class="sidebar">
    <endpoint-selector ng-if="endpoints && groups"
      endpoints="endpoints"
      groups="groups"
      select-endpoint="switchEndpoint"
    ></endpoint-selector>
<<<<<<< HEAD
    <li class="sidebar-title"><span>{{ activeEndpoint.Name }}</span></li>
    <azure-sidebar-content ng-if="applicationState.endpoint.mode.provider === 'AZURE'">
    </azure-sidebar-content>
    <docker-sidebar-content ng-if="applicationState.endpoint.mode.provider !== 'AZURE'"
=======
    <li class="sidebar-title"><span class="endpoint-name">{{ activeEndpoint.Name }}</span></li>
    <docker-sidebar-content
>>>>>>> 415c6ce5
      endpoint-api-version="applicationState.endpoint.apiVersion"
      swarm-management="applicationState.endpoint.mode.provider === 'DOCKER_SWARM_MODE' && applicationState.endpoint.mode.role === 'MANAGER'"
      standalone-management="applicationState.endpoint.mode.provider === 'DOCKER_STANDALONE' || applicationState.endpoint.mode.provider === 'VMWARE_VIC'"
      admin-access="!applicationState.application.authentication || isAdmin"
      external-contributions="displayExternalContributors"
      sidebar-toggled-on="toggle"
      current-state="$state.current.name"
    ></docker-sidebar-content>
    <li class="sidebar-title" ng-if="applicationState.endpoint.extensions.length > 0">
      <span>Extensions</span>
    </li>
    <li class="sidebar-list" ng-if="applicationState.endpoint.extensions.indexOf('storidge') !== -1 && applicationState.endpoint.mode.provider === 'DOCKER_SWARM_MODE' && applicationState.endpoint.mode.role === 'MANAGER'">
      <a ui-sref="storidge.cluster" ui-sref-active="active">Storidge <span class="menu-icon fa fa-bolt fa-fw"></span></a>
      <div class="sidebar-sublist" ng-if="toggle && ($state.current.name === 'storidge.cluster' || $state.current.name === 'storidge.profiles' || $state.current.name === 'storidge.monitor' || $state.current.name === 'storidge.profiles.new' || $state.current.name === 'storidge.profiles.profile')">
        <a ui-sref="storidge.monitor" ui-sref-active="active">Monitor</a>
      </div>
      <div class="sidebar-sublist" ng-if="toggle && ($state.current.name === 'storidge.cluster' || $state.current.name === 'storidge.profiles' || $state.current.name === 'storidge.monitor' || $state.current.name === 'storidge.profiles.new' || $state.current.name === 'storidge.profiles.profile')">
        <a ui-sref="storidge.profiles" ui-sref-active="active">Profiles</a>
      </div>
    </li>
    <li class="sidebar-title" ng-if="!applicationState.application.authentication || isAdmin || isTeamLeader">
      <span>Portainer settings</span>
    </li>
    <li class="sidebar-list" ng-if="applicationState.application.authentication && (isAdmin || isTeamLeader)">
      <a ui-sref="portainer.users" ui-sref-active="active">User management <span class="menu-icon fa fa-users fa-fw"></span></a>
      <div class="sidebar-sublist" ng-if="toggle && ($state.current.name === 'portainer.users' || $state.current.name === 'portainer.users.user' || $state.current.name === 'portainer.teams' || $state.current.name === 'portainer.teams.team')">
        <a ui-sref="portainer.teams" ui-sref-active="active">Teams</a>
      </div>
    </li>
    <li class="sidebar-list" ng-if="!applicationState.application.authentication || isAdmin">
      <a ui-sref="portainer.endpoints" ui-sref-active="active">Endpoints <span class="menu-icon fa fa-plug fa-fw"></span></a>
      <div class="sidebar-sublist" ng-if="toggle && ($state.current.name === 'portainer.endpoints' || $state.current.name === 'portainer.endpoints.endpoint' || $state.current.name === 'portainer.endpoints.endpoint.access' || $state.current.name === 'portainer.groups' || $state.current.name === 'portainer.groups.group' || $state.current.name === 'portainer.groups.group.access' || $state.current.name === 'portainer.groups.new')">
        <a ui-sref="portainer.groups" ui-sref-active="active">Groups</a>
      </div>
    </li>
    <li class="sidebar-list" ng-if="!applicationState.application.authentication || isAdmin">
      <a ui-sref="portainer.registries" ui-sref-active="active">Registries <span class="menu-icon fa fa-database fa-fw"></span></a>
    </li>
    <li class="sidebar-list" ng-if="!applicationState.application.authentication || isAdmin">
      <a ui-sref="portainer.settings" ui-sref-active="active">Settings <span class="menu-icon fa fa-cogs fa-fw"></span></a>
      <div class="sidebar-sublist" ng-if="toggle && ($state.current.name === 'portainer.settings' || $state.current.name === 'portainer.settings.authentication' || $state.current.name === 'portainer.about') && applicationState.application.authentication && isAdmin">
        <a ui-sref="portainer.settings.authentication" ui-sref-active="active">Authentication</a></div>
      <div class="sidebar-sublist" ng-if="toggle && ($state.current.name === 'portainer.settings' || $state.current.name === 'portainer.settings.authentication' || $state.current.name === 'portainer.about')">
        <a ui-sref="portainer.about" ui-sref-active="active">About</a>
      </div>
    </li>
  </ul>
  <div class="sidebar-footer-content">
    <img src="images/logo_small.png" class="img-responsive logo" alt="Portainer">
    <span class="version">{{ uiVersion }}</span>
  </div>
  </div>
</div>
<!-- End Sidebar --><|MERGE_RESOLUTION|>--- conflicted
+++ resolved
@@ -14,20 +14,15 @@
       groups="groups"
       select-endpoint="switchEndpoint"
     ></endpoint-selector>
-<<<<<<< HEAD
-    <li class="sidebar-title"><span>{{ activeEndpoint.Name }}</span></li>
+    <li class="sidebar-title"><span class="endpoint-name">{{ activeEndpoint.Name }}</span></li>
     <azure-sidebar-content ng-if="applicationState.endpoint.mode.provider === 'AZURE'">
     </azure-sidebar-content>
     <docker-sidebar-content ng-if="applicationState.endpoint.mode.provider !== 'AZURE'"
-=======
-    <li class="sidebar-title"><span class="endpoint-name">{{ activeEndpoint.Name }}</span></li>
-    <docker-sidebar-content
->>>>>>> 415c6ce5
       endpoint-api-version="applicationState.endpoint.apiVersion"
       swarm-management="applicationState.endpoint.mode.provider === 'DOCKER_SWARM_MODE' && applicationState.endpoint.mode.role === 'MANAGER'"
       standalone-management="applicationState.endpoint.mode.provider === 'DOCKER_STANDALONE' || applicationState.endpoint.mode.provider === 'VMWARE_VIC'"
       admin-access="!applicationState.application.authentication || isAdmin"
-      external-contributions="displayExternalContributors"
+      external-contributions="displasyExternalContributors"
       sidebar-toggled-on="toggle"
       current-state="$state.current.name"
     ></docker-sidebar-content>
