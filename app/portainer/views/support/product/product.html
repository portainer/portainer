<rd-header>
  <rd-header-title title-text="Support option details"></rd-header-title>
  <rd-header-content> <a ui-sref="portainer.support">Portainer support</a> &gt; {{ product.Name }} </rd-header-content>
</rd-header>

<div class="row">
  <div class="col-sm-12">
    <rd-widget>
      <rd-widget-body>
        <div style="display: flex;">
          <div style="flex-grow: 4; display: flex; flex-direction: column; justify-content: space-between;">
            <div class="form-group">
              <div class="text-muted" style="font-size: 150%;">
                {{ product.Name }}
              </div>

              <div class="small text-muted" style="margin-top: 5px;"> By <a href="https://portainer.io" href="_blank">Portainer.io</a> </div>
            </div>

            <div class="form-group">
              <div class="text-muted">
                {{ product.ShortDescription }}
              </div>
            </div>
          </div>

          <div style="flex-grow: 1; border-left: 1px solid #777;">
            <div class="form-group" style="margin-left: 40px;">
              <div style="font-size: 125%; border-bottom: 2px solid #2d3e63; padding-bottom: 5px;">
                {{ product.Price }}
              </div>

              <div class="small text-muted col-sm-12" style="margin: 15px 0 15px 0;">
                {{ product.PriceDescription }}
              </div>

              <div style="margin-top: 10px; margin-bottom: 95px;">
<<<<<<< HEAD
                <label for="endpoint_count" class="col-sm-7 control-label text-left" style="margin-top: 7px;">No. of
                  {{ state.supportType }}(s)</label>
=======
                <label for="endpoint_count" class="col-sm-7 control-label text-left" style="margin-top: 7px;">No. of {{ state.supportType }}(s)</label>
>>>>>>> cf5056d9
                <div class="col-sm-5">
                  <input type="number" class="form-control" ng-model="formValues.hostCount" id="endpoint_count" placeholder="{{ state.placeholder }}" min="{{ state.minHosts }}" />
                </div>
              </div>

              <div style="margin-top: 15px;">
                <a href="https://portainer.io/checkout/?add-to-cart={{ product.ProductId }}&quantity={{ formValues.hostCount }}" target="_blank">
                  <button ng-disabled="isBuyButtonEnabled()" class="btn btn-primary btn-sm" style="width: 100%; margin-left: 0;">Buy</button>
                </a>
              </div>
            </div>
          </div>
        </div>
      </rd-widget-body>
    </rd-widget>
  </div>
</div>

<div class="row" ng-if="product">
  <div class="col-sm-12">
    <rd-widget>
      <rd-widget-body>
        <div class="col-sm-12 form-section-title">
          <span>
            Description
          </span>
        </div>
        <div class="form-group">
          <span class="small text-muted" style="white-space: pre-line;">{{ product.Description }}</span>
        </div>
      </rd-widget-body>
    </rd-widget>
  </div>
</div><|MERGE_RESOLUTION|>--- conflicted
+++ resolved
@@ -35,12 +35,7 @@
               </div>
 
               <div style="margin-top: 10px; margin-bottom: 95px;">
-<<<<<<< HEAD
-                <label for="endpoint_count" class="col-sm-7 control-label text-left" style="margin-top: 7px;">No. of
-                  {{ state.supportType }}(s)</label>
-=======
                 <label for="endpoint_count" class="col-sm-7 control-label text-left" style="margin-top: 7px;">No. of {{ state.supportType }}(s)</label>
->>>>>>> cf5056d9
                 <div class="col-sm-5">
                   <input type="number" class="form-control" ng-model="formValues.hostCount" id="endpoint_count" placeholder="{{ state.placeholder }}" min="{{ state.minHosts }}" />
                 </div>
