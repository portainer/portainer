<rd-header>
  <rd-header-title title-text="Support option details"></rd-header-title>
  <rd-header-content> <a ui-sref="portainer.support">Portainer support</a> &gt; {{ product.Name }} </rd-header-content>
</rd-header>

<div class="row">
  <div class="col-sm-12">
    <rd-widget>
      <rd-widget-body>
        <div style="display: flex;">
          <div style="flex-grow: 4; display: flex; flex-direction: column; justify-content: space-between;">
            <div class="form-group">
              <div class="text-muted" style="font-size: 150%;">
                {{ product.Name }}
              </div>

              <div class="small text-muted" style="margin-top: 5px;"> By <a href="https://portainer.io" href="_blank">Portainer.io</a> </div>
            </div>

            <div class="form-group">
              <div class="text-muted">
                {{ product.ShortDescription }}
              </div>
            </div>
          </div>

          <div style="flex-grow: 1; border-left: 1px solid #777;">
            <div class="form-group" style="margin-left: 40px;">
              <div style="font-size: 125%; border-bottom: 2px solid #2d3e63; padding-bottom: 5px;">
                {{ product.Price }}
              </div>

              <div class="small text-muted col-sm-12" style="margin: 15px 0 15px 0;">
                {{ product.PriceDescription }}
              </div>

              <div style="margin-top: 10px; margin-bottom: 95px;">
                <label for="endpoint_count" class="col-sm-7 control-label text-left" style="margin-top: 7px;">No. of {{ state.supportType }}(s)</label>
                <div class="col-sm-5">
<<<<<<< HEAD
                  <input type="number" class="form-control" ng-model="formValues.hostCount" id="endpoint_count" placeholder="10" min="10" />
=======
                  <input type="number" class="form-control" ng-model="formValues.hostCount" id="endpoint_count" placeholder="{{ state.placeholder }}" min="{{ state.minHosts }}" />
>>>>>>> 89fb3c8d
                </div>
              </div>

              <div style="margin-top: 15px;">
                <a href="https://portainer.io/checkout/?add-to-cart={{ product.ProductId }}&quantity={{ formValues.hostCount }}" target="_blank">
<<<<<<< HEAD
                  <button ng-disabled="!formValues.hostCount || formValues.hostCount < 10" class="btn btn-primary btn-sm" style="width: 100%; margin-left: 0;">Buy</button>
=======
                  <button ng-disabled="isBuyButtonEnabled()" class="btn btn-primary btn-sm" style="width: 100%; margin-left: 0;">Buy</button>
>>>>>>> 89fb3c8d
                </a>
              </div>
            </div>
          </div>
        </div>
      </rd-widget-body>
    </rd-widget>
  </div>
</div>

<div class="row" ng-if="product">
  <div class="col-sm-12">
    <rd-widget>
      <rd-widget-body>
        <div class="col-sm-12 form-section-title">
          <span>
            Description
          </span>
        </div>
        <div class="form-group">
          <span class="small text-muted" style="white-space: pre-line;">{{ product.Description }}</span>
        </div>
      </rd-widget-body>
    </rd-widget>
  </div>
</div><|MERGE_RESOLUTION|>--- conflicted
+++ resolved
@@ -37,21 +37,13 @@
               <div style="margin-top: 10px; margin-bottom: 95px;">
                 <label for="endpoint_count" class="col-sm-7 control-label text-left" style="margin-top: 7px;">No. of {{ state.supportType }}(s)</label>
                 <div class="col-sm-5">
-<<<<<<< HEAD
-                  <input type="number" class="form-control" ng-model="formValues.hostCount" id="endpoint_count" placeholder="10" min="10" />
-=======
                   <input type="number" class="form-control" ng-model="formValues.hostCount" id="endpoint_count" placeholder="{{ state.placeholder }}" min="{{ state.minHosts }}" />
->>>>>>> 89fb3c8d
                 </div>
               </div>
 
               <div style="margin-top: 15px;">
                 <a href="https://portainer.io/checkout/?add-to-cart={{ product.ProductId }}&quantity={{ formValues.hostCount }}" target="_blank">
-<<<<<<< HEAD
-                  <button ng-disabled="!formValues.hostCount || formValues.hostCount < 10" class="btn btn-primary btn-sm" style="width: 100%; margin-left: 0;">Buy</button>
-=======
                   <button ng-disabled="isBuyButtonEnabled()" class="btn btn-primary btn-sm" style="width: 100%; margin-left: 0;">Buy</button>
->>>>>>> 89fb3c8d
                 </a>
               </div>
             </div>
