angular.module('portainer.app').controller('SupportProductController', [
  '$scope',
  '$transition$',
  function ($scope, $transition$) {
    $scope.formValues = {
      hostCount: 0,
    };

    $scope.state = {
      minHosts: 0,
      placeholder: 0,
      supportType: '',
    };

<<<<<<< HEAD
      $scope.state = {
        minHosts: 0,
        placeholder: 0,
        supportType: ''
      };
=======
    $scope.isBuyButtonEnabled = function () {
      return !$scope.formValues.hostCount || $scope.formValues.hostCount < $scope.state.minHosts;
    };
>>>>>>> cf5056d9

    function initView() {
      $scope.product = $transition$.params().product;

<<<<<<< HEAD
      function initView() {
        $scope.product = $transition$.params().product;

        if ($scope.product.Id == 1) {
          $scope.formValues.hostCount = 1;
          $scope.state.minHosts = 1;
          $scope.state.placeholder = 1;
          $scope.state.supportType = 'Person';
        }
        if ($scope.product.Id == 2 || $scope.product.Id == 3) {
          $scope.formValues.hostCount = 4;
          $scope.state.minHosts = 4;
          $scope.state.placeholder = 4;
          $scope.state.supportType = 'Host';
        }
        if ($scope.product.Id == 4 || $scope.product.Id == 5) {
          $scope.formValues.hostCount = 10;
          $scope.state.minHosts = 10;
          $scope.state.placeholder = 10;
          $scope.state.supportType = 'Host'
        }
=======
      if ($scope.product.Id == 1) {
        $scope.formValues.hostCount = 1;
        $scope.state.minHosts = 1;
        $scope.state.placeholder = 1;
        $scope.state.supportType = 'Person';
      }
      if ($scope.product.Id == 2 || $scope.product.Id == 3) {
        $scope.formValues.hostCount = 4;
        $scope.state.minHosts = 4;
        $scope.state.placeholder = 4;
        $scope.state.supportType = 'Host';
      }
      if ($scope.product.Id == 4 || $scope.product.Id == 5) {
        $scope.formValues.hostCount = 10;
        $scope.state.minHosts = 10;
        $scope.state.placeholder = 10;
        $scope.state.supportType = 'Host';
>>>>>>> cf5056d9
      }
    }

    initView();
  },
]);<|MERGE_RESOLUTION|>--- conflicted
+++ resolved
@@ -12,44 +12,13 @@
       supportType: '',
     };
 
-<<<<<<< HEAD
-      $scope.state = {
-        minHosts: 0,
-        placeholder: 0,
-        supportType: ''
-      };
-=======
     $scope.isBuyButtonEnabled = function () {
       return !$scope.formValues.hostCount || $scope.formValues.hostCount < $scope.state.minHosts;
     };
->>>>>>> cf5056d9
 
     function initView() {
       $scope.product = $transition$.params().product;
 
-<<<<<<< HEAD
-      function initView() {
-        $scope.product = $transition$.params().product;
-
-        if ($scope.product.Id == 1) {
-          $scope.formValues.hostCount = 1;
-          $scope.state.minHosts = 1;
-          $scope.state.placeholder = 1;
-          $scope.state.supportType = 'Person';
-        }
-        if ($scope.product.Id == 2 || $scope.product.Id == 3) {
-          $scope.formValues.hostCount = 4;
-          $scope.state.minHosts = 4;
-          $scope.state.placeholder = 4;
-          $scope.state.supportType = 'Host';
-        }
-        if ($scope.product.Id == 4 || $scope.product.Id == 5) {
-          $scope.formValues.hostCount = 10;
-          $scope.state.minHosts = 10;
-          $scope.state.placeholder = 10;
-          $scope.state.supportType = 'Host'
-        }
-=======
       if ($scope.product.Id == 1) {
         $scope.formValues.hostCount = 1;
         $scope.state.minHosts = 1;
@@ -67,7 +36,6 @@
         $scope.state.minHosts = 10;
         $scope.state.placeholder = 10;
         $scope.state.supportType = 'Host';
->>>>>>> cf5056d9
       }
     }
 
