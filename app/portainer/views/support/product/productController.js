angular.module('portainer.app').controller('SupportProductController', [
  '$scope',
  '$transition$',
  function ($scope, $transition$) {
    $scope.formValues = {
<<<<<<< HEAD
      hostCount: 10,
    };

    function initView() {
      $scope.product = $transition$.params().product;
    }

=======
      hostCount: 0,
    };

    $scope.state = {
      minHosts: 0,
      placeholder: 0,
      supportType: '',
    };

    $scope.isBuyButtonEnabled = function () {
      return !$scope.formValues.hostCount || $scope.formValues.hostCount < $scope.state.minHosts;
    };

    function initView() {
      $scope.product = $transition$.params().product;

      if ($scope.product.Id == 1) {
        $scope.formValues.hostCount = 1;
        $scope.state.minHosts = 1;
        $scope.state.placeholder = 1;
        $scope.state.supportType = 'Person';
      }
      if ($scope.product.Id == 2 || $scope.product.Id == 3) {
        $scope.formValues.hostCount = 4;
        $scope.state.minHosts = 4;
        $scope.state.placeholder = 4;
        $scope.state.supportType = 'Host';
      }
      if ($scope.product.Id == 4 || $scope.product.Id == 5) {
        $scope.formValues.hostCount = 10;
        $scope.state.minHosts = 10;
        $scope.state.placeholder = 10;
        $scope.state.supportType = 'Host';
      }
    }

>>>>>>> 89fb3c8d
    initView();
  },
]);<|MERGE_RESOLUTION|>--- conflicted
+++ resolved
@@ -3,15 +3,6 @@
   '$transition$',
   function ($scope, $transition$) {
     $scope.formValues = {
-<<<<<<< HEAD
-      hostCount: 10,
-    };
-
-    function initView() {
-      $scope.product = $transition$.params().product;
-    }
-
-=======
       hostCount: 0,
     };
 
@@ -48,7 +39,6 @@
       }
     }
 
->>>>>>> 89fb3c8d
     initView();
   },
 ]);