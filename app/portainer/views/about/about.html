<rd-header>
  <rd-header-title title-text="About"> </rd-header-title>
  <rd-header-content>
    About Portainer
  </rd-header-content>
</rd-header>

<div class="row">
  <div class="col-sm-12">
    <rd-widget>
      <rd-widget-body>
        <b>Portainer</b> is a <a href="https://github.com/portainer/portainer/blob/develop/LICENSE" target="_blank">free and open-source software</a> brought to you with
        <span class="menu-icon fa fa-heart red-icon"></span> by <a href="https://portainer.io/" target="_blank">portainer.io</a> and
        <a href="https://github.com/portainer/portainer/graphs/contributors" target="_blank">contributors.</a>
      </rd-widget-body>
    </rd-widget>
  </div>
</div>

<div class="row">
  <div class="col-sm-12">
    <rd-widget>
      <rd-widget-header title-text="Analytics in Portainer" icon="fas fa-project-diagram"></rd-widget-header>
      <rd-widget-body>
        <div class="small" style="line-height: 1.65;">
          <p>
            We at Portainer provide our software free and open source. To understand where best to spend our very limited development budget, we use <b>rudimentary</b> analytics.
          </p>
<<<<<<< HEAD
          <i class="fa fa-chevron-circle-right" aria-hidden="true"></i> <u>Opt-out</u>
          <ul>
            <li>You may opt-out by passing the <em>--no-analytics</em> flag as part of the docker run command when starting Portainer.</li>
            <li
              >If you believe that we could improve our analytics approach make sure to let us know! There is an open discussion on
              <a target="_blank" href="https://github.com/portainer/portainer/issues/3310"><i class="fab fa-github" aria-hidden="true"></i> Github</a></li
            >
          </ul>
          <i class="fa fa-chevron-circle-right" aria-hidden="true"></i> <u>What we collect & GDPR</u>
          <ul>
            <li
              >We dont know who uses Portainer, where its used, to what scale its used, all we know (from analytics) is how often Portainer is used and which pages within the app
              are most frequently used.</li
            >
            <li>As we are only collecting a very small amount of totally anonymous data, it is deemed that opt-in is not required.</li>
          </ul>
=======
          <div>
            <i class="fa fa-chevron-circle-right" aria-hidden="true"></i> <u>Opt-out</u>
            <ul>
              <li>You may opt-out by passing the <em>--no-analytics</em> flag as part of the docker run command when starting Portainer.</li>
              <li
                >If you believe that we could improve our analytics approach make sure to let us know! There is an open discussion on
                <a target="_blank" href="https://github.com/portainer/portainer/issues/3310"><i class="fab fa-github" aria-hidden="true"></i> Github</a></li
              >
            </ul>
          </div>
          <div>
            <i class="fa fa-chevron-circle-right" aria-hidden="true"></i> <u>What we collect & GDPR</u>
            <ul>
              <li
                >We dont know who uses Portainer, where its used, to what scale its used, all we know (from analytics) is how often Portainer is used and which pages within the app
                are most frequently used.</li
              >
              <li>As we are only collecting a very small amount of totally anonymous data, it is deemed that opt-in is not required.</li>
            </ul>
          </div>
>>>>>>> 89fb3c8d
        </div>
      </rd-widget-body>
    </rd-widget>
  </div>
</div>

<div class="row">
  <div class="col-sm-12">
    <rd-widget>
      <rd-widget-header title-text="Help support portainer" icon="fa-heartbeat"></rd-widget-header>
      <rd-widget-body>
        <div class="small" style="line-height: 1.65;">
          <p> It is a community effort to make <b>Portainer</b> as feature-rich as simple it is to deploy and use. We need all the help we can get! </p>
<<<<<<< HEAD
          <i class="fa fa-chevron-circle-right" aria-hidden="true"></i> <u>Contribute</u>
          <ul>
            <li
              >Found a bug or got a feature idea? Let's talk about it on
              <a href="https://github.com/portainer/portainer/issues" target="_blank"><i class="fab fa-github" aria-hidden="true"></i> Github</a></li
            >
            <li
              >Follow our <a href="https://portainer.readthedocs.io/en/latest/contribute.html" target="_blank">contribution guidelines</a> to build it locally and make a
              <a target="_blank" href="https://github.com/portainer/portainer/compare"><i class="fab fa-github" aria-hidden="true"></i> pull request</a></li
            >
          </ul>
          <i class="fa fa-chevron-circle-right" aria-hidden="true"></i> <u>Spread the word</u>
          <ul>
            <li>Talk to your friends and colleagues about how awesome Portainer is!</li>
            <li
              >Follow us on <a href="https://twitter.com/portainerio" target="_blank"><i class="fab fa-twitter" aria-hidden="true"></i> Twitter</a></li
            >
          </ul>
=======
          <div>
            <i class="fa fa-chevron-circle-right" aria-hidden="true"></i> <u>Contribute</u>
            <ul>
              <li
                >Found a bug or got a feature idea? Let's talk about it on
                <a href="https://github.com/portainer/portainer/issues" target="_blank"><i class="fab fa-github" aria-hidden="true"></i> Github</a></li
              >
              <li
                >Follow our <a href="https://portainer.readthedocs.io/en/latest/contribute.html" target="_blank">contribution guidelines</a> to build it locally and make a
                <a target="_blank" href="https://github.com/portainer/portainer/compare"><i class="fab fa-github" aria-hidden="true"></i> pull request</a></li
              >
            </ul>
          </div>
          <div>
            <i class="fa fa-chevron-circle-right" aria-hidden="true"></i> <u>Spread the word</u>
            <ul>
              <li>Talk to your friends and colleagues about how awesome Portainer is!</li>
              <li
                >Follow us on <a href="https://twitter.com/portainerio" target="_blank"><i class="fab fa-twitter" aria-hidden="true"></i> Twitter</a></li
              >
            </ul>
          </div>
>>>>>>> 89fb3c8d
        </div>
      </rd-widget-body>
    </rd-widget>
  </div>
</div>

<div class="row">
  <div class="col-sm-12">
    <rd-widget>
      <rd-widget-header title-text="Support and services" icon="fa-building"></rd-widget-header>
      <rd-widget-body>
        <div class="small" style="line-height: 1.65;">
<<<<<<< HEAD
          <i class="fa fa-chevron-circle-right" aria-hidden="true"></i> <u>Documentation</u>
          <ul>
            <li
              >Checkout our <a target="_blank" href="http://portainer.readthedocs.io"><i class="fa fa-book" aria-hidden="true"></i> online documentation</a></li
            >
            <li
              >Be sure to have a look at our <a href="https://portainer.readthedocs.io/en/latest/faq.html" target="_blank">FAQ</a> and our list of
              <a href="https://github.com/portainer/portainer/issues" target="_blank">open issues</a></li
            >
          </ul>
          <i class="fa fa-chevron-circle-right" aria-hidden="true"></i> <u>Community support</u>
          <ul>
            <li
              >Join us on <a href="https://portainer.io/slack/" target="_blank"><i class="fab fa-slack" aria-hidden="true"></i> Slack</a></li
            >
            <li
              >We're also on <a href="https://gitter.im/portainer/Lobby" target="_blank"><i class="fab fa-github-alt" aria-hidden="true"></i> Gitter</a></li
            >
          </ul>
          <i class="fa fa-chevron-circle-right" aria-hidden="true"></i> <u>Services</u>
          <ul>
            <li>Find out more about our <a href="https://portainer.io/support.html" target="_blank">consulting and commercial support plans</a></li>
            <li
              >We also propose a fund-a-feature plan, reach out to us at
              <a target="_blank" href="mailto:info@portainer.io"><i class="fa fa-envelope" aria-hidden="true"></i> portainer.io</a></li
            >
          </ul>
=======
          <div>
            <i class="fa fa-chevron-circle-right" aria-hidden="true"></i> <u>Documentation</u>
            <ul>
              <li
                >Checkout our <a target="_blank" href="http://portainer.readthedocs.io"><i class="fa fa-book" aria-hidden="true"></i> online documentation</a></li
              >
              <li
                >Be sure to have a look at our <a href="https://portainer.readthedocs.io/en/latest/faq.html" target="_blank">FAQ</a> and our list of
                <a href="https://github.com/portainer/portainer/issues" target="_blank">open issues</a></li
              >
            </ul>
          </div>
          <div>
            <i class="fa fa-chevron-circle-right" aria-hidden="true"></i> <u>Community support</u>
            <ul>
              <li
                >Join us on <a href="https://portainer.io/slack/" target="_blank"><i class="fab fa-slack" aria-hidden="true"></i> Slack</a></li
              >
              <li
                >We're also on <a href="https://gitter.im/portainer/Lobby" target="_blank"><i class="fab fa-github-alt" aria-hidden="true"></i> Gitter</a></li
              >
            </ul>
          </div>
          <div>
            <i class="fa fa-chevron-circle-right" aria-hidden="true"></i> <u>Services</u>
            <ul>
              <li>Find out more about our <a href="https://portainer.io/support.html" target="_blank">consulting and commercial support plans</a></li>
              <li
                >We also propose a fund-a-feature plan, reach out to us at
                <a target="_blank" href="mailto:info@portainer.io"><i class="fa fa-envelope" aria-hidden="true"></i> portainer.io</a></li
              >
            </ul>
          </div>
>>>>>>> 89fb3c8d
        </div>
      </rd-widget-body>
    </rd-widget>
  </div>
</div>

<div class="row">
  <div class="col-sm-12">
    <rd-widget>
      <rd-widget-header title-text="Limitations" icon="fa-plug"></rd-widget-header>
      <rd-widget-body>
        <div class="small">
          Portainer has full support for Docker >=1.10 and partial support for Docker 1.9 (some features may not be available).
        </div>
      </rd-widget-body>
    </rd-widget>
  </div>
</div><|MERGE_RESOLUTION|>--- conflicted
+++ resolved
@@ -26,24 +26,6 @@
           <p>
             We at Portainer provide our software free and open source. To understand where best to spend our very limited development budget, we use <b>rudimentary</b> analytics.
           </p>
-<<<<<<< HEAD
-          <i class="fa fa-chevron-circle-right" aria-hidden="true"></i> <u>Opt-out</u>
-          <ul>
-            <li>You may opt-out by passing the <em>--no-analytics</em> flag as part of the docker run command when starting Portainer.</li>
-            <li
-              >If you believe that we could improve our analytics approach make sure to let us know! There is an open discussion on
-              <a target="_blank" href="https://github.com/portainer/portainer/issues/3310"><i class="fab fa-github" aria-hidden="true"></i> Github</a></li
-            >
-          </ul>
-          <i class="fa fa-chevron-circle-right" aria-hidden="true"></i> <u>What we collect & GDPR</u>
-          <ul>
-            <li
-              >We dont know who uses Portainer, where its used, to what scale its used, all we know (from analytics) is how often Portainer is used and which pages within the app
-              are most frequently used.</li
-            >
-            <li>As we are only collecting a very small amount of totally anonymous data, it is deemed that opt-in is not required.</li>
-          </ul>
-=======
           <div>
             <i class="fa fa-chevron-circle-right" aria-hidden="true"></i> <u>Opt-out</u>
             <ul>
@@ -64,7 +46,6 @@
               <li>As we are only collecting a very small amount of totally anonymous data, it is deemed that opt-in is not required.</li>
             </ul>
           </div>
->>>>>>> 89fb3c8d
         </div>
       </rd-widget-body>
     </rd-widget>
@@ -78,26 +59,6 @@
       <rd-widget-body>
         <div class="small" style="line-height: 1.65;">
           <p> It is a community effort to make <b>Portainer</b> as feature-rich as simple it is to deploy and use. We need all the help we can get! </p>
-<<<<<<< HEAD
-          <i class="fa fa-chevron-circle-right" aria-hidden="true"></i> <u>Contribute</u>
-          <ul>
-            <li
-              >Found a bug or got a feature idea? Let's talk about it on
-              <a href="https://github.com/portainer/portainer/issues" target="_blank"><i class="fab fa-github" aria-hidden="true"></i> Github</a></li
-            >
-            <li
-              >Follow our <a href="https://portainer.readthedocs.io/en/latest/contribute.html" target="_blank">contribution guidelines</a> to build it locally and make a
-              <a target="_blank" href="https://github.com/portainer/portainer/compare"><i class="fab fa-github" aria-hidden="true"></i> pull request</a></li
-            >
-          </ul>
-          <i class="fa fa-chevron-circle-right" aria-hidden="true"></i> <u>Spread the word</u>
-          <ul>
-            <li>Talk to your friends and colleagues about how awesome Portainer is!</li>
-            <li
-              >Follow us on <a href="https://twitter.com/portainerio" target="_blank"><i class="fab fa-twitter" aria-hidden="true"></i> Twitter</a></li
-            >
-          </ul>
-=======
           <div>
             <i class="fa fa-chevron-circle-right" aria-hidden="true"></i> <u>Contribute</u>
             <ul>
@@ -120,7 +81,6 @@
               >
             </ul>
           </div>
->>>>>>> 89fb3c8d
         </div>
       </rd-widget-body>
     </rd-widget>
@@ -133,35 +93,6 @@
       <rd-widget-header title-text="Support and services" icon="fa-building"></rd-widget-header>
       <rd-widget-body>
         <div class="small" style="line-height: 1.65;">
-<<<<<<< HEAD
-          <i class="fa fa-chevron-circle-right" aria-hidden="true"></i> <u>Documentation</u>
-          <ul>
-            <li
-              >Checkout our <a target="_blank" href="http://portainer.readthedocs.io"><i class="fa fa-book" aria-hidden="true"></i> online documentation</a></li
-            >
-            <li
-              >Be sure to have a look at our <a href="https://portainer.readthedocs.io/en/latest/faq.html" target="_blank">FAQ</a> and our list of
-              <a href="https://github.com/portainer/portainer/issues" target="_blank">open issues</a></li
-            >
-          </ul>
-          <i class="fa fa-chevron-circle-right" aria-hidden="true"></i> <u>Community support</u>
-          <ul>
-            <li
-              >Join us on <a href="https://portainer.io/slack/" target="_blank"><i class="fab fa-slack" aria-hidden="true"></i> Slack</a></li
-            >
-            <li
-              >We're also on <a href="https://gitter.im/portainer/Lobby" target="_blank"><i class="fab fa-github-alt" aria-hidden="true"></i> Gitter</a></li
-            >
-          </ul>
-          <i class="fa fa-chevron-circle-right" aria-hidden="true"></i> <u>Services</u>
-          <ul>
-            <li>Find out more about our <a href="https://portainer.io/support.html" target="_blank">consulting and commercial support plans</a></li>
-            <li
-              >We also propose a fund-a-feature plan, reach out to us at
-              <a target="_blank" href="mailto:info@portainer.io"><i class="fa fa-envelope" aria-hidden="true"></i> portainer.io</a></li
-            >
-          </ul>
-=======
           <div>
             <i class="fa fa-chevron-circle-right" aria-hidden="true"></i> <u>Documentation</u>
             <ul>
@@ -195,7 +126,6 @@
               >
             </ul>
           </div>
->>>>>>> 89fb3c8d
         </div>
       </rd-widget-body>
     </rd-widget>
