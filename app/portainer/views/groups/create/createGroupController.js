--- conflicted
+++ resolved
@@ -1,11 +1,4 @@
-<<<<<<< HEAD
-import {EndpointGroupDefaultModel} from '../../../models/group';
-
-angular.module('portainer.app')
-.controller('CreateGroupController', function CreateGroupController($async, $scope, $state, GroupService, TagService, Notifications) {
-=======
 import { EndpointGroupDefaultModel } from '../../../models/group';
->>>>>>> cf5056d9
 
 angular.module('portainer.app').controller('CreateGroupController', function CreateGroupController($async, $scope, $state, GroupService, TagService, Notifications) {
   $scope.state = {
@@ -39,40 +32,18 @@
     return $async(onCreateTagAsync, tagName);
   };
 
-<<<<<<< HEAD
-  $scope.onCreateTag = function onCreateTag(tagName) {
-    return $async(onCreateTagAsync, tagName);
-  }
-  
-=======
->>>>>>> cf5056d9
   async function onCreateTagAsync(tagName) {
     try {
       const tag = await TagService.createTag(tagName);
       $scope.availableTags = $scope.availableTags.concat(tag);
       $scope.model.TagIds = $scope.model.TagIds.concat(tag.Id);
-<<<<<<< HEAD
-    } catch(err) {
-=======
     } catch (err) {
->>>>>>> cf5056d9
       Notifications.error('Failue', err, 'Unable to create tag');
     }
   }
 
   function initView() {
     TagService.tags()
-<<<<<<< HEAD
-    .then((tags) => {
-      $scope.availableTags = tags;
-      $scope.associatedEndpoints = [];
-      $scope.model = new EndpointGroupDefaultModel();
-      $scope.loaded = true;
-    })
-    .catch((err) => {
-      Notifications.error('Failure', err, 'Unable to retrieve tags');
-    });
-=======
       .then((tags) => {
         $scope.availableTags = tags;
         $scope.associatedEndpoints = [];
@@ -82,7 +53,6 @@
       .catch((err) => {
         Notifications.error('Failure', err, 'Unable to retrieve tags');
       });
->>>>>>> cf5056d9
   }
 
   initView();
