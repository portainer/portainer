--- conflicted
+++ resolved
@@ -1,59 +1,4 @@
 import { EndpointGroupDefaultModel } from '../../../models/group';
-<<<<<<< HEAD
-
-angular.module('portainer.app').controller('CreateGroupController', [
-  '$q',
-  '$scope',
-  '$state',
-  'GroupService',
-  'EndpointService',
-  'TagService',
-  'Notifications',
-  function ($q, $scope, $state, GroupService, EndpointService, TagService, Notifications) {
-    $scope.state = {
-      actionInProgress: false,
-    };
-
-    $scope.create = function () {
-      var model = $scope.model;
-
-      var associatedEndpoints = [];
-      for (var i = 0; i < $scope.associatedEndpoints.length; i++) {
-        var endpoint = $scope.associatedEndpoints[i];
-        associatedEndpoints.push(endpoint.Id);
-      }
-
-      $scope.state.actionInProgress = true;
-      GroupService.createGroup(model, associatedEndpoints)
-        .then(function success() {
-          Notifications.success('Group successfully created');
-          $state.go('portainer.groups', {}, { reload: true });
-        })
-        .catch(function error(err) {
-          Notifications.error('Failure', err, 'Unable to create group');
-        })
-        .finally(function final() {
-          $scope.state.actionInProgress = false;
-        });
-    };
-
-    function initView() {
-      TagService.tagNames()
-        .then((tags) => {
-          $scope.availableTags = tags;
-          $scope.associatedEndpoints = [];
-          $scope.model = new EndpointGroupDefaultModel();
-          $scope.loaded = true;
-        })
-        .catch((err) => {
-          Notifications.error('Failure', err, 'Unable to retrieve tags');
-        });
-    }
-
-    initView();
-  },
-]);
-=======
 
 angular.module('portainer.app').controller('CreateGroupController', function CreateGroupController($async, $scope, $state, GroupService, TagService, Notifications) {
   $scope.state = {
@@ -111,5 +56,4 @@
   }
 
   initView();
-});
->>>>>>> 89fb3c8d
+});