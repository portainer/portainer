<<<<<<< HEAD
angular.module('portainer.app').controller('GroupsController', [
  '$scope',
  '$state',
  '$filter',
  'GroupService',
  'Notifications',
  function ($scope, $state, $filter, GroupService, Notifications) {
    $scope.removeAction = function (selectedItems) {
      var actionCount = selectedItems.length;
      angular.forEach(selectedItems, function (group) {
        GroupService.deleteGroup(group.Id)
          .then(function success() {
            Notifications.success('Endpoint group successfully removed', group.Name);
            var index = $scope.groups.indexOf(group);
            $scope.groups.splice(index, 1);
          })
          .catch(function error(err) {
            Notifications.error('Failure', err, 'Unable to remove group');
          })
          .finally(function final() {
            --actionCount;
            if (actionCount === 0) {
              $state.reload();
            }
          });
      });
    };

    function initView() {
      GroupService.groups()
        .then(function success(data) {
          $scope.groups = data;
        })
        .catch(function error(err) {
          Notifications.error('Failure', err, 'Unable to retrieve endpoint groups');
          $scope.groups = [];
        });
    }

    initView();
  },
]);
=======
import angular from 'angular';
import _ from 'lodash-es';

angular.module('portainer.app').controller('GroupsController', GroupsController);

function GroupsController($scope, $state, $async, GroupService, Notifications) {
  $scope.removeAction = removeAction;

  function removeAction(selectedItems) {
    return $async(removeActionAsync, selectedItems);
  }

  async function removeActionAsync(selectedItems) {
    for (let group of selectedItems) {
      try {
        await GroupService.deleteGroup(group.Id);

        Notifications.success('Endpoint group successfully removed', group.Name);
        _.remove($scope.groups, group);
      } catch (err) {
        Notifications.error('Failure', err, 'Unable to remove group');
      }
    }

    $state.reload();
  }

  function initView() {
    GroupService.groups()
      .then(function success(data) {
        $scope.groups = data;
      })
      .catch(function error(err) {
        Notifications.error('Failure', err, 'Unable to retrieve endpoint groups');
        $scope.groups = [];
      });
  }

  initView();
}
>>>>>>> 89fb3c8d
<|MERGE_RESOLUTION|>--- conflicted
+++ resolved
@@ -1,47 +1,3 @@
-<<<<<<< HEAD
-angular.module('portainer.app').controller('GroupsController', [
-  '$scope',
-  '$state',
-  '$filter',
-  'GroupService',
-  'Notifications',
-  function ($scope, $state, $filter, GroupService, Notifications) {
-    $scope.removeAction = function (selectedItems) {
-      var actionCount = selectedItems.length;
-      angular.forEach(selectedItems, function (group) {
-        GroupService.deleteGroup(group.Id)
-          .then(function success() {
-            Notifications.success('Endpoint group successfully removed', group.Name);
-            var index = $scope.groups.indexOf(group);
-            $scope.groups.splice(index, 1);
-          })
-          .catch(function error(err) {
-            Notifications.error('Failure', err, 'Unable to remove group');
-          })
-          .finally(function final() {
-            --actionCount;
-            if (actionCount === 0) {
-              $state.reload();
-            }
-          });
-      });
-    };
-
-    function initView() {
-      GroupService.groups()
-        .then(function success(data) {
-          $scope.groups = data;
-        })
-        .catch(function error(err) {
-          Notifications.error('Failure', err, 'Unable to retrieve endpoint groups');
-          $scope.groups = [];
-        });
-    }
-
-    initView();
-  },
-]);
-=======
 import angular from 'angular';
 import _ from 'lodash-es';
 
@@ -81,5 +37,4 @@
   }
 
   initView();
-}
->>>>>>> 89fb3c8d
+}