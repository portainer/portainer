--- conflicted
+++ resolved
@@ -19,11 +19,7 @@
           form-action="update"
           form-action-label="Update the group"
           action-in-progress="state.actionInProgress"
-<<<<<<< HEAD
-          on-create-tag="onCreateTag"
-=======
           on-create-tag="(onCreateTag)"
->>>>>>> cf5056d9
         ></group-form>
       </rd-widget-body>
     </rd-widget>
