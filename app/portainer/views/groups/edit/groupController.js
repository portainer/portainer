<<<<<<< HEAD
angular.module('portainer.app').controller('GroupController', [
  '$q',
  '$scope',
  '$state',
  '$transition$',
  'GroupService',
  'TagService',
  'Notifications',
  function ($q, $scope, $state, $transition$, GroupService, TagService, Notifications) {
    $scope.state = {
      actionInProgress: false,
    };

    $scope.update = function () {
      var model = $scope.group;

      $scope.state.actionInProgress = true;
      GroupService.updateGroup(model)
        .then(function success() {
          Notifications.success('Group successfully updated');
          $state.go('portainer.groups', {}, { reload: true });
        })
        .catch(function error(err) {
          Notifications.error('Failure', err, 'Unable to update group');
        })
        .finally(function final() {
          $scope.state.actionInProgress = false;
        });
    };

    function initView() {
      var groupId = $transition$.params().id;

      $q.all({
        group: GroupService.group(groupId),
        tags: TagService.tagNames(),
      })
        .then(function success(data) {
          $scope.group = data.group;
          $scope.availableTags = data.tags;
          $scope.loaded = true;
        })
        .catch(function error(err) {
          Notifications.error('Failure', err, 'Unable to load group details');
        });
    }

    initView();
  },
]);
=======
angular.module('portainer.app').controller('GroupController', function GroupController($q, $async, $scope, $state, $transition$, GroupService, TagService, Notifications) {
  $scope.state = {
    actionInProgress: false,
  };

  $scope.update = function () {
    var model = $scope.group;

    $scope.state.actionInProgress = true;
    GroupService.updateGroup(model)
      .then(function success() {
        Notifications.success('Group successfully updated');
        $state.go('portainer.groups', {}, { reload: true });
      })
      .catch(function error(err) {
        Notifications.error('Failure', err, 'Unable to update group');
      })
      .finally(function final() {
        $scope.state.actionInProgress = false;
      });
  };

  $scope.onCreateTag = function onCreateTag(tagName) {
    return $async(onCreateTagAsync, tagName);
  };

  async function onCreateTagAsync(tagName) {
    try {
      const tag = await TagService.createTag(tagName);
      $scope.availableTags = $scope.availableTags.concat(tag);
      $scope.group.TagIds = $scope.group.TagIds.concat(tag.Id);
    } catch (err) {
      Notifications.error('Failue', err, 'Unable to create tag');
    }
  }

  function initView() {
    var groupId = $transition$.params().id;

    $q.all({
      group: GroupService.group(groupId),
      tags: TagService.tags(),
    })
      .then(function success(data) {
        $scope.group = data.group;
        $scope.availableTags = data.tags;
        $scope.loaded = true;
      })
      .catch(function error(err) {
        Notifications.error('Failure', err, 'Unable to load group details');
      });
  }

  initView();
});
>>>>>>> 89fb3c8d
<|MERGE_RESOLUTION|>--- conflicted
+++ resolved
@@ -1,55 +1,3 @@
-<<<<<<< HEAD
-angular.module('portainer.app').controller('GroupController', [
-  '$q',
-  '$scope',
-  '$state',
-  '$transition$',
-  'GroupService',
-  'TagService',
-  'Notifications',
-  function ($q, $scope, $state, $transition$, GroupService, TagService, Notifications) {
-    $scope.state = {
-      actionInProgress: false,
-    };
-
-    $scope.update = function () {
-      var model = $scope.group;
-
-      $scope.state.actionInProgress = true;
-      GroupService.updateGroup(model)
-        .then(function success() {
-          Notifications.success('Group successfully updated');
-          $state.go('portainer.groups', {}, { reload: true });
-        })
-        .catch(function error(err) {
-          Notifications.error('Failure', err, 'Unable to update group');
-        })
-        .finally(function final() {
-          $scope.state.actionInProgress = false;
-        });
-    };
-
-    function initView() {
-      var groupId = $transition$.params().id;
-
-      $q.all({
-        group: GroupService.group(groupId),
-        tags: TagService.tagNames(),
-      })
-        .then(function success(data) {
-          $scope.group = data.group;
-          $scope.availableTags = data.tags;
-          $scope.loaded = true;
-        })
-        .catch(function error(err) {
-          Notifications.error('Failure', err, 'Unable to load group details');
-        });
-    }
-
-    initView();
-  },
-]);
-=======
 angular.module('portainer.app').controller('GroupController', function GroupController($q, $async, $scope, $state, $transition$, GroupService, TagService, Notifications) {
   $scope.state = {
     actionInProgress: false,
@@ -104,5 +52,4 @@
   }
 
   initView();
-});
->>>>>>> 89fb3c8d
+});