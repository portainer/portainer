<<<<<<< HEAD
angular.module('portainer.app').controller('GroupController', 
function GroupController($q, $async, $scope, $state, $transition$, GroupService, TagService, Notifications) {

=======
angular.module('portainer.app').controller('GroupController', function GroupController($q, $async, $scope, $state, $transition$, GroupService, TagService, Notifications) {
>>>>>>> cf5056d9
  $scope.state = {
    actionInProgress: false,
  };

  $scope.update = function () {
    var model = $scope.group;

    $scope.state.actionInProgress = true;
    GroupService.updateGroup(model)
      .then(function success() {
        Notifications.success('Group successfully updated');
        $state.go('portainer.groups', {}, { reload: true });
      })
      .catch(function error(err) {
        Notifications.error('Failure', err, 'Unable to update group');
      })
      .finally(function final() {
        $scope.state.actionInProgress = false;
      });
  };

  $scope.onCreateTag = function onCreateTag(tagName) {
    return $async(onCreateTagAsync, tagName);
  };

<<<<<<< HEAD
  $scope.onCreateTag = function onCreateTag(tagName) {
    return $async(onCreateTagAsync, tagName);
  }
  
=======
>>>>>>> cf5056d9
  async function onCreateTagAsync(tagName) {
    try {
      const tag = await TagService.createTag(tagName);
      $scope.availableTags = $scope.availableTags.concat(tag);
      $scope.group.TagIds = $scope.group.TagIds.concat(tag.Id);
<<<<<<< HEAD
    } catch(err) {
=======
    } catch (err) {
>>>>>>> cf5056d9
      Notifications.error('Failue', err, 'Unable to create tag');
    }
  }

  function initView() {
    var groupId = $transition$.params().id;

    $q.all({
      group: GroupService.group(groupId),
<<<<<<< HEAD
      tags: TagService.tags()
    })
    .then(function success(data) {
      $scope.group = data.group;
      $scope.availableTags = data.tags;
      $scope.loaded = true;
=======
      tags: TagService.tags(),
>>>>>>> cf5056d9
    })
      .then(function success(data) {
        $scope.group = data.group;
        $scope.availableTags = data.tags;
        $scope.loaded = true;
      })
      .catch(function error(err) {
        Notifications.error('Failure', err, 'Unable to load group details');
      });
  }

  initView();
});<|MERGE_RESOLUTION|>--- conflicted
+++ resolved
@@ -1,10 +1,4 @@
-<<<<<<< HEAD
-angular.module('portainer.app').controller('GroupController', 
-function GroupController($q, $async, $scope, $state, $transition$, GroupService, TagService, Notifications) {
-
-=======
 angular.module('portainer.app').controller('GroupController', function GroupController($q, $async, $scope, $state, $transition$, GroupService, TagService, Notifications) {
->>>>>>> cf5056d9
   $scope.state = {
     actionInProgress: false,
   };
@@ -30,23 +24,12 @@
     return $async(onCreateTagAsync, tagName);
   };
 
-<<<<<<< HEAD
-  $scope.onCreateTag = function onCreateTag(tagName) {
-    return $async(onCreateTagAsync, tagName);
-  }
-  
-=======
->>>>>>> cf5056d9
   async function onCreateTagAsync(tagName) {
     try {
       const tag = await TagService.createTag(tagName);
       $scope.availableTags = $scope.availableTags.concat(tag);
       $scope.group.TagIds = $scope.group.TagIds.concat(tag.Id);
-<<<<<<< HEAD
-    } catch(err) {
-=======
     } catch (err) {
->>>>>>> cf5056d9
       Notifications.error('Failue', err, 'Unable to create tag');
     }
   }
@@ -56,16 +39,7 @@
 
     $q.all({
       group: GroupService.group(groupId),
-<<<<<<< HEAD
-      tags: TagService.tags()
-    })
-    .then(function success(data) {
-      $scope.group = data.group;
-      $scope.availableTags = data.tags;
-      $scope.loaded = true;
-=======
       tags: TagService.tags(),
->>>>>>> cf5056d9
     })
       .then(function success(data) {
         $scope.group = data.group;
