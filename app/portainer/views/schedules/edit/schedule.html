<rd-header>
  <rd-header-title title-text="Schedule details">
    <a data-toggle="tooltip" title-text="Refresh" ui-sref="portainer.schedules.schedule({id: schedule.Id})" ui-sref-opts="{reload: true}">
      <i class="fa fa-sync" aria-hidden="true"></i>
    </a>
  </rd-header-title>
<<<<<<< HEAD
  <rd-header-content>
    <a ui-sref="portainer.schedules">Schedules &gt; {{ ::schedule.Name }}</a>
  </rd-header-content>
=======
  <rd-header-content> <a ui-sref="portainer.schedules">Schedules</a> &gt; {{ ::schedule.Name }} </rd-header-content>
>>>>>>> 89fb3c8d
</rd-header>

<div class="row">
  <div class="col-sm-12">
    <rd-widget>
      <rd-widget-body>
        <uib-tabset active="state.activeTab">
          <uib-tab index="0">
            <uib-tab-heading> <i class="fa fa-wrench" aria-hidden="true"></i> Configuration </uib-tab-heading>

            <schedule-form
              ng-if="schedule"
              model="schedule"
              endpoints="endpoints"
              groups="groups"
              tags="tags"
              form-action="update"
              form-action-label="Update schedule"
              action-in-progress="state.actionInProgress"
            ></schedule-form>
          </uib-tab>

          <uib-tab index="1">
            <uib-tab-heading> <i class="fa fa-tasks" aria-hidden="true"></i> Tasks </uib-tab-heading>

            <div class="col-sm-12 form-section-title">
              Information
            </div>
            <div class="form-group">
              <span class="col-sm-12 text-muted small">
                Tasks are retrieved across all endpoints via snapshots. Data available in this view might not be up-to-date.
              </span>
            </div>

            <div class="col-sm-12 form-section-title" style="margin-bottom: 20px;">
              Tasks
            </div>
            <schedule-tasks-datatable
              ng-if="tasks"
              title-text="Tasks"
              title-icon="fa-tasks"
              dataset="tasks"
              table-key="schedule-tasks"
              order-by="Status"
              reverse-order="true"
              go-to-container-logs="goToContainerLogs"
              get-edge-task-logs="getEdgeTaskLogs"
            ></schedule-tasks-datatable>
          </uib-tab>
        </uib-tabset>
      </rd-widget-body>
    </rd-widget>
  </div>
</div><|MERGE_RESOLUTION|>--- conflicted
+++ resolved
@@ -4,13 +4,7 @@
       <i class="fa fa-sync" aria-hidden="true"></i>
     </a>
   </rd-header-title>
-<<<<<<< HEAD
-  <rd-header-content>
-    <a ui-sref="portainer.schedules">Schedules &gt; {{ ::schedule.Name }}</a>
-  </rd-header-content>
-=======
   <rd-header-content> <a ui-sref="portainer.schedules">Schedules</a> &gt; {{ ::schedule.Name }} </rd-header-content>
->>>>>>> 89fb3c8d
 </rd-header>
 
 <div class="row">
