--- conflicted
+++ resolved
@@ -1,60 +1,3 @@
-<<<<<<< HEAD
-import {ScheduleDefaultModel} from '../../../models/schedule';
-
-angular.module('portainer.app')
-.controller('CreateScheduleController', function CreateScheduleController($q, $scope, $state, Notifications, EndpointService, GroupService, ScheduleService, TagService) {
-
-  $scope.state = {
-    actionInProgress: false
-  };
-
-  $scope.create = create;
-
-  function create() {
-    var model = $scope.model;
-
-    $scope.state.actionInProgress = true;
-    createSchedule(model)
-    .then(function success() {
-      Notifications.success('Schedule successfully created');
-      $state.go('portainer.schedules', {}, {reload: true});
-    })
-    .catch(function error(err) {
-      Notifications.error('Failure', err, 'Unable to create schedule');
-    })
-    .finally(function final() {
-      $scope.state.actionInProgress = false;
-    });
-  }
-
-  function createSchedule(model) {
-    if (model.Job.Method === 'editor') {
-      return ScheduleService.createScheduleFromFileContent(model);
-    }
-    return ScheduleService.createScheduleFromFileUpload(model);
-  }
-
-  function initView() {
-    $scope.model = new ScheduleDefaultModel();
-
-    $q.all({
-      endpoints: EndpointService.endpoints(),
-      groups: GroupService.groups(),
-      tags: TagService.tags()
-    })
-    .then(function success(data) {
-      $scope.endpoints = data.endpoints.value;
-      $scope.groups = data.groups;
-      $scope.tags = data.tags;
-    })
-    .catch(function error(err) {
-      Notifications.error('Failure', err, 'Unable to retrieve endpoint list');
-    });
-  }
-
-  initView();
-});
-=======
 import { ScheduleDefaultModel } from '../../../models/schedule';
 
 angular
@@ -109,5 +52,4 @@
     }
 
     initView();
-  });
->>>>>>> cf5056d9
+  });