<rd-header>
  <rd-header-title title-text="Home">
    <a data-toggle="tooltip" title="Refresh" ui-sref="portainer.home" ui-sref-opts="{reload: true}">
      <i class="fa fa-sync" aria-hidden="true"></i>
    </a>
  </rd-header-title>
  <rd-header-content>Endpoints</rd-header-content>
</rd-header>

<motd-panel ng-if="motd && motd.Message !== '' && applicationState.UI.dismissedInfoHash !== motd.Hash" motd="motd" dismiss-action="dismissImportantInformation(motd.Hash)">
</motd-panel>

<information-panel ng-if="!isAdmin && endpoints.length === 0" title-text="Information">
  <span class="small text-muted">
    <p>
      <i class="fa fa-exclamation-circle orange-icon" aria-hidden="true" style="margin-right: 2px;"></i>
      You do not have access to any environment. Please contact your administrator.
    </p>
  </span>
</information-panel>

<div
  class="row"
  style="width: 100%; height: 100%; text-align: center; display: flex; flex-direction: column; align-items: center; justify-content: center;"
  ng-if="state.connectingToEdgeEndpoint"
>
  Connecting to the Edge endpoint...
  <i class="fa fa-cog fa-spin" style="margin-left: 5px;"></i>
</div>

<div class="row" ng-if="!state.connectingToEdgeEndpoint">
  <div class="col-sm-12">
    <endpoint-list
<<<<<<< HEAD
      title-text="Endpoints" title-icon="fa-plug"
      endpoints="endpoints" table-key="home_endpoints"
=======
      title-text="Endpoints"
      title-icon="fa-plug"
      endpoints="endpoints"
      table-key="home_endpoints"
>>>>>>> cf5056d9
      tags="tags"
      dashboard-action="goToDashboard"
      show-snapshot-action="!applicationState.application.authentication || isAdmin"
      snapshot-action="triggerSnapshot"
      edit-action="goToEdit"
      is-admin="isAdmin"
      total-count="totalCount"
      retrieve-page="getPaginatedEndpoints"
    ></endpoint-list>
  </div>
</div><|MERGE_RESOLUTION|>--- conflicted
+++ resolved
@@ -31,15 +31,10 @@
 <div class="row" ng-if="!state.connectingToEdgeEndpoint">
   <div class="col-sm-12">
     <endpoint-list
-<<<<<<< HEAD
-      title-text="Endpoints" title-icon="fa-plug"
-      endpoints="endpoints" table-key="home_endpoints"
-=======
       title-text="Endpoints"
       title-icon="fa-plug"
       endpoints="endpoints"
       table-key="home_endpoints"
->>>>>>> cf5056d9
       tags="tags"
       dashboard-action="goToDashboard"
       show-snapshot-action="!applicationState.application.authentication || isAdmin"
