<rd-header>
  <rd-header-title title-text="Home">
    <a data-toggle="tooltip" title="Refresh" ui-sref="portainer.home" ui-sref-opts="{reload: true}">
      <i class="fa fa-sync" aria-hidden="true"></i>
    </a>
  </rd-header-title>
  <rd-header-content>Endpoints</rd-header-content>
</rd-header>

<motd-panel ng-if="motd && motd.Message !== '' && applicationState.UI.dismissedInfoHash !== motd.Hash" motd="motd" dismiss-action="dismissImportantInformation(motd.Hash)">
</motd-panel>

<<<<<<< HEAD
<kubernetes-feedback-panel></kubernetes-feedback-panel>

=======
>>>>>>> 89fb3c8d
<information-panel ng-if="!isAdmin && endpoints.length === 0" title-text="Information">
  <span class="small text-muted">
    <p>
      <i class="fa fa-exclamation-circle orange-icon" aria-hidden="true" style="margin-right: 2px;"></i>
      You do not have access to any environment. Please contact your administrator.
    </p>
  </span>
</information-panel>

<div
  class="row"
  style="width: 100%; height: 100%; text-align: center; display: flex; flex-direction: column; align-items: center; justify-content: center;"
  ng-if="state.connectingToEdgeEndpoint"
>
  Connecting to the Edge endpoint...
  <i class="fa fa-cog fa-spin" style="margin-left: 5px;"></i>
</div>

<div class="row" ng-if="!state.connectingToEdgeEndpoint">
  <div class="col-sm-12">
    <endpoint-list
      title-text="Endpoints"
      title-icon="fa-plug"
      endpoints="endpoints"
      table-key="home_endpoints"
<<<<<<< HEAD
=======
      tags="tags"
>>>>>>> 89fb3c8d
      dashboard-action="goToDashboard"
      show-snapshot-action="isAdmin"
      snapshot-action="triggerSnapshot"
      edit-action="goToEdit"
      is-admin="isAdmin"
      total-count="totalCount"
      retrieve-page="getPaginatedEndpoints"
    ></endpoint-list>
  </div>
</div><|MERGE_RESOLUTION|>--- conflicted
+++ resolved
@@ -10,11 +10,8 @@
 <motd-panel ng-if="motd && motd.Message !== '' && applicationState.UI.dismissedInfoHash !== motd.Hash" motd="motd" dismiss-action="dismissImportantInformation(motd.Hash)">
 </motd-panel>
 
-<<<<<<< HEAD
 <kubernetes-feedback-panel></kubernetes-feedback-panel>
 
-=======
->>>>>>> 89fb3c8d
 <information-panel ng-if="!isAdmin && endpoints.length === 0" title-text="Information">
   <span class="small text-muted">
     <p>
@@ -40,10 +37,7 @@
       title-icon="fa-plug"
       endpoints="endpoints"
       table-key="home_endpoints"
-<<<<<<< HEAD
-=======
       tags="tags"
->>>>>>> 89fb3c8d
       dashboard-action="goToDashboard"
       show-snapshot-action="isAdmin"
       snapshot-action="triggerSnapshot"
