import EndpointHelper from 'Portainer/helpers/endpointHelper';
import { getEndpoints } from "Portainer/environments/environment.service";

angular
  .module('portainer.app')
  .controller(
    'HomeController',
    function ($q, $scope, $state, TagService, Authentication, EndpointService, GroupService, Notifications, EndpointProvider, StateManager, ModalService, MotdService) {
      $scope.state = {
        connectingToEdgeEndpoint: false,
        homepageLoadTime: '',
      };

      $scope.goToEdit = function (id) {
        $state.go('portainer.endpoints.endpoint', { id: id });
      };

      $scope.goToDashboard = function (endpoint) {
        if (endpoint.Type === 3) {
          $state.go('azure.dashboard', { endpointId: endpoint.Id });
          return;
        }
        if (endpoint.Type === 4 || endpoint.Type === 7) {
          if (!endpoint.EdgeID) {
            $state.go('portainer.endpoints.endpoint', { id: endpoint.Id });
            return;
          }
          $scope.state.connectingToEdgeEndpoint = true;
        }
        if (endpoint.Type === 5 || endpoint.Type === 6 || endpoint.Type === 7) {
          $state.go('kubernetes.dashboard', { endpointId: endpoint.Id });
          return;
        }
        $state.go('docker.dashboard', { endpointId: endpoint.Id });
      };

      $scope.dismissImportantInformation = function (hash) {
        StateManager.dismissImportantInformation(hash);
      };

      $scope.dismissInformationPanel = function (id) {
        StateManager.dismissInformationPanel(id);
      };

      $scope.triggerSnapshot = function () {
        ModalService.confirmEndpointSnapshot(function (result) {
          if (!result) {
            return;
          }
          triggerSnapshot();
        });
      };

      function triggerSnapshot() {
        EndpointService.snapshotEndpoints()
          .then(function success() {
            Notifications.success('Success', 'Environments updated');
            $state.reload();
          })
          .catch(function error(err) {
            Notifications.error('Failure', err, 'An error occured during environment snapshot');
          });
      }

<<<<<<< HEAD
    $scope.getPaginatedEndpoints = getPaginatedEndpoints;
    function getPaginatedEndpoints(lastId, limit, search) {
      const deferred = $q.defer();
      $q.all({
        endpoints: getEndpoints(lastId, limit, { search, edgeDeviceFilter: false }),
        groups: GroupService.groups(),
      })
        .then(function success(data) {
          var endpoints = data.endpoints.value;
          var groups = data.groups;
          EndpointHelper.mapGroupNameToEndpoint(endpoints, groups);
          EndpointProvider.setEndpoints(endpoints);
          deferred.resolve({ endpoints: endpoints, totalCount: data.endpoints.totalCount });
=======
      $scope.getPaginatedEndpoints = getPaginatedEndpoints;
      function getPaginatedEndpoints(lastId, limit, search) {
        const deferred = $q.defer();
        $q.all({
          endpoints: EndpointService.endpoints(lastId, limit, { search }),
          groups: GroupService.groups(),
>>>>>>> 1b1a50d6
        })
          .then(function success(data) {
            var endpoints = data.endpoints.value;
            var groups = data.groups;
            EndpointHelper.mapGroupNameToEndpoint(endpoints, groups);
            EndpointProvider.setEndpoints(endpoints);
            deferred.resolve({ endpoints: endpoints, totalCount: data.endpoints.totalCount });
          })
          .catch(function error(err) {
            Notifications.error('Failure', err, 'Unable to retrieve environment information');
          });
        return deferred.promise;
      }

      async function initView() {
        $scope.state.homepageLoadTime = Math.floor(Date.now() / 1000);
        $scope.isAdmin = Authentication.isAdmin();

        MotdService.motd().then(function success(data) {
          $scope.motd = data;
        });

        try {
          $scope.tags = await TagService.tags();
        } catch (err) {
          Notifications.error('Failed loading page data', err);
        }
      }

      initView();
    }
  );<|MERGE_RESOLUTION|>--- conflicted
+++ resolved
@@ -62,28 +62,12 @@
           });
       }
 
-<<<<<<< HEAD
-    $scope.getPaginatedEndpoints = getPaginatedEndpoints;
-    function getPaginatedEndpoints(lastId, limit, search) {
-      const deferred = $q.defer();
-      $q.all({
-        endpoints: getEndpoints(lastId, limit, { search, edgeDeviceFilter: false }),
-        groups: GroupService.groups(),
-      })
-        .then(function success(data) {
-          var endpoints = data.endpoints.value;
-          var groups = data.groups;
-          EndpointHelper.mapGroupNameToEndpoint(endpoints, groups);
-          EndpointProvider.setEndpoints(endpoints);
-          deferred.resolve({ endpoints: endpoints, totalCount: data.endpoints.totalCount });
-=======
       $scope.getPaginatedEndpoints = getPaginatedEndpoints;
       function getPaginatedEndpoints(lastId, limit, search) {
         const deferred = $q.defer();
         $q.all({
-          endpoints: EndpointService.endpoints(lastId, limit, { search }),
+          endpoints: getEndpoints(lastId, limit, { search, edgeDeviceFilter: false }),
           groups: GroupService.groups(),
->>>>>>> 1b1a50d6
         })
           .then(function success(data) {
             var endpoints = data.endpoints.value;
