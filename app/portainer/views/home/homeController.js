--- conflicted
+++ resolved
@@ -1,23 +1,3 @@
-<<<<<<< HEAD
-angular.module('portainer.app')
-  .controller('HomeController', 
-    function($q, $scope, $state, TagService, Authentication, EndpointService, EndpointHelper, GroupService, Notifications, EndpointProvider, StateManager, LegacyExtensionManager, ModalService, MotdService, SystemService) {
-
-      $scope.state = {
-        connectingToEdgeEndpoint: false,
-      };
-
-      $scope.goToEdit = function(id) {
-        $state.go('portainer.endpoints.endpoint', { id: id });
-      };
-
-      $scope.goToDashboard = function(endpoint) {
-        if (endpoint.Type === 3) {
-          return switchToAzureEndpoint(endpoint);
-        } else if (endpoint.Type === 4) {
-          return switchToEdgeEndpoint(endpoint);
-        }
-=======
 angular
   .module('portainer.app')
   .controller('HomeController', function (
@@ -51,7 +31,6 @@
       } else if (endpoint.Type === 4) {
         return switchToEdgeEndpoint(endpoint);
       }
->>>>>>> cf5056d9
 
       checkEndpointStatus(endpoint)
         .then(function success(data) {
@@ -153,14 +132,6 @@
         return;
       }
 
-<<<<<<< HEAD
-      $scope.getPaginatedEndpoints = getPaginatedEndpoints;
-      function getPaginatedEndpoints(lastId, limit, search) {
-        const deferred = $q.defer();
-        $q.all({
-          endpoints: EndpointService.endpoints(lastId, limit, {search}),
-          groups: GroupService.groups()
-=======
       EndpointProvider.setEndpointID(endpoint.Id);
       EndpointProvider.setEndpointPublicURL(endpoint.PublicURL);
       EndpointProvider.setOfflineModeFromStatus(endpoint.Status);
@@ -175,7 +146,6 @@
         .catch(function error(err) {
           Notifications.error('Failure', err, 'Unable to connect to the Docker endpoint');
           $state.reload();
->>>>>>> cf5056d9
         })
         .finally(function final() {
           $scope.state.connectingToEdgeEndpoint = false;
@@ -210,35 +180,6 @@
         .catch(function error(err) {
           Notifications.error('Failure', err, 'Unable to retrieve endpoint information');
         });
-<<<<<<< HEAD
-        return deferred.promise;
-      }
-
-      async function initView() {
-        $scope.isAdmin = Authentication.isAdmin();
-        
-        MotdService.motd()
-        .then(function success(data) {
-          $scope.motd = data;
-        });
-
-        getPaginatedEndpoints(0, 100)
-        .then((data) => {
-          const totalCount = data.totalCount;
-          $scope.totalCount = totalCount;
-          if (totalCount > 100) {
-            $scope.endpoints = [];
-          } else {
-            $scope.endpoints = data.endpoints;
-          }
-        });
-
-        try {
-          $scope.tags = await TagService.tags();
-        } catch(e) {
-          Notifications.error("Failed loading tags", e)
-        }
-=======
       return deferred.promise;
     }
 
@@ -263,14 +204,8 @@
         $scope.tags = await TagService.tags();
       } catch (e) {
         Notifications.error('Failed loading tags', e);
->>>>>>> cf5056d9
-      }
-    }
-
-<<<<<<< HEAD
-      initView();
-    });
-=======
+      }
+    }
+
     initView();
-  });
->>>>>>> cf5056d9
+  });