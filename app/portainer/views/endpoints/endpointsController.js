--- conflicted
+++ resolved
@@ -26,27 +26,6 @@
       });
     };
 
-<<<<<<< HEAD
-  $scope.getPaginatedEndpoints = getPaginatedEndpoints;
-  function getPaginatedEndpoints(lastId, limit, search) {
-    const deferred = $q.defer();
-    $q.all({
-      endpoints: EndpointService.endpoints(lastId, limit, { search }),
-      groups: GroupService.groups()
-    })
-    .then(function success(data) {
-      var endpoints = data.endpoints.value;
-      var groups = data.groups;
-      EndpointHelper.mapGroupNameToEndpoint(endpoints, groups);
-      deferred.resolve({endpoints: endpoints, totalCount: data.endpoints.totalCount});
-    })
-    .catch(function error(err) {
-      Notifications.error('Failure', err, 'Unable to retrieve endpoint information');
-    });
-    return deferred.promise;
-  }
-}]);
-=======
     $scope.getPaginatedEndpoints = getPaginatedEndpoints;
     function getPaginatedEndpoints(lastId, limit, search) {
       const deferred = $q.defer();
@@ -66,5 +45,4 @@
       return deferred.promise;
     }
   },
-]);
->>>>>>> cf5056d9
+]);