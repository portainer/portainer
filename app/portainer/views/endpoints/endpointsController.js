--- conflicted
+++ resolved
@@ -58,45 +58,15 @@
   getPaginatedEndpoints(start, limit, search) {
     return this.$async(async () => {
       try {
-        const [{ value: endpoints, totalCount }, groups] = await Promise.all([getEnvironments({ start, limit, query: { search } }), this.GroupService.groups()]);
+        const [{ value: endpoints, totalCount }, groups] = await Promise.all([
+          getEnvironments({ start, limit, query: { search, excludeSnapshots: true } }),
+          this.GroupService.groups(),
+        ]);
         EndpointHelper.mapGroupNameToEndpoint(endpoints, groups);
         return { endpoints, totalCount };
       } catch (err) {
         this.Notifications.error('Failure', err, 'Unable to retrieve environment information');
       }
-<<<<<<< HEAD
     });
-=======
-    }
-
-    const endpointId = EndpointProvider.endpointID();
-    // If the current endpoint was deleted, then clean endpoint store
-    if (endpoints.some((item) => item.Id === endpointId)) {
-      StateManager.cleanEndpoint();
-      // trigger sidebar rerender
-      $scope.applicationState.endpoint = {};
-    }
-
-    $state.reload();
-  }
-
-  $scope.getPaginatedEndpoints = getPaginatedEndpoints;
-  function getPaginatedEndpoints(start, limit, search) {
-    const deferred = $q.defer();
-    $q.all({
-      endpoints: getEnvironments({ start, limit, query: { search, excludeSnapshots: true } }),
-      groups: GroupService.groups(),
-    })
-      .then(function success(data) {
-        var endpoints = data.endpoints.value;
-        var groups = data.groups;
-        EndpointHelper.mapGroupNameToEndpoint(endpoints, groups);
-        deferred.resolve({ endpoints: endpoints, totalCount: data.endpoints.totalCount });
-      })
-      .catch(function error(err) {
-        Notifications.error('Failure', err, 'Unable to retrieve environment information');
-      });
-    return deferred.promise;
->>>>>>> 89eda13e
   }
 }