<<<<<<< HEAD
angular.module('portainer.app').controller('EndpointsController', [
  '$q',
  '$scope',
  '$state',
  'EndpointService',
  'GroupService',
  'EndpointHelper',
  'Notifications',
  function ($q, $scope, $state, EndpointService, GroupService, EndpointHelper, Notifications) {
    $scope.removeAction = function (selectedItems) {
      var actionCount = selectedItems.length;
      angular.forEach(selectedItems, function (endpoint) {
        EndpointService.deleteEndpoint(endpoint.Id)
          .then(function success() {
            Notifications.success('Endpoint successfully removed', endpoint.Name);
          })
          .catch(function error(err) {
            Notifications.error('Failure', err, 'Unable to remove endpoint');
          })
          .finally(function final() {
            --actionCount;
            if (actionCount === 0) {
              $state.reload();
            }
          });
      });
    };

    $scope.getPaginatedEndpoints = getPaginatedEndpoints;
    function getPaginatedEndpoints(lastId, limit, filter) {
      const deferred = $q.defer();
      $q.all({
        endpoints: EndpointService.endpoints(lastId, limit, filter),
        groups: GroupService.groups(),
      })
        .then(function success(data) {
          var endpoints = data.endpoints.value;
          var groups = data.groups;
          EndpointHelper.mapGroupNameToEndpoint(endpoints, groups);
          deferred.resolve({ endpoints: endpoints, totalCount: data.endpoints.totalCount });
        })
        .catch(function error(err) {
          Notifications.error('Failure', err, 'Unable to retrieve endpoint information');
        });
      return deferred.promise;
    }
  },
]);
=======
import angular from 'angular';

angular.module('portainer.app').controller('EndpointsController', EndpointsController);

function EndpointsController($q, $scope, $state, $async, EndpointService, GroupService, EndpointHelper, Notifications) {
  $scope.removeAction = removeAction;

  function removeAction(endpoints) {
    return $async(removeActionAsync, endpoints);
  }

  async function removeActionAsync(endpoints) {
    for (let endpoint of endpoints) {
      try {
        await EndpointService.deleteEndpoint(endpoint.Id);

        Notifications.success('Endpoint successfully removed', endpoint.Name);
      } catch (err) {
        Notifications.error('Failure', err, 'Unable to remove endpoint');
      }
    }

    $state.reload();
  }

  $scope.getPaginatedEndpoints = getPaginatedEndpoints;
  function getPaginatedEndpoints(lastId, limit, search) {
    const deferred = $q.defer();
    $q.all({
      endpoints: EndpointService.endpoints(lastId, limit, { search }),
      groups: GroupService.groups(),
    })
      .then(function success(data) {
        var endpoints = data.endpoints.value;
        var groups = data.groups;
        EndpointHelper.mapGroupNameToEndpoint(endpoints, groups);
        deferred.resolve({ endpoints: endpoints, totalCount: data.endpoints.totalCount });
      })
      .catch(function error(err) {
        Notifications.error('Failure', err, 'Unable to retrieve endpoint information');
      });
    return deferred.promise;
  }
}
>>>>>>> 89fb3c8d
<|MERGE_RESOLUTION|>--- conflicted
+++ resolved
@@ -1,53 +1,3 @@
-<<<<<<< HEAD
-angular.module('portainer.app').controller('EndpointsController', [
-  '$q',
-  '$scope',
-  '$state',
-  'EndpointService',
-  'GroupService',
-  'EndpointHelper',
-  'Notifications',
-  function ($q, $scope, $state, EndpointService, GroupService, EndpointHelper, Notifications) {
-    $scope.removeAction = function (selectedItems) {
-      var actionCount = selectedItems.length;
-      angular.forEach(selectedItems, function (endpoint) {
-        EndpointService.deleteEndpoint(endpoint.Id)
-          .then(function success() {
-            Notifications.success('Endpoint successfully removed', endpoint.Name);
-          })
-          .catch(function error(err) {
-            Notifications.error('Failure', err, 'Unable to remove endpoint');
-          })
-          .finally(function final() {
-            --actionCount;
-            if (actionCount === 0) {
-              $state.reload();
-            }
-          });
-      });
-    };
-
-    $scope.getPaginatedEndpoints = getPaginatedEndpoints;
-    function getPaginatedEndpoints(lastId, limit, filter) {
-      const deferred = $q.defer();
-      $q.all({
-        endpoints: EndpointService.endpoints(lastId, limit, filter),
-        groups: GroupService.groups(),
-      })
-        .then(function success(data) {
-          var endpoints = data.endpoints.value;
-          var groups = data.groups;
-          EndpointHelper.mapGroupNameToEndpoint(endpoints, groups);
-          deferred.resolve({ endpoints: endpoints, totalCount: data.endpoints.totalCount });
-        })
-        .catch(function error(err) {
-          Notifications.error('Failure', err, 'Unable to retrieve endpoint information');
-        });
-      return deferred.promise;
-    }
-  },
-]);
-=======
 import angular from 'angular';
 
 angular.module('portainer.app').controller('EndpointsController', EndpointsController);
@@ -91,5 +41,4 @@
       });
     return deferred.promise;
   }
-}
->>>>>>> 89fb3c8d
+}