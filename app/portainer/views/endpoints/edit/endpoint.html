<rd-header>
  <rd-header-title title-text="Environment details">
    <a data-toggle="tooltip" title="Refresh" ui-sref="portainer.endpoints.endpoint({id: endpoint.Id})" ui-sref-opts="{reload: true}">
      <i class="fa fa-sync" aria-hidden="true"></i>
    </a>
  </rd-header-title>
  <rd-header-content>
    <a ui-sref="portainer.endpoints">Environments</a> &gt; <a ui-sref="portainer.endpoints.endpoint({id: endpoint.Id})">{{ endpoint.Name }}</a>
  </rd-header-content>
</rd-header>

<div class="row">
  <information-panel ng-if="state.edgeEndpoint && endpoint.EdgeID && endpoint.LastCheckInDate" title-text="Edge information">
    <span class="small text-muted">
      <p>
        <i class="fa fa-info-circle blue-icon" aria-hidden="true" style="margin-right: 2px"></i>
        This Edge environment is associated to an Edge environment {{ state.kubernetesEndpoint ? '(Kubernetes)' : '(Docker)' }}.
      </p>
      <p>
        Edge key: <code>{{ endpoint.EdgeKey }}</code>
      </p>
      <p>
        Edge identifier: <code>{{ endpoint.EdgeID }}</code>
      </p>
      <p>
        <button
          type="button"
          class="btn btn-primary btn-sm"
          ng-disabled="state.actionInProgress"
          ng-click="onDeassociateEndpoint()"
          button-spinner="state.actionInProgress"
          analytics-on
          analytics-event="edge-endpoint-deassociate"
          analytics-category="edge"
        >
          <span ng-hide="state.actionInProgress">De-associate</span>
        </button>
      </p>
    </span>
  </information-panel>
  <information-panel ng-if="state.edgeEndpoint && !endpoint.LastCheckInDate" title-text="Deploy an agent">
    <span class="small text-muted">
      <p>
        <i class="fa fa-info-circle blue-icon" aria-hidden="true" style="margin-right: 2px"></i>
        Refer to the platform related command below to deploy the Edge agent in your remote cluster.
      </p>
      <p>
        The agent will communicate with Portainer via <u>{{ edgeKeyDetails.instanceURL }}</u> and <u>tcp://{{ edgeKeyDetails.tunnelServerAddr }}</u>
      </p>
      <div class="input-group input-group-sm" style="margin-top: 10px; margin-bottom: 10px">
        <div class="btn-group btn-group-sm">
          <label class="btn btn-primary" ng-model="state.platformType" uib-btn-radio="'linux'"><i class="fab fa-linux" style="margin-right: 2px"></i> Linux</label>
          <label class="btn btn-primary" ng-model="state.platformType" uib-btn-radio="'windows'"><i class="fab fa-windows" style="margin-right: 2px"></i> Windows</label>
        </div>
      </div>

      <div class="form-group">
        <por-switch-field
          label="'Allow self-signed certs'"
          checked="state.allowSelfSignedCerts"
          tooltip="'When allowing self-signed certificates the edge agent will ignore the domain validation when connecting to Portainer via HTTPS'"
          on-change="(onToggleAllowSelfSignedCerts)"
        ></por-switch-field>
      </div>

      <div class="form-group" ng-if="!isKubernetesDeploymentTabSelected()" style="margin-bottom: 60px">
        <label for="env_vars" class="col-sm-3 col-lg-2 control-label text-left" style="padding-left: 0; padding-top: 5px">
          Environment variables
          <portainer-tooltip
            position="bottom"
            message="Comma separated list of environment variables that will be sourced from the host where the agent is deployed."
          ></portainer-tooltip>
        </label>
        <div class="col-sm-9 col-lg-10">
          <input type="text" class="form-control" id="env_vars" ng-model="formValues.EnvVarSource" placeholder="foo=bar,myvar" />
        </div>
      </div>

      <div style="margin-top: 10px">
        <uib-tabset active="state.deploymentTab">
          <uib-tab index="'kubernetes'" heading="Kubernetes" ng-if="state.platformType === 'linux'">
<<<<<<< HEAD
            <code style="display: block; overflow-wrap: break-word; padding: 16px 45px"
              >{{
                dockerCommands[state.deploymentTab][state.platformType](agentVersion, agentShortVersion, agentSecret, endpoint.EdgeID, endpoint.EdgeKey, state.allowSelfSignedCerts)
              }}
            </code>
          </uib-tab>
          <uib-tab index="'swarm'" heading="Docker Swarm">
            <code style="display: block; white-space: pre-wrap; padding: 16px 45px"
              >{{
                dockerCommands[state.deploymentTab][state.platformType](agentVersion, agentShortVersion, agentSecret, endpoint.EdgeID, endpoint.EdgeKey, state.allowSelfSignedCerts)
              }}
            </code>
          </uib-tab>
          <uib-tab index="'standalone'" heading="Docker Standalone">
            <code style="display: block; white-space: pre-wrap; padding: 16px 45px"
              >{{
                dockerCommands[state.deploymentTab][state.platformType](agentVersion, agentShortVersion, agentSecret, endpoint.EdgeID, endpoint.EdgeKey, state.allowSelfSignedCerts)
              }}
            </code>
=======
            <code style="display: block; white-space: pre-wrap; padding: 16px 45px">{{
              dockerCommands[state.deploymentTab][state.platformType](agentShortVersion, endpoint.EdgeID, endpoint.EdgeKey, state.allowSelfSignedCerts)
            }}</code>
          </uib-tab>
          <uib-tab index="'swarm'" heading="Docker Swarm">
            <code style="display: block; white-space: pre-wrap; padding: 16px 45px">{{
              dockerCommands[state.deploymentTab][state.platformType](agentVersion, endpoint.EdgeID, endpoint.EdgeKey, state.allowSelfSignedCerts)
            }}</code>
          </uib-tab>
          <uib-tab index="'standalone'" heading="Docker Standalone">
            <code style="display: block; white-space: pre-wrap; padding: 16px 45px">{{
              dockerCommands[state.deploymentTab][state.platformType](agentVersion, endpoint.EdgeID, endpoint.EdgeKey, state.allowSelfSignedCerts)
            }}</code>
>>>>>>> bd679ae8
          </uib-tab>
        </uib-tabset>
        <div style="margin-top: 10px">
          <span class="btn btn-primary btn-sm" ng-click="copyEdgeAgentDeploymentCommand()"><i class="fa fa-copy space-right" aria-hidden="true"></i>Copy command</span>
          <span id="copyNotificationDeploymentCommand" style="margin-left: 7px; display: none; color: #23ae89"> <i class="fa fa-check" aria-hidden="true"></i> copied </span>
        </div>
      </div>
      <div class="col-sm-12 form-section-title" style="margin-top: 25px"> Join token </div>
      <p>
        <i class="fa fa-info-circle blue-icon" aria-hidden="true" style="margin-right: 2px"></i>
        For those prestaging the edge agent, use the following join token to associate the Edge agent with this environment.
      </p>
      <p> You can read more about pre-staging in the userguide available <a href="https://downloads.portainer.io/edge_agent_guide.pdf">here.</a> </p>
      <div style="margin-top: 10px; overflow-wrap: break-word">
        <code>
          {{ endpoint.EdgeKey }}
        </code>
        <div style="margin-top: 10px">
          <span class="btn btn-primary btn-sm" ng-click="copyEdgeAgentKey()"><i class="fa fa-copy space-right" aria-hidden="true"></i>Copy token</span>
          <span id="copyNotificationEdgeKey" style="margin-left: 7px; display: none; color: #23ae89"> <i class="fa fa-check" aria-hidden="true"></i> copied </span>
        </div>
      </div>
    </span>
  </information-panel>
  <information-panel ng-if="state.kubernetesEndpoint && (!state.edgeEndpoint || (state.edgeEndpoint && endpoint.EdgeID))" title-text="Kubernetes features configuration">
    <span class="small text-muted">
      <i class="fa fa-tools blue-icon" aria-hidden="true" style="margin-right: 2px"></i>
      You should configure the features available in this Kubernetes environment in the
      <a ui-sref="portainer.k8sendpoint.kubernetesConfig({id: endpoint.Id})">Kubernetes configuration</a> view.
    </span>
  </information-panel>
</div>

<div class="row">
  <div class="col-lg-12 col-md-12 col-xs-12">
    <rd-widget>
      <rd-widget-body>
        <form class="form-horizontal">
          <div class="col-sm-12 form-section-title"> Configuration </div>
          <!-- name-input -->
          <div class="form-group">
            <label for="container_name" class="col-sm-3 col-lg-2 control-label text-left">Name</label>
            <div class="col-sm-9 col-lg-10">
              <input type="text" class="form-control" id="container_name" ng-model="endpoint.Name" placeholder="e.g. kubernetes-cluster01 / docker-prod01" />
            </div>
          </div>
          <!-- !name-input -->
          <!-- endpoint-url-input -->
          <div class="form-group" ng-if="!state.edgeEndpoint">
            <label for="endpoint_url" class="col-sm-3 col-lg-2 control-label text-left">
              Environment URL
              <portainer-tooltip
                position="bottom"
                message="URL or IP address of a Docker host. The Docker API must be exposed over a TCP port. Please refer to the Docker documentation to configure it."
              >
              </portainer-tooltip>
            </label>
            <div class="col-sm-9 col-lg-10">
              <input
                ng-disabled="endpointType === 'local' || state.azureEndpoint"
                type="text"
                class="form-control"
                id="endpoint_url"
                ng-model="endpoint.URL"
                placeholder="e.g. 10.0.0.10:2375 or mydocker.mydomain.com:2375"
              />
            </div>
          </div>
          <!-- !endpoint-url-input -->
          <!-- endpoint-public-url-input -->
          <div class="form-group" ng-if="!state.azureEndpoint">
            <label for="endpoint_public_url" class="col-sm-3 col-lg-2 control-label text-left">
              Public IP
              <portainer-tooltip
                position="bottom"
                message="URL or IP address where exposed containers will be reachable. This field is optional and will default to the environment URL."
              >
              </portainer-tooltip>
            </label>
            <div class="col-sm-9 col-lg-10">
              <input type="text" class="form-control" id="endpoint_public_url" ng-model="endpoint.PublicURL" placeholder="e.g. 10.0.0.10 or mydocker.mydomain.com" />
            </div>
          </div>
          <div class="form-group" ng-if="state.edgeEndpoint">
            <label for="edge_checkin" class="col-sm-2 control-label text-left">
              Poll frequency
              <portainer-tooltip
                position="bottom"
                message="Interval used by this Edge agent to check in with the Portainer instance. Affects Edge environment management and Edge compute features."
              ></portainer-tooltip>
            </label>
            <div class="col-sm-10">
              <select
                id="edge_checkin"
                class="form-control"
                ng-model="endpoint.EdgeCheckinInterval"
                ng-options="+(opt.value) as opt.key for opt in state.availableEdgeAgentCheckinOptions"
              ></select>
            </div>
          </div>
          <!-- !endpoint-public-url-input -->
          <azure-endpoint-config
            ng-if="state.azureEndpoint"
            application-id="endpoint.AzureCredentials.ApplicationID"
            tenant-id="endpoint.AzureCredentials.TenantID"
            authentication-key="endpoint.AzureCredentials.AuthenticationKey"
          ></azure-endpoint-config>
          <div class="col-sm-12 form-section-title"> Metadata </div>
          <!-- group -->
          <div class="form-group">
            <label for="endpoint_group" class="col-sm-3 col-lg-2 control-label text-left"> Group </label>
            <div class="col-sm-9 col-lg-10">
              <select ng-options="group.Id as group.Name for group in groups" ng-model="endpoint.GroupId" id="endpoint_group" class="form-control"></select>
            </div>
          </div>
          <!-- !group -->
          <!-- tags -->
          <div class="form-group">
            <tag-selector ng-if="endpoint && availableTags" tags="availableTags" model="endpoint.TagIds" on-create="(onCreateTag)" allow-create="state.allowCreate"></tag-selector>
          </div>
          <!-- !tags -->
          <!-- endpoint-security -->
          <div ng-if="endpointType === 'remote' && !state.azureEndpoint && !state.kubernetesEndpoint && !state.edgeEndpoint && endpoint.Type !== 6">
            <div class="col-sm-12 form-section-title"> Security </div>
            <por-endpoint-security form-data="formValues.SecurityFormData" endpoint="endpoint"></por-endpoint-security>
          </div>
          <!-- !endpoint-security -->
          <!-- open-amt info -->
          <div ng-if="state.showAMTInfo">
            <div class="col-sm-12 form-section-title"> Open Active Management Technology </div>

            <div class="form-group">
              <label for="endpoint_managementinfoVersion" class="col-sm-3 col-lg-2 control-label text-left"> AMT Version </label>
              <div class="col-sm-9 col-lg-10">
                <input type="text" ng-disabled="true" class="form-control" id="endpoint_managementinfoVersion" ng-model="endpoint.ManagementInfo['AMT']" placeholder="Loading..." />
              </div>
            </div>

            <div class="form-group">
              <label for="endpoint_managementinfoUUID" class="col-sm-3 col-lg-2 control-label text-left"> UUID </label>
              <div class="col-sm-9 col-lg-10">
                <input type="text" ng-disabled="true" class="form-control" id="endpoint_managementinfoUUID" ng-model="endpoint.ManagementInfo['UUID']" placeholder="Loading..." />
              </div>
            </div>

            <div class="form-group">
              <label for="endpoint_managementinfoBuildNumber" class="col-sm-3 col-lg-2 control-label text-left"> Build Number </label>
              <div class="col-sm-9 col-lg-10">
                <input
                  type="text"
                  ng-disabled="true"
                  class="form-control"
                  id="endpoint_managementinfoBuildNumber"
                  ng-model="endpoint.ManagementInfo['Build Number']"
                  placeholder="Loading..."
                />
              </div>
            </div>

            <div class="form-group">
              <label for="endpoint_managementinfoControlMode" class="col-sm-3 col-lg-2 control-label text-left"> Control Mode </label>
              <div class="col-sm-9 col-lg-10">
                <input
                  type="text"
                  ng-disabled="true"
                  class="form-control"
                  id="endpoint_managementinfoControlMode"
                  ng-model="endpoint.ManagementInfo['Control Mode']"
                  placeholder="Loading..."
                />
              </div>
            </div>

            <div class="form-group">
              <label for="endpoint_managementinfoDNSSuffix" class="col-sm-3 col-lg-2 control-label text-left"> DNS Suffix </label>
              <div class="col-sm-9 col-lg-10">
                <input
                  type="text"
                  ng-disabled="true"
                  class="form-control"
                  id="endpoint_managementinfoDNSSuffix"
                  ng-model="endpoint.ManagementInfo['DNS Suffix']"
                  placeholder="Loading..."
                />
              </div>
            </div>
          </div>
          <!-- !open-amt info -->
          <div class="form-group">
            <div class="col-sm-12">
              <button
                type="button"
                class="btn btn-primary btn-sm"
                ng-disabled="state.actionInProgress || !endpoint.Name || !endpoint.URL || (endpoint.TLS && ((endpoint.TLSVerify && !formValues.TLSCACert) || (endpoint.TLSClientCert && (!formValues.TLSCert || !formValues.TLSKey))))"
                ng-click="updateEndpoint()"
                button-spinner="state.actionInProgress"
              >
                <span ng-hide="state.actionInProgress">Update environment</span>
                <span ng-show="state.actionInProgress">Updating environment...</span>
              </button>
              <a type="button" class="btn btn-default btn-sm" ui-sref="portainer.endpoints">Cancel</a>
            </div>
          </div>
        </form>
      </rd-widget-body>
    </rd-widget>
  </div>
</div><|MERGE_RESOLUTION|>--- conflicted
+++ resolved
@@ -79,27 +79,6 @@
       <div style="margin-top: 10px">
         <uib-tabset active="state.deploymentTab">
           <uib-tab index="'kubernetes'" heading="Kubernetes" ng-if="state.platformType === 'linux'">
-<<<<<<< HEAD
-            <code style="display: block; overflow-wrap: break-word; padding: 16px 45px"
-              >{{
-                dockerCommands[state.deploymentTab][state.platformType](agentVersion, agentShortVersion, agentSecret, endpoint.EdgeID, endpoint.EdgeKey, state.allowSelfSignedCerts)
-              }}
-            </code>
-          </uib-tab>
-          <uib-tab index="'swarm'" heading="Docker Swarm">
-            <code style="display: block; white-space: pre-wrap; padding: 16px 45px"
-              >{{
-                dockerCommands[state.deploymentTab][state.platformType](agentVersion, agentShortVersion, agentSecret, endpoint.EdgeID, endpoint.EdgeKey, state.allowSelfSignedCerts)
-              }}
-            </code>
-          </uib-tab>
-          <uib-tab index="'standalone'" heading="Docker Standalone">
-            <code style="display: block; white-space: pre-wrap; padding: 16px 45px"
-              >{{
-                dockerCommands[state.deploymentTab][state.platformType](agentVersion, agentShortVersion, agentSecret, endpoint.EdgeID, endpoint.EdgeKey, state.allowSelfSignedCerts)
-              }}
-            </code>
-=======
             <code style="display: block; white-space: pre-wrap; padding: 16px 45px">{{
               dockerCommands[state.deploymentTab][state.platformType](agentShortVersion, endpoint.EdgeID, endpoint.EdgeKey, state.allowSelfSignedCerts)
             }}</code>
@@ -113,7 +92,6 @@
             <code style="display: block; white-space: pre-wrap; padding: 16px 45px">{{
               dockerCommands[state.deploymentTab][state.platformType](agentVersion, endpoint.EdgeID, endpoint.EdgeKey, state.allowSelfSignedCerts)
             }}</code>
->>>>>>> bd679ae8
           </uib-tab>
         </uib-tabset>
         <div style="margin-top: 10px">
