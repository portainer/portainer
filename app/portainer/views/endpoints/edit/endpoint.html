--- conflicted
+++ resolved
@@ -150,17 +150,7 @@
           <!-- !group -->
           <!-- tags -->
           <div class="form-group">
-<<<<<<< HEAD
-            <tag-selector
-              ng-if="endpoint && availableTags"
-              tags="availableTags"
-              model="endpoint.TagIds"
-              on-create="onCreateTag"
-              allow-create="state.allowCreate"
-            ></tag-selector>
-=======
             <tag-selector ng-if="endpoint && availableTags" tags="availableTags" model="endpoint.TagIds" on-create="(onCreateTag)" allow-create="state.allowCreate"></tag-selector>
->>>>>>> cf5056d9
           </div>
           <!-- !tags -->
           <!-- endpoint-security -->
