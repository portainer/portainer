--- conflicted
+++ resolved
@@ -165,17 +165,11 @@
           <!-- tags -->
           <div class="form-group">
             <tag-selector
-<<<<<<< HEAD
-              ng-if="availableTags && endpoint.TagIds"
-              tags="availableTags"
-              model="endpoint.TagIds"
-=======
               ng-if="endpoint && availableTags"
               tags="availableTags"
               model="endpoint.TagIds"
               on-create="onCreateTag"
               allow-create="state.allowCreate"
->>>>>>> 2542d30a
             ></tag-selector>
           </div>
           <!-- !tags -->
