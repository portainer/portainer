import _ from 'lodash-es';
import uuidv4 from 'uuid/v4';

import { PortainerEndpointTypes } from '@/portainer/models/endpoint/models';
import { EndpointSecurityFormData } from '@/portainer/components/endpointSecurity/porEndpointSecurityModel';
import { getAgentShortVersion } from 'Portainer/views/endpoints/helpers';
import EndpointHelper from '@/portainer/helpers/endpointHelper';
import { getAMTInfo } from 'Portainer/hostmanagement/open-amt/open-amt.service';

angular.module('portainer.app').controller('EndpointController', EndpointController);

/* @ngInject */
function EndpointController(
  $async,
  $scope,
  $state,
  $transition$,
  $filter,
  clipboard,
  EndpointService,
  GroupService,
  TagService,
  Notifications,
  Authentication,
  SettingsService,
  ModalService,
  StateManager
) {
  const DEPLOYMENT_TABS = {
    SWARM: 'swarm',
    STANDALONE: 'standalone',
    KUBERNETES: 'kubernetes',
  };

  const PLATFORM_TYPES = {
    WINDOWS: 'windows',
    LINUX: 'linux',
  };

  $scope.state = {
    uploadInProgress: false,
    actionInProgress: false,
    deploymentTab: DEPLOYMENT_TABS.KUBERNETES,
    platformType: PLATFORM_TYPES.LINUX,
    azureEndpoint: false,
    kubernetesEndpoint: false,
    agentEndpoint: false,
    edgeEndpoint: false,
    edgeAssociated: false,
    allowCreate: Authentication.isAdmin(),
    availableEdgeAgentCheckinOptions: [
      { key: 'Use default interval', value: 0 },
      {
        key: '5 seconds',
        value: 5,
      },
      {
        key: '10 seconds',
        value: 10,
      },
      {
        key: '30 seconds',
        value: 30,
      },
      { key: '5 minutes', value: 300 },
      { key: '1 hour', value: 3600 },
      { key: '1 day', value: 86400 },
    ],
    allowSelfSignedCerts: true,
    showAMTInfo: false,
  };

  $scope.agentVersion = StateManager.getState().application.version;
  $scope.agentShortVersion = getAgentShortVersion($scope.agentVersion);
  $scope.agentSecret = '';

  $scope.dockerCommands = {
    [DEPLOYMENT_TABS.STANDALONE]: {
      [PLATFORM_TYPES.LINUX]: buildLinuxStandaloneCommand,
      [PLATFORM_TYPES.WINDOWS]: buildWindowsStandaloneCommand,
    },
    [DEPLOYMENT_TABS.SWARM]: {
      [PLATFORM_TYPES.LINUX]: buildLinuxSwarmCommand,
      [PLATFORM_TYPES.WINDOWS]: buildWindowsSwarmCommand,
    },
    [DEPLOYMENT_TABS.KUBERNETES]: {
      [PLATFORM_TYPES.LINUX]: buildKubernetesCommand,
      [PLATFORM_TYPES.WINDOWS]: () => '',
    },
  };

  $scope.formValues = {
    SecurityFormData: new EndpointSecurityFormData(),
    EnvVarSource: '',
  };

  $scope.isKubernetesDeploymentTabSelected = function () {
    return $scope.state.deploymentTab === DEPLOYMENT_TABS.KUBERNETES;
  };

  $scope.copyEdgeAgentDeploymentCommand = copyEdgeAgentDeploymentCommand;
  function copyEdgeAgentDeploymentCommand() {
    let agentVersion = $scope.agentVersion;
    if ($scope.state.deploymentTab == DEPLOYMENT_TABS.KUBERNETES) {
      agentVersion = $scope.agentShortVersion;
    }

    const command = $scope.dockerCommands[$scope.state.deploymentTab][$scope.state.platformType](
      agentVersion,
      $scope.endpoint.EdgeID,
      $scope.endpoint.EdgeKey,
      $scope.state.allowSelfSignedCerts
    );
    clipboard.copyText(command.trim());
    $('#copyNotificationDeploymentCommand').show().fadeOut(2500);
  }

  $scope.copyEdgeAgentKey = function () {
    clipboard.copyText($scope.endpoint.EdgeKey);
    $('#copyNotificationEdgeKey').show().fadeOut(2500);
  };

  $scope.onCreateTag = function onCreateTag(tagName) {
    return $async(onCreateTagAsync, tagName);
  };

  $scope.onToggleAllowSelfSignedCerts = function onToggleAllowSelfSignedCerts(checked) {
    return $scope.$evalAsync(() => {
      $scope.state.allowSelfSignedCerts = checked;
    });
  };

  async function onCreateTagAsync(tagName) {
    try {
      const tag = await TagService.createTag(tagName);
      $scope.availableTags = $scope.availableTags.concat(tag);
      $scope.endpoint.TagIds = $scope.endpoint.TagIds.concat(tag.Id);
    } catch (err) {
      Notifications.error('Failue', err, 'Unable to create tag');
    }
  }

  $scope.onDisassociateEndpoint = async function () {
    ModalService.confirmDisassociate((confirmed) => {
      if (confirmed) {
        disassociateEndpoint();
      }
    });
  };

  async function disassociateEndpoint() {
    var endpoint = $scope.endpoint;

    try {
      $scope.state.actionInProgress = true;
      await EndpointService.disassociateEndpoint(endpoint.Id);
      Notifications.success('Environment disassociated', $scope.endpoint.Name);
      $state.reload();
    } catch (err) {
      Notifications.error('Failure', err, 'Unable to disassociate environment');
    } finally {
      $scope.state.actionInProgress = false;
    }
  }

  $scope.updateEndpoint = function () {
    var endpoint = $scope.endpoint;
    var securityData = $scope.formValues.SecurityFormData;
    var TLS = securityData.TLS;
    var TLSMode = securityData.TLSMode;
    var TLSSkipVerify = TLS && (TLSMode === 'tls_client_noca' || TLSMode === 'tls_only');
    var TLSSkipClientVerify = TLS && (TLSMode === 'tls_ca' || TLSMode === 'tls_only');

    var payload = {
      Name: endpoint.Name,
      PublicURL: endpoint.PublicURL,
      GroupID: endpoint.GroupId,
      TagIds: endpoint.TagIds,
      EdgeCheckinInterval: endpoint.EdgeCheckinInterval,
      TLS: TLS,
      TLSSkipVerify: TLSSkipVerify,
      TLSSkipClientVerify: TLSSkipClientVerify,
      TLSCACert: TLSSkipVerify || securityData.TLSCACert === endpoint.TLSConfig.TLSCACert ? null : securityData.TLSCACert,
      TLSCert: TLSSkipClientVerify || securityData.TLSCert === endpoint.TLSConfig.TLSCert ? null : securityData.TLSCert,
      TLSKey: TLSSkipClientVerify || securityData.TLSKey === endpoint.TLSConfig.TLSKey ? null : securityData.TLSKey,
      AzureApplicationID: endpoint.AzureCredentials.ApplicationID,
      AzureTenantID: endpoint.AzureCredentials.TenantID,
      AzureAuthenticationKey: endpoint.AzureCredentials.AuthenticationKey,
    };

    if (
      $scope.endpointType !== 'local' &&
      endpoint.Type !== PortainerEndpointTypes.AzureEnvironment &&
      endpoint.Type !== PortainerEndpointTypes.KubernetesLocalEnvironment &&
      endpoint.Type !== PortainerEndpointTypes.AgentOnKubernetesEnvironment
    ) {
      payload.URL = 'tcp://' + endpoint.URL;
    }

    if (endpoint.Type === PortainerEndpointTypes.AgentOnKubernetesEnvironment) {
      payload.URL = endpoint.URL;
    }

    if (endpoint.Type === PortainerEndpointTypes.KubernetesLocalEnvironment) {
      payload.URL = 'https://' + endpoint.URL;
    }

    $scope.state.actionInProgress = true;
    EndpointService.updateEndpoint(endpoint.Id, payload).then(
      function success() {
        Notifications.success('Environment updated', $scope.endpoint.Name);
        $state.go('portainer.endpoints', {}, { reload: true });
      },
      function error(err) {
        Notifications.error('Failure', err, 'Unable to update environment');
        $scope.state.actionInProgress = false;
      },
      function update(evt) {
        if (evt.upload) {
          $scope.state.uploadInProgress = evt.upload;
        }
      }
    );
  };

  function decodeEdgeKey(key) {
    let keyInformation = {};

    if (key === '') {
      return keyInformation;
    }

    let decodedKey = _.split(atob(key), '|');
    keyInformation.instanceURL = decodedKey[0];
    keyInformation.tunnelServerAddr = decodedKey[1];

    return keyInformation;
  }

  function configureState() {
    if (
      $scope.endpoint.Type === PortainerEndpointTypes.KubernetesLocalEnvironment ||
      $scope.endpoint.Type === PortainerEndpointTypes.AgentOnKubernetesEnvironment ||
      $scope.endpoint.Type === PortainerEndpointTypes.EdgeAgentOnKubernetesEnvironment
    ) {
      $scope.state.kubernetesEndpoint = true;
    }
    if ($scope.endpoint.Type === PortainerEndpointTypes.EdgeAgentOnDockerEnvironment || $scope.endpoint.Type === PortainerEndpointTypes.EdgeAgentOnKubernetesEnvironment) {
      $scope.state.edgeEndpoint = true;
    }
    if ($scope.endpoint.Type === PortainerEndpointTypes.AzureEnvironment) {
      $scope.state.azureEndpoint = true;
    }
    if (
      $scope.endpoint.Type === PortainerEndpointTypes.AgentOnDockerEnvironment ||
      $scope.endpoint.Type === PortainerEndpointTypes.EdgeAgentOnDockerEnvironment ||
      $scope.endpoint.Type === PortainerEndpointTypes.AgentOnKubernetesEnvironment ||
      $scope.endpoint.Type === PortainerEndpointTypes.EdgeAgentOnKubernetesEnvironment
    ) {
      $scope.state.agentEndpoint = true;
    }
  }

  async function initView() {
    return $async(async () => {
      try {
        const [endpoint, groups, tags, settings] = await Promise.all([
          EndpointService.endpoint($transition$.params().id),
          GroupService.groups(),
          TagService.tags(),
          SettingsService.settings(),
        ]);

        if (endpoint.URL.indexOf('unix://') === 0 || endpoint.URL.indexOf('npipe://') === 0) {
          $scope.endpointType = 'local';
        } else {
          $scope.endpointType = 'remote';
        }

        endpoint.URL = $filter('stripprotocol')(endpoint.URL);

        if (endpoint.Type === PortainerEndpointTypes.EdgeAgentOnDockerEnvironment || endpoint.Type === PortainerEndpointTypes.EdgeAgentOnKubernetesEnvironment) {
          $scope.edgeKeyDetails = decodeEdgeKey(endpoint.EdgeKey);

          $scope.state.edgeAssociated = !!endpoint.EdgeID;
          endpoint.EdgeID = endpoint.EdgeID || uuidv4();

          $scope.state.availableEdgeAgentCheckinOptions[0].key += ` (${settings.EdgeAgentCheckinInterval} seconds)`;
        }

        $scope.endpoint = endpoint;
        $scope.groups = groups;
        $scope.availableTags = tags;
        $scope.agentSecret = settings.AgentSecret;

        configureState();

        if (EndpointHelper.isDockerEndpoint(endpoint) && $scope.state.edgeAssociated) {
          $scope.state.showAMTInfo = settings && settings.openAMTConfiguration && settings.openAMTConfiguration.enabled;
        }
      } catch (err) {
        Notifications.error('Failure', err, 'Unable to retrieve environment details');
      }

      if ($scope.state.showAMTInfo) {
        try {
          $scope.endpoint.ManagementInfo = {};
          const amtInfo = await getAMTInfo($state.params.id);
          try {
            $scope.endpoint.ManagementInfo = JSON.parse(amtInfo.RawOutput);
          } catch (err) {
            clearAMTManagementInfo(amtInfo.RawOutput);
          }
        } catch (err) {
          clearAMTManagementInfo('Unable to retrieve AMT environment details');
        }
      }
    });
  }

  function clearAMTManagementInfo(versionValue) {
    $scope.endpoint.ManagementInfo['AMT'] = versionValue;
    $scope.endpoint.ManagementInfo['UUID'] = '-';
    $scope.endpoint.ManagementInfo['Control Mode'] = '-';
    $scope.endpoint.ManagementInfo['Build Number'] = '-';
    $scope.endpoint.ManagementInfo['DNS Suffix'] = '-';
  }

  function buildEnvironmentSubCommand() {
    let env = [];
    if ($scope.formValues.EnvVarSource != '') {
      env = $scope.formValues.EnvVarSource.split(',')
        .map(function (s) {
          if (s !== '') {
            return `-e ${s} \\`;
          }
        })
        .filter((s) => s !== undefined);
    }
    if ($scope.agentSecret != '') {
      env.push(`-e AGENT_SECRET=${$scope.agentSecret} \\`);
    }
    return env;
  }

  function buildLinuxStandaloneCommand(agentVersion, edgeId, edgeKey, allowSelfSignedCerts) {
    const env = buildEnvironmentSubCommand();

    return [
      'docker run -d \\',
      '-v /var/run/docker.sock:/var/run/docker.sock \\',
      '-v /var/lib/docker/volumes:/var/lib/docker/volumes \\',
      '-v /:/host \\',
      '-v portainer_agent_data:/data \\',
      '--restart always \\',
      '-e EDGE=1 \\',
      `-e EDGE_ID=${edgeId} \\`,
      `-e EDGE_KEY=${edgeKey} \\`,
      '-e CAP_HOST_MANAGEMENT=1 \\',
      `-e EDGE_INSECURE_POLL=${allowSelfSignedCerts ? 1 : 0} \\`,
      ...env,
      '--name portainer_edge_agent \\',
      `portainer/agent:${agentVersion}`,
    ].join('\r\n');
  }

  function buildWindowsStandaloneCommand(agentVersion, edgeId, edgeKey, allowSelfSignedCerts) {
    const env = buildEnvironmentSubCommand();

    return [
      'docker run -d \\',
      '--mount type=npipe,src=\\\\.\\pipe\\docker_engine,dst=\\\\.\\pipe\\docker_engine \\',
      '--mount type=bind,src=C:\\ProgramData\\docker\\volumes,dst=C:\\ProgramData\\docker\\volumes \\',
      '--mount type=volume,src=portainer_agent_data,dst=C:\\data \\',
      '--restart always \\',
      '-e EDGE=1 \\',
      `-e EDGE_ID=${edgeId} \\`,
      `-e EDGE_KEY=${edgeKey} \\`,
      '-e CAP_HOST_MANAGEMENT=1 \\',
      `-e EDGE_INSECURE_POLL=${allowSelfSignedCerts ? 1 : 0} \\`,
      ...env,
      '--name portainer_edge_agent \\',
      `portainer/agent:${agentVersion}`,
    ].join('\r\n');
  }

  function buildLinuxSwarmCommand(agentVersion, edgeId, edgeKey, allowSelfSignedCerts) {
    const env = buildEnvironmentSubCommand();

    return [
      'docker network create \\',
      '--driver overlay \\',
      'portainer_agent_network;',
      '',

      'docker service create \\',
      '--name portainer_edge_agent \\',
      '--network portainer_agent_network \\',
      '-e AGENT_CLUSTER_ADDR=tasks.portainer_edge_agent \\',
      '-e EDGE=1 \\',
      `-e EDGE_ID=${edgeId} \\`,
      `-e EDGE_KEY=${edgeKey} \\`,
      '-e CAP_HOST_MANAGEMENT=1 \\',
      `-e EDGE_INSECURE_POLL=${allowSelfSignedCerts ? 1 : 0} \\`,
      ...env,
      '--mode global \\',
      "--constraint 'node.platform.os == linux' \\",
      '--mount type=bind,src=//var/run/docker.sock,dst=/var/run/docker.sock \\',
      '--mount type=bind,src=//var/lib/docker/volumes,dst=/var/lib/docker/volumes \\',
      '--mount type=bind,src=//,dst=/host \\',
      '--mount type=volume,src=portainer_agent_data,dst=/data \\',
      `portainer/agent:${agentVersion}`,
    ].join('\r\n');
  }

  function buildWindowsSwarmCommand(agentVersion, edgeId, edgeKey, allowSelfSignedCerts) {
    const env = buildEnvironmentSubCommand();

    return [
      'docker network create \\',
      '--driver overlay \\',
      'portainer_agent_network;',
      '',

      'docker service create \\',
      '--name portainer_edge_agent \\',
      '--network portainer_agent_network \\',
      '-e AGENT_CLUSTER_ADDR=tasks.portainer_edge_agent \\',
      '-e EDGE=1 \\',
      `-e EDGE_ID=${edgeId} \\`,
      `-e EDGE_KEY=${edgeKey} \\`,
      '-e CAP_HOST_MANAGEMENT=1 \\',
      `-e EDGE_INSECURE_POLL=${allowSelfSignedCerts ? 1 : 0} \\`,
      ...env,
      '--mode global \\',
      "--constraint 'node.platform.os == windows' \\",
      '--mount type=npipe,src=\\\\.\\pipe\\docker_engine,dst=\\\\.\\pipe\\docker_engine \\',
      '--mount type=bind,src=C:\\ProgramData\\docker\\volumes,dst=C:\\ProgramData\\docker\\volumes \\',
      '--mount type=volume,src=portainer_agent_data,dst=C:\\data \\',
      `portainer/agent:${agentVersion}`,
    ].join('\r\n');
  }

  function buildKubernetesCommand(agentVersion, edgeId, edgeKey, allowSelfSignedCerts) {
<<<<<<< HEAD
    var agentShortVersion = getAgentShortVersion(agentVersion);
    return `curl https://downloads.portainer.io/ce${agentShortVersion}/portainer-ce${agentVersion}-edge-agent-setup.sh | bash -s -- ${edgeId} ${edgeKey} ${
      allowSelfSignedCerts ? '1' : '0'
=======
    return `curl https://downloads.portainer.io/portainer-ce${agentVersion}-edge-agent-setup.sh | bash -s -- ${edgeId} ${edgeKey} ${allowSelfSignedCerts ? '1' : '0'} ${
      $scope.agentSecret
>>>>>>> f707c90c
    }`;
  }

  initView();
}<|MERGE_RESOLUTION|>--- conflicted
+++ resolved
@@ -442,15 +442,10 @@
   }
 
   function buildKubernetesCommand(agentVersion, edgeId, edgeKey, allowSelfSignedCerts) {
-<<<<<<< HEAD
     var agentShortVersion = getAgentShortVersion(agentVersion);
     return `curl https://downloads.portainer.io/ce${agentShortVersion}/portainer-ce${agentVersion}-edge-agent-setup.sh | bash -s -- ${edgeId} ${edgeKey} ${
       allowSelfSignedCerts ? '1' : '0'
-=======
-    return `curl https://downloads.portainer.io/portainer-ce${agentVersion}-edge-agent-setup.sh | bash -s -- ${edgeId} ${edgeKey} ${allowSelfSignedCerts ? '1' : '0'} ${
-      $scope.agentSecret
->>>>>>> f707c90c
-    }`;
+    } ${$scope.agentSecret}`;
   }
 
   initView();
