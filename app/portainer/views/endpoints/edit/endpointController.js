--- conflicted
+++ resolved
@@ -94,9 +94,6 @@
     }
   }
 
-<<<<<<< HEAD
-  $scope.updateEndpoint = async function () {
-=======
   function onChangeCheckInInterval(value) {
     setFieldValue('EdgeCheckinInterval', value);
   }
@@ -110,8 +107,7 @@
     });
   }
 
-  $scope.updateEndpoint = function () {
->>>>>>> 61a3bfe9
+  $scope.updateEndpoint = async function () {
     var endpoint = $scope.endpoint;
     var securityData = $scope.formValues.SecurityFormData;
     var TLS = securityData.TLS;
