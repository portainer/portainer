import _ from 'lodash-es';
import uuidv4 from 'uuid/v4';
import { EndpointSecurityFormData } from '../../../components/endpointSecurity/porEndpointSecurityModel';

<<<<<<< HEAD
angular.module('portainer.app').controller('EndpointController', [
  '$q',
  '$scope',
  '$state',
  '$transition$',
  '$filter',
  'clipboard',
  'EndpointService',
  'GroupService',
  'TagService',
  'EndpointProvider',
  'Notifications',
  function ($q, $scope, $state, $transition$, $filter, clipboard, EndpointService, GroupService, TagService, EndpointProvider, Notifications) {
    if (!$scope.applicationState.application.endpointManagement) {
      $state.go('portainer.endpoints');
    }

=======
angular
  .module('portainer.app')
  .controller('EndpointController', function EndpointController(
    $async,
    $q,
    $scope,
    $state,
    $transition$,
    $filter,
    clipboard,
    EndpointService,
    GroupService,
    TagService,
    EndpointProvider,
    Notifications,
    Authentication,
    SettingsService
  ) {
>>>>>>> 89fb3c8d
    $scope.state = {
      uploadInProgress: false,
      actionInProgress: false,
      deploymentTab: 0,
<<<<<<< HEAD
      azureEndpoint: false,
      kubernetesEndpoint: false,
      agentEndpoint: false,
      edgeEndpoint: false,
=======
      allowCreate: Authentication.isAdmin(),
      availableEdgeAgentCheckinOptions: [
        { key: 'Use default interval', value: 0 },
        {
          key: '5 seconds',
          value: 5,
        },
        {
          key: '10 seconds',
          value: 10,
        },
        {
          key: '30 seconds',
          value: 30,
        },
        { key: '5 minutes', value: 300 },
        { key: '1 hour', value: 3600 },
        { key: '1 day', value: 86400 },
      ],
>>>>>>> 89fb3c8d
    };

    $scope.formValues = {
      SecurityFormData: new EndpointSecurityFormData(),
    };

    $scope.copyEdgeAgentDeploymentCommand = function () {
      if ($scope.state.deploymentTab === 0) {
        clipboard.copyText(
          'docker run -d -v /var/run/docker.sock:/var/run/docker.sock -v /var/lib/docker/volumes:/var/lib/docker/volumes -v /:/host --restart always -e EDGE=1 -e EDGE_ID=' +
            $scope.randomEdgeID +
            ' -e EDGE_KEY=' +
            $scope.endpoint.EdgeKey +
<<<<<<< HEAD
            ' -e CAP_HOST_MANAGEMENT=1 -p 8000:80 -v portainer_agent_data:/data --name portainer_edge_agent portainer/agent'
        );
      } else if ($scope.state.deploymentTab === 1) {
=======
            ' -e CAP_HOST_MANAGEMENT=1 -v portainer_agent_data:/data --name portainer_edge_agent portainer/agent'
        );
      } else {
>>>>>>> 89fb3c8d
        clipboard.copyText(
          'docker network create --driver overlay portainer_agent_network; docker service create --name portainer_edge_agent --network portainer_agent_network -e AGENT_CLUSTER_ADDR=tasks.portainer_edge_agent -e EDGE=1 -e EDGE_ID=' +
            $scope.randomEdgeID +
            ' -e EDGE_KEY=' +
            $scope.endpoint.EdgeKey +
<<<<<<< HEAD
            " -e CAP_HOST_MANAGEMENT=1 --mode global --publish mode=host,published=8000,target=80 --constraint 'node.platform.os == linux' --mount type=bind,src=//var/run/docker.sock,dst=/var/run/docker.sock --mount type=bind,src=//var/lib/docker/volumes,dst=/var/lib/docker/volume --mount type=bind,src=//,dst=/host --mount type=volume,src=portainer_agent_data,dst=/data portainer/agent"
        );
      } else {
        clipboard.copyText('curl https://downloads.portainer.io/portainer-edge-agent-setup.sh | bash -s -- ' + $scope.randomEdgeID + ' ' + $scope.endpoint.EdgeKey);
      }
      $('#copyNotificationDeploymentCommand').show().fadeOut(2500);
    };

    $scope.copyEdgeAgentKey = function () {
      clipboard.copyText($scope.endpoint.EdgeKey);
      $('#copyNotificationEdgeKey').show().fadeOut(2500);
    };

    $scope.updateEndpoint = function () {
      var endpoint = $scope.endpoint;
      var securityData = $scope.formValues.SecurityFormData;
      var TLS = securityData.TLS;
      var TLSMode = securityData.TLSMode;
      var TLSSkipVerify = TLS && (TLSMode === 'tls_client_noca' || TLSMode === 'tls_only');
      var TLSSkipClientVerify = TLS && (TLSMode === 'tls_ca' || TLSMode === 'tls_only');

      var payload = {
        Name: endpoint.Name,
        PublicURL: endpoint.PublicURL,
        GroupID: endpoint.GroupId,
        Tags: endpoint.Tags,
        TLS: TLS,
        TLSSkipVerify: TLSSkipVerify,
        TLSSkipClientVerify: TLSSkipClientVerify,
        TLSCACert: TLSSkipVerify || securityData.TLSCACert === endpoint.TLSConfig.TLSCACert ? null : securityData.TLSCACert,
        TLSCert: TLSSkipClientVerify || securityData.TLSCert === endpoint.TLSConfig.TLSCert ? null : securityData.TLSCert,
        TLSKey: TLSSkipClientVerify || securityData.TLSKey === endpoint.TLSConfig.TLSKey ? null : securityData.TLSKey,
        AzureApplicationID: endpoint.AzureCredentials.ApplicationID,
        AzureTenantID: endpoint.AzureCredentials.TenantID,
        AzureAuthenticationKey: endpoint.AzureCredentials.AuthenticationKey,
      };

      if ($scope.endpointType !== 'local' && endpoint.Type !== 3 && endpoint.Type !== 5 && endpoint.Type !== 6) {
        payload.URL = 'tcp://' + endpoint.URL;
      }

      $scope.state.actionInProgress = true;
      EndpointService.updateEndpoint(endpoint.Id, payload).then(
        function success() {
          Notifications.success('Endpoint updated', $scope.endpoint.Name);
          EndpointProvider.setEndpointPublicURL(endpoint.PublicURL);
          $state.go('portainer.endpoints', {}, { reload: true });
        },
        function error(err) {
          Notifications.error('Failure', err, 'Unable to update endpoint');
          $scope.state.actionInProgress = false;
        },
        function update(evt) {
          if (evt.upload) {
            $scope.state.uploadInProgress = evt.upload;
          }
        }
      );
    };

    function decodeEdgeKey(key) {
      let keyInformation = {};

      if (key === '') {
        return keyInformation;
      }

      let decodedKey = _.split(atob(key), '|');
      keyInformation.instanceURL = decodedKey[0];
      keyInformation.tunnelServerAddr = decodedKey[1];

      return keyInformation;
    }

    function configureState() {
      if ($scope.endpoint.Type === 5 || $scope.endpoint.Type === 6 || $scope.endpoint.Type === 7) {
        $scope.state.kubernetesEndpoint = true;
      }
      if ($scope.endpoint.Type === 4 || $scope.endpoint.Type === 7) {
        $scope.state.edgeEndpoint = true;
      }
      if ($scope.endpoint.Type === 3) {
        $scope.state.azureEndpoint = true;
      }
      if ($scope.endpoint.Type === 2 || $scope.endpoint.Type === 4 || $scope.endpoint.Type === 6 || $scope.endpoint.Type === 7) {
        $scope.state.agentEndpoint = true;
      }
=======
            " -e CAP_HOST_MANAGEMENT=1 --mode global --constraint 'node.platform.os == linux' --mount type=bind,src=//var/run/docker.sock,dst=/var/run/docker.sock --mount type=bind,src=//var/lib/docker/volumes,dst=/var/lib/docker/volumes --mount type=bind,src=//,dst=/host --mount type=volume,src=portainer_agent_data,dst=/data portainer/agent"
        );
      }
      $('#copyNotificationDeploymentCommand').show().fadeOut(2500);
    };

    $scope.copyEdgeAgentKey = function () {
      clipboard.copyText($scope.endpoint.EdgeKey);
      $('#copyNotificationEdgeKey').show().fadeOut(2500);
    };

    $scope.onCreateTag = function onCreateTag(tagName) {
      return $async(onCreateTagAsync, tagName);
    };

    async function onCreateTagAsync(tagName) {
      try {
        const tag = await TagService.createTag(tagName);
        $scope.availableTags = $scope.availableTags.concat(tag);
        $scope.endpoint.TagIds = $scope.endpoint.TagIds.concat(tag.Id);
      } catch (err) {
        Notifications.error('Failue', err, 'Unable to create tag');
      }
    }

    $scope.updateEndpoint = function () {
      var endpoint = $scope.endpoint;
      var securityData = $scope.formValues.SecurityFormData;
      var TLS = securityData.TLS;
      var TLSMode = securityData.TLSMode;
      var TLSSkipVerify = TLS && (TLSMode === 'tls_client_noca' || TLSMode === 'tls_only');
      var TLSSkipClientVerify = TLS && (TLSMode === 'tls_ca' || TLSMode === 'tls_only');

      var payload = {
        Name: endpoint.Name,
        PublicURL: endpoint.PublicURL,
        GroupID: endpoint.GroupId,
        TagIds: endpoint.TagIds,
        EdgeCheckinInterval: endpoint.EdgeCheckinInterval,
        TLS: TLS,
        TLSSkipVerify: TLSSkipVerify,
        TLSSkipClientVerify: TLSSkipClientVerify,
        TLSCACert: TLSSkipVerify || securityData.TLSCACert === endpoint.TLSConfig.TLSCACert ? null : securityData.TLSCACert,
        TLSCert: TLSSkipClientVerify || securityData.TLSCert === endpoint.TLSConfig.TLSCert ? null : securityData.TLSCert,
        TLSKey: TLSSkipClientVerify || securityData.TLSKey === endpoint.TLSConfig.TLSKey ? null : securityData.TLSKey,
        AzureApplicationID: endpoint.AzureCredentials.ApplicationID,
        AzureTenantID: endpoint.AzureCredentials.TenantID,
        AzureAuthenticationKey: endpoint.AzureCredentials.AuthenticationKey,
      };

      if ($scope.endpointType !== 'local' && endpoint.Type !== 3) {
        payload.URL = 'tcp://' + endpoint.URL;
      }

      $scope.state.actionInProgress = true;
      EndpointService.updateEndpoint(endpoint.Id, payload).then(
        function success() {
          Notifications.success('Endpoint updated', $scope.endpoint.Name);
          EndpointProvider.setEndpointPublicURL(endpoint.PublicURL);
          $state.go('portainer.endpoints', {}, { reload: true });
        },
        function error(err) {
          Notifications.error('Failure', err, 'Unable to update endpoint');
          $scope.state.actionInProgress = false;
        },
        function update(evt) {
          if (evt.upload) {
            $scope.state.uploadInProgress = evt.upload;
          }
        }
      );
    };

    function decodeEdgeKey(key) {
      let keyInformation = {};

      if (key === '') {
        return keyInformation;
      }

      let decodedKey = _.split(atob(key), '|');
      keyInformation.instanceURL = decodedKey[0];
      keyInformation.tunnelServerAddr = decodedKey[1];

      return keyInformation;
>>>>>>> 89fb3c8d
    }

    function initView() {
      $q.all({
        endpoint: EndpointService.endpoint($transition$.params().id),
        groups: GroupService.groups(),
<<<<<<< HEAD
        tags: TagService.tagNames(),
=======
        tags: TagService.tags(),
        settings: SettingsService.settings(),
>>>>>>> 89fb3c8d
      })
        .then(function success(data) {
          var endpoint = data.endpoint;
          if (endpoint.URL.indexOf('unix://') === 0 || endpoint.URL.indexOf('npipe://') === 0) {
            $scope.endpointType = 'local';
          } else {
            $scope.endpointType = 'remote';
          }
          endpoint.URL = $filter('stripprotocol')(endpoint.URL);
<<<<<<< HEAD
          if (endpoint.Type === 7) {
            $scope.edgeKeyDetails = decodeEdgeKey(endpoint.EdgeKey);
            $scope.randomEdgeID = uuidv4();
=======
          if (endpoint.Type === 4) {
            $scope.edgeKeyDetails = decodeEdgeKey(endpoint.EdgeKey);
            $scope.randomEdgeID = uuidv4();
            $scope.dockerCommands = {
              standalone: buildStandaloneCommand($scope.randomEdgeID, endpoint.EdgeKey),
              swarm: buildSwarmCommand($scope.randomEdgeID, endpoint.EdgeKey),
            };

            const settings = data.settings;
            $scope.state.availableEdgeAgentCheckinOptions[0].key += ` (${settings.EdgeAgentCheckinInterval} seconds)`;
>>>>>>> 89fb3c8d
          }
          $scope.endpoint = endpoint;
          $scope.groups = data.groups;
          $scope.availableTags = data.tags;
<<<<<<< HEAD
          configureState();
=======
>>>>>>> 89fb3c8d
        })
        .catch(function error(err) {
          Notifications.error('Failure', err, 'Unable to retrieve endpoint details');
        });
    }

<<<<<<< HEAD
    initView();
  },
]);
=======
    function buildStandaloneCommand(edgeId, edgeKey) {
      return `docker run -d -v /var/run/docker.sock:/var/run/docker.sock \\
  -v /var/lib/docker/volumes:/var/lib/docker/volumes \\
  -v /:/host \\
  --restart always \\
  -e EDGE=1 \\
  -e EDGE_ID=${edgeId} \\
  -e EDGE_KEY=${edgeKey} \\
  -e CAP_HOST_MANAGEMENT=1 \\
  -v portainer_agent_data:/data \\
  --name portainer_edge_agent \\
  portainer/agent`;
    }

    function buildSwarmCommand(edgeId, edgeKey) {
      return `docker network create \\
  --driver overlay \\
  portainer_agent_network;

docker service create \\
  --name portainer_edge_agent \\
  --network portainer_agent_network \\
  -e AGENT_CLUSTER_ADDR=tasks.portainer_edge_agent \\
  -e EDGE=1 \\
  -e EDGE_ID=${edgeId} \\
  -e EDGE_KEY=${edgeKey} \\
  -e CAP_HOST_MANAGEMENT=1 \\
  --mode global \\
  --constraint 'node.platform.os == linux' \\
  --mount type=bind,src=//var/run/docker.sock,dst=/var/run/docker.sock \\
  --mount type=bind,src=//var/lib/docker/volumes,dst=/var/lib/docker/volumes \\
  --mount type=bind,src=//,dst=/host \\
  --mount type=volume,src=portainer_agent_data,dst=/data \\
  portainer/agent`;
    }

    initView();
  });
>>>>>>> 89fb3c8d
<|MERGE_RESOLUTION|>--- conflicted
+++ resolved
@@ -1,26 +1,8 @@
 import _ from 'lodash-es';
 import uuidv4 from 'uuid/v4';
+import { PortainerEndpointTypes } from 'Portainer/models/endpoint/models';
 import { EndpointSecurityFormData } from '../../../components/endpointSecurity/porEndpointSecurityModel';
 
-<<<<<<< HEAD
-angular.module('portainer.app').controller('EndpointController', [
-  '$q',
-  '$scope',
-  '$state',
-  '$transition$',
-  '$filter',
-  'clipboard',
-  'EndpointService',
-  'GroupService',
-  'TagService',
-  'EndpointProvider',
-  'Notifications',
-  function ($q, $scope, $state, $transition$, $filter, clipboard, EndpointService, GroupService, TagService, EndpointProvider, Notifications) {
-    if (!$scope.applicationState.application.endpointManagement) {
-      $state.go('portainer.endpoints');
-    }
-
-=======
 angular
   .module('portainer.app')
   .controller('EndpointController', function EndpointController(
@@ -39,17 +21,14 @@
     Authentication,
     SettingsService
   ) {
->>>>>>> 89fb3c8d
     $scope.state = {
       uploadInProgress: false,
       actionInProgress: false,
       deploymentTab: 0,
-<<<<<<< HEAD
       azureEndpoint: false,
       kubernetesEndpoint: false,
       agentEndpoint: false,
       edgeEndpoint: false,
-=======
       allowCreate: Authentication.isAdmin(),
       availableEdgeAgentCheckinOptions: [
         { key: 'Use default interval', value: 0 },
@@ -69,7 +48,6 @@
         { key: '1 hour', value: 3600 },
         { key: '1 day', value: 86400 },
       ],
->>>>>>> 89fb3c8d
     };
 
     $scope.formValues = {
@@ -83,111 +61,18 @@
             $scope.randomEdgeID +
             ' -e EDGE_KEY=' +
             $scope.endpoint.EdgeKey +
-<<<<<<< HEAD
-            ' -e CAP_HOST_MANAGEMENT=1 -p 8000:80 -v portainer_agent_data:/data --name portainer_edge_agent portainer/agent'
+            ' -e CAP_HOST_MANAGEMENT=1 -v portainer_agent_data:/data --name portainer_edge_agent portainer/agent'
         );
       } else if ($scope.state.deploymentTab === 1) {
-=======
-            ' -e CAP_HOST_MANAGEMENT=1 -v portainer_agent_data:/data --name portainer_edge_agent portainer/agent'
-        );
-      } else {
->>>>>>> 89fb3c8d
         clipboard.copyText(
           'docker network create --driver overlay portainer_agent_network; docker service create --name portainer_edge_agent --network portainer_agent_network -e AGENT_CLUSTER_ADDR=tasks.portainer_edge_agent -e EDGE=1 -e EDGE_ID=' +
             $scope.randomEdgeID +
             ' -e EDGE_KEY=' +
             $scope.endpoint.EdgeKey +
-<<<<<<< HEAD
-            " -e CAP_HOST_MANAGEMENT=1 --mode global --publish mode=host,published=8000,target=80 --constraint 'node.platform.os == linux' --mount type=bind,src=//var/run/docker.sock,dst=/var/run/docker.sock --mount type=bind,src=//var/lib/docker/volumes,dst=/var/lib/docker/volume --mount type=bind,src=//,dst=/host --mount type=volume,src=portainer_agent_data,dst=/data portainer/agent"
+            " -e CAP_HOST_MANAGEMENT=1 --mode global --constraint 'node.platform.os == linux' --mount type=bind,src=//var/run/docker.sock,dst=/var/run/docker.sock --mount type=bind,src=//var/lib/docker/volumes,dst=/var/lib/docker/volumes --mount type=bind,src=//,dst=/host --mount type=volume,src=portainer_agent_data,dst=/data portainer/agent"
         );
       } else {
         clipboard.copyText('curl https://downloads.portainer.io/portainer-edge-agent-setup.sh | bash -s -- ' + $scope.randomEdgeID + ' ' + $scope.endpoint.EdgeKey);
-      }
-      $('#copyNotificationDeploymentCommand').show().fadeOut(2500);
-    };
-
-    $scope.copyEdgeAgentKey = function () {
-      clipboard.copyText($scope.endpoint.EdgeKey);
-      $('#copyNotificationEdgeKey').show().fadeOut(2500);
-    };
-
-    $scope.updateEndpoint = function () {
-      var endpoint = $scope.endpoint;
-      var securityData = $scope.formValues.SecurityFormData;
-      var TLS = securityData.TLS;
-      var TLSMode = securityData.TLSMode;
-      var TLSSkipVerify = TLS && (TLSMode === 'tls_client_noca' || TLSMode === 'tls_only');
-      var TLSSkipClientVerify = TLS && (TLSMode === 'tls_ca' || TLSMode === 'tls_only');
-
-      var payload = {
-        Name: endpoint.Name,
-        PublicURL: endpoint.PublicURL,
-        GroupID: endpoint.GroupId,
-        Tags: endpoint.Tags,
-        TLS: TLS,
-        TLSSkipVerify: TLSSkipVerify,
-        TLSSkipClientVerify: TLSSkipClientVerify,
-        TLSCACert: TLSSkipVerify || securityData.TLSCACert === endpoint.TLSConfig.TLSCACert ? null : securityData.TLSCACert,
-        TLSCert: TLSSkipClientVerify || securityData.TLSCert === endpoint.TLSConfig.TLSCert ? null : securityData.TLSCert,
-        TLSKey: TLSSkipClientVerify || securityData.TLSKey === endpoint.TLSConfig.TLSKey ? null : securityData.TLSKey,
-        AzureApplicationID: endpoint.AzureCredentials.ApplicationID,
-        AzureTenantID: endpoint.AzureCredentials.TenantID,
-        AzureAuthenticationKey: endpoint.AzureCredentials.AuthenticationKey,
-      };
-
-      if ($scope.endpointType !== 'local' && endpoint.Type !== 3 && endpoint.Type !== 5 && endpoint.Type !== 6) {
-        payload.URL = 'tcp://' + endpoint.URL;
-      }
-
-      $scope.state.actionInProgress = true;
-      EndpointService.updateEndpoint(endpoint.Id, payload).then(
-        function success() {
-          Notifications.success('Endpoint updated', $scope.endpoint.Name);
-          EndpointProvider.setEndpointPublicURL(endpoint.PublicURL);
-          $state.go('portainer.endpoints', {}, { reload: true });
-        },
-        function error(err) {
-          Notifications.error('Failure', err, 'Unable to update endpoint');
-          $scope.state.actionInProgress = false;
-        },
-        function update(evt) {
-          if (evt.upload) {
-            $scope.state.uploadInProgress = evt.upload;
-          }
-        }
-      );
-    };
-
-    function decodeEdgeKey(key) {
-      let keyInformation = {};
-
-      if (key === '') {
-        return keyInformation;
-      }
-
-      let decodedKey = _.split(atob(key), '|');
-      keyInformation.instanceURL = decodedKey[0];
-      keyInformation.tunnelServerAddr = decodedKey[1];
-
-      return keyInformation;
-    }
-
-    function configureState() {
-      if ($scope.endpoint.Type === 5 || $scope.endpoint.Type === 6 || $scope.endpoint.Type === 7) {
-        $scope.state.kubernetesEndpoint = true;
-      }
-      if ($scope.endpoint.Type === 4 || $scope.endpoint.Type === 7) {
-        $scope.state.edgeEndpoint = true;
-      }
-      if ($scope.endpoint.Type === 3) {
-        $scope.state.azureEndpoint = true;
-      }
-      if ($scope.endpoint.Type === 2 || $scope.endpoint.Type === 4 || $scope.endpoint.Type === 6 || $scope.endpoint.Type === 7) {
-        $scope.state.agentEndpoint = true;
-      }
-=======
-            " -e CAP_HOST_MANAGEMENT=1 --mode global --constraint 'node.platform.os == linux' --mount type=bind,src=//var/run/docker.sock,dst=/var/run/docker.sock --mount type=bind,src=//var/lib/docker/volumes,dst=/var/lib/docker/volumes --mount type=bind,src=//,dst=/host --mount type=volume,src=portainer_agent_data,dst=/data portainer/agent"
-        );
       }
       $('#copyNotificationDeploymentCommand').show().fadeOut(2500);
     };
@@ -236,7 +121,12 @@
         AzureAuthenticationKey: endpoint.AzureCredentials.AuthenticationKey,
       };
 
-      if ($scope.endpointType !== 'local' && endpoint.Type !== 3) {
+      if (
+        $scope.endpointType !== 'local' &&
+        endpoint.Type !== PortainerEndpointTypes.AzureEnvironment &&
+        endpoint.Type !== PortainerEndpointTypes.KubernetesLocalEnvironment &&
+        endpoint.Type !== PortainerEndpointTypes.AgentOnKubernetesEnvironment
+      ) {
         payload.URL = 'tcp://' + endpoint.URL;
       }
 
@@ -271,19 +161,38 @@
       keyInformation.tunnelServerAddr = decodedKey[1];
 
       return keyInformation;
->>>>>>> 89fb3c8d
+    }
+
+    function configureState() {
+      if (
+        $scope.endpoint.Type === PortainerEndpointTypes.KubernetesLocalEnvironment ||
+        $scope.endpoint.Type === PortainerEndpointTypes.AgentOnKubernetesEnvironment ||
+        $scope.endpoint.Type === PortainerEndpointTypes.EdgeAgentOnKubernetesEnvironment
+      ) {
+        $scope.state.kubernetesEndpoint = true;
+      }
+      if ($scope.endpoint.Type === PortainerEndpointTypes.EdgeAgentOnDockerEnvironment || $scope.endpoint.Type === PortainerEndpointTypes.EdgeAgentOnKubernetesEnvironment) {
+        $scope.state.edgeEndpoint = true;
+      }
+      if ($scope.endpoint.Type === PortainerEndpointTypes.AzureEnvironment) {
+        $scope.state.azureEndpoint = true;
+      }
+      if (
+        $scope.endpoint.Type === PortainerEndpointTypes.AgentOnDockerEnvironment ||
+        $scope.endpoint.Type === PortainerEndpointTypes.EdgeAgentOnDockerEnvironment ||
+        $scope.endpoint.Type === PortainerEndpointTypes.AgentOnKubernetesEnvironment ||
+        $scope.endpoint.Type === PortainerEndpointTypes.EdgeAgentOnKubernetesEnvironment
+      ) {
+        $scope.state.agentEndpoint = true;
+      }
     }
 
     function initView() {
       $q.all({
         endpoint: EndpointService.endpoint($transition$.params().id),
         groups: GroupService.groups(),
-<<<<<<< HEAD
-        tags: TagService.tagNames(),
-=======
         tags: TagService.tags(),
         settings: SettingsService.settings(),
->>>>>>> 89fb3c8d
       })
         .then(function success(data) {
           var endpoint = data.endpoint;
@@ -293,12 +202,7 @@
             $scope.endpointType = 'remote';
           }
           endpoint.URL = $filter('stripprotocol')(endpoint.URL);
-<<<<<<< HEAD
-          if (endpoint.Type === 7) {
-            $scope.edgeKeyDetails = decodeEdgeKey(endpoint.EdgeKey);
-            $scope.randomEdgeID = uuidv4();
-=======
-          if (endpoint.Type === 4) {
+          if (endpoint.Type === PortainerEndpointTypes.EdgeAgentOnDockerEnvironment || endpoint.Type === PortainerEndpointTypes.EdgeAgentOnKubernetesEnvironment) {
             $scope.edgeKeyDetails = decodeEdgeKey(endpoint.EdgeKey);
             $scope.randomEdgeID = uuidv4();
             $scope.dockerCommands = {
@@ -308,26 +212,17 @@
 
             const settings = data.settings;
             $scope.state.availableEdgeAgentCheckinOptions[0].key += ` (${settings.EdgeAgentCheckinInterval} seconds)`;
->>>>>>> 89fb3c8d
           }
           $scope.endpoint = endpoint;
           $scope.groups = data.groups;
           $scope.availableTags = data.tags;
-<<<<<<< HEAD
           configureState();
-=======
->>>>>>> 89fb3c8d
         })
         .catch(function error(err) {
           Notifications.error('Failure', err, 'Unable to retrieve endpoint details');
         });
     }
 
-<<<<<<< HEAD
-    initView();
-  },
-]);
-=======
     function buildStandaloneCommand(edgeId, edgeKey) {
       return `docker run -d -v /var/run/docker.sock:/var/run/docker.sock \\
   -v /var/lib/docker/volumes:/var/lib/docker/volumes \\
@@ -365,5 +260,4 @@
     }
 
     initView();
-  });
->>>>>>> 89fb3c8d
+  });