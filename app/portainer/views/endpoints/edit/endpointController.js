--- conflicted
+++ resolved
@@ -98,12 +98,8 @@
     const command = $scope.dockerCommands[$scope.state.deploymentTab][$scope.state.platformType](
       $scope.agentVersion,
       $scope.agentShortVersion,
-<<<<<<< HEAD
       $scope.agentSecret,
-      $scope.randomEdgeID,
-=======
       $scope.endpoint.EdgeID,
->>>>>>> 24893573
       $scope.endpoint.EdgeKey,
       $scope.state.allowSelfSignedCerts
     );
@@ -315,10 +311,6 @@
     });
   }
 
-<<<<<<< HEAD
-  function buildLinuxStandaloneCommand(agentVersion, agentShortVersion, agentSecret, edgeId, edgeKey, allowSelfSignedCerts) {
-    let secret = agentSecret == '' ? '' : `\\\n  -e AGENT_SECRET=${agentSecret} `;
-=======
   function clearAMTManagementInfo(versionValue) {
     $scope.endpoint.ManagementInfo['AMT'] = versionValue;
     $scope.endpoint.ManagementInfo['UUID'] = '-';
@@ -327,8 +319,8 @@
     $scope.endpoint.ManagementInfo['DNS Suffix'] = '-';
   }
 
-  function buildLinuxStandaloneCommand(agentVersion, agentShortVersion, edgeId, edgeKey, allowSelfSignedCerts) {
->>>>>>> 24893573
+  function buildLinuxStandaloneCommand(agentVersion, agentShortVersion, agentSecret, edgeId, edgeKey, allowSelfSignedCerts) {
+    let secret = agentSecret == '' ? '' : `\\\n  -e AGENT_SECRET=${agentSecret} `;
     return `
 docker run -d \\
   -v /var/run/docker.sock:/var/run/docker.sock \\
