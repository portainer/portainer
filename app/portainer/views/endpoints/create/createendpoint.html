--- conflicted
+++ resolved
@@ -259,19 +259,12 @@
           <!-- tags -->
           <div class="form-group">
             <tag-selector
-<<<<<<< HEAD
-              ng-if="availableTags"
-              tags="availableTags"
-              model="formValues.TagIds"
-            ></tag-selector>
-=======
               ng-if="formValues && availableTags"
               tags="availableTags"
               model="formValues.TagIds"
               allow-create="state.allowCreateTag"
               on-create="onCreateTag"
           ></tag-selector>
->>>>>>> 2542d30a
           </div>
           <!-- !tags -->
           <div class="col-sm-12 form-section-title">
