--- conflicted
+++ resolved
@@ -21,7 +21,7 @@
                     <i class="fa fa-bolt" aria-hidden="true" style="margin-right: 2px;"></i>
                     Agent
                   </div>
-                  <p>Portainer agent for Kubernetes</p>
+                  <p>Portainer agent</p>
                 </label>
               </div>
               <div ng-click="setDefaultPortainerInstanceURL()">
@@ -31,9 +31,6 @@
                     <i class="fa fa-cloud" aria-hidden="true" style="margin-right: 2px;"></i>
                     Edge Agent
                   </div>
-<<<<<<< HEAD
-                  <p>Portainer Edge agent for Kubernetes</p>
-=======
                   <p>Portainer Edge agent</p>
                 </label>
               </div>
@@ -55,13 +52,10 @@
                     Azure
                   </div>
                   <p>Connect to Microsoft Azure ACI</p>
->>>>>>> 89fb3c8d
                 </label>
               </div>
             </div>
           </div>
-<<<<<<< HEAD
-=======
           <div ng-if="state.EnvironmentType === 'docker'">
             <div class="col-sm-12 form-section-title">
               Important notice
@@ -73,19 +67,24 @@
               </span>
             </div>
           </div>
->>>>>>> 89fb3c8d
           <div ng-if="state.EnvironmentType === 'agent'">
             <div class="col-sm-12 form-section-title">
               Information
             </div>
             <div class="form-group">
               <span class="col-sm-12 text-muted small">
-                Ensure that you have deployed the Portainer agent in your cluster first. You can use execute the following command to deploy it.
+                Ensure that you have deployed the Portainer agent in your cluster first. You can use execute the following command on any manager node to deploy it.
                 <div style="margin-top: 10px;">
                   <uib-tabset active="state.deploymentTab">
                     <uib-tab index="0" heading="Kubernetes">
                       <code style="display: block; white-space: pre-wrap;">
                         curl -L https://downloads.portainer.io/portainer-agent-k8s.yaml -o portainer-agent-k8s.yaml; kubectl apply -f portainer-agent-k8s.yaml
+                      </code>
+                    </uib-tab>
+
+                    <uib-tab index="0" heading="Docker">
+                      <code>
+                        curl -L https://downloads.portainer.io/agent-stack.yml -o agent-stack.yml && docker stack deploy --compose-file=agent-stack.yml portainer-agent
                       </code>
                     </uib-tab>
                   </uib-tabset>
@@ -105,16 +104,11 @@
             </div>
             <div class="form-group">
               <span class="col-sm-12 text-muted small">
-<<<<<<< HEAD
                 <p>
                   Allows you to create an endpoint that can be registered with an Edge agent. The Edge agent will initiate the communications with the Portainer instance. All the
                   required information on how to connect an Edge agent to this endpoint will be available after endpoint creation.
                 </p>
                 <p> You can read more about the Edge agent in the userguide available <a href="https://downloads.portainer.io/edge_agent_guide.pdf">here.</a> </p>
-=======
-                Allows you to create an endpoint that can be registered with an Edge agent. The Edge agent will initiate the communications with the Portainer instance. All the
-                required information on how to connect an Edge agent to this endpoint will be available after endpoint creation.
->>>>>>> 89fb3c8d
               </span>
             </div>
           </div>
@@ -148,11 +142,15 @@
           <div class="form-group">
             <label for="container_name" class="col-sm-3 col-lg-2 control-label text-left">Name</label>
             <div class="col-sm-9 col-lg-10">
-<<<<<<< HEAD
-              <input type="text" class="form-control" name="container_name" ng-model="formValues.Name" placeholder="e.g. kubernetes-cluster01" required auto-focus />
-=======
-              <input type="text" class="form-control" name="container_name" ng-model="formValues.Name" placeholder="e.g. docker-prod01" required auto-focus />
->>>>>>> 89fb3c8d
+              <input
+                type="text"
+                class="form-control"
+                name="container_name"
+                ng-model="formValues.Name"
+                placeholder="e.g. docker-prod01 / kubernetes-cluster01"
+                required
+                auto-focus
+              />
             </div>
           </div>
           <div class="form-group" ng-show="endpointCreationForm.container_name.$invalid">
@@ -168,13 +166,11 @@
             <div class="form-group">
               <label for="endpoint_url" class="col-sm-3 col-lg-2 control-label text-left">
                 Endpoint URL
-<<<<<<< HEAD
-=======
                 <portainer-tooltip
                   position="bottom"
                   message="URL or IP address of a Docker host. The Docker API must be exposed over a TCP port. Please refer to the Docker documentation to configure it."
-                ></portainer-tooltip>
->>>>>>> 89fb3c8d
+                >
+                </portainer-tooltip>
               </label>
               <div class="col-sm-9 col-lg-10">
                 <input
@@ -192,11 +188,7 @@
                   class="form-control"
                   name="endpoint_url"
                   ng-model="formValues.URL"
-<<<<<<< HEAD
-                  placeholder="e.g. 10.0.0.10:9001"
-=======
                   placeholder="e.g. 10.0.0.10:9001 or tasks.portainer_agent:9001"
->>>>>>> 89fb3c8d
                   required
                 />
               </div>
@@ -210,8 +202,8 @@
             </div>
           </div>
           <!-- !endpoint-url-input -->
+          <!-- portainer-instance-input -->
           <div ng-if="state.EnvironmentType === 'edge_agent'">
-            <!-- portainer-instance-input -->
             <div class="form-group">
               <label for="endpoint_url" class="col-sm-3 col-lg-2 control-label text-left">
                 Portainer server URL
@@ -235,7 +227,8 @@
                 <portainer-tooltip
                   position="bottom"
                   message="Interval used by this Edge agent to check in with the Portainer instance. Affects Edge endpoint management and Edge compute features."
-                ></portainer-tooltip>
+                >
+                </portainer-tooltip>
               </label>
               <div class="col-sm-10">
                 <select
@@ -247,9 +240,6 @@
               </div>
             </div>
           </div>
-<<<<<<< HEAD
-          <!-- !portainer-instance-input -->
-=======
           <!-- endpoint-public-url-input -->
           <div ng-if="state.EnvironmentType === 'docker' || state.EnvironmentType === 'agent'">
             <div class="form-group">
@@ -258,7 +248,8 @@
                 <portainer-tooltip
                   position="bottom"
                   message="URL or IP address where exposed containers will be reachable. This field is optional and will default to the endpoint URL."
-                ></portainer-tooltip>
+                >
+                </portainer-tooltip>
               </label>
               <div class="col-sm-9 col-lg-10">
                 <input type="text" class="form-control" id="endpoint_public_url" ng-model="formValues.PublicURL" placeholder="e.g. 10.0.0.10 or mydocker.mydomain.com" />
@@ -266,7 +257,6 @@
             </div>
           </div>
           <!-- !endpoint-public-url-input -->
->>>>>>> 89fb3c8d
           <!-- azure-details -->
           <div ng-if="state.EnvironmentType === 'azure'">
             <!-- applicationId-input -->
@@ -355,17 +345,8 @@
           <!-- !group -->
           <!-- tags -->
           <div class="form-group">
-<<<<<<< HEAD
-            <tag-selector tags="availableTags" model="formValues.Tags"></tag-selector>
-=======
-            <tag-selector
-              ng-if="formValues && availableTags"
-              tags="availableTags"
-              model="formValues.TagIds"
-              allow-create="state.allowCreateTag"
-              on-create="(onCreateTag)"
-            ></tag-selector>
->>>>>>> 89fb3c8d
+            <tag-selector ng-if="formValues && availableTags" tags="availableTags" model="formValues.TagIds" allow-create="state.allowCreateTag" on-create="(onCreateTag)">
+            </tag-selector>
           </div>
           <!-- !tags -->
           <div class="col-sm-12 form-section-title">
