<rd-header>
  <rd-header-title title-text="Create endpoint"></rd-header-title>
  <rd-header-content> <a ui-sref="portainer.endpoints">Endpoints</a> &gt; Add endpoint </rd-header-content>
</rd-header>

<div class="row">
  <div class="col-sm-12">
    <rd-widget>
      <rd-widget-body>
        <form class="form-horizontal" name="endpointCreationForm">
          <div class="col-sm-12 form-section-title">
            Environment type
          </div>
          <div class="form-group"></div>
          <div class="form-group" style="margin-bottom: 0;">
            <div class="boxselector_wrapper">
              <div ng-click="resetEndpointURL()">
                <input type="radio" id="agent_endpoint" ng-model="state.EnvironmentType" value="agent" />
                <label for="agent_endpoint">
                  <div class="boxselector_header">
                    <i class="fa fa-bolt" aria-hidden="true" style="margin-right: 2px;"></i>
                    Agent
                  </div>
                  <p>Portainer agent</p>
                </label>
              </div>
              <div ng-click="setDefaultPortainerInstanceURL()">
                <input type="radio" id="edge_agent_endpoint" ng-model="state.EnvironmentType" value="edge_agent" />
                <label for="edge_agent_endpoint">
                  <div class="boxselector_header">
                    <i class="fa fa-cloud" aria-hidden="true" style="margin-right: 2px;"></i>
                    Edge Agent
                  </div>
                  <p>Portainer Edge agent</p>
                </label>
              </div>
              <div ng-click="resetEndpointURL()">
                <input type="radio" id="docker_endpoint" ng-model="state.EnvironmentType" value="docker" />
                <label for="docker_endpoint">
                  <div class="boxselector_header">
                    <i class="fab fa-docker" aria-hidden="true" style="margin-right: 2px;"></i>
                    Docker
                  </div>
                  <p>Directly connect to the Docker API</p>
                </label>
              </div>
              <div ng-click="resetEndpointURL()">
                <input type="radio" id="kubernetes_endpoint" ng-model="state.EnvironmentType" value="kubernetes" />
                <label for="kubernetes_endpoint">
                  <div class="boxselector_header">
                    <i class="fas fa-dharmachakra" aria-hidden="true" style="margin-right: 2px;"></i>
                    Kubernetes
                  </div>
                  <p>Local Kubernetes environment</p>
                </label>
              </div>
              <div>
                <input type="radio" id="azure_endpoint" ng-model="state.EnvironmentType" value="azure" />
                <label for="azure_endpoint">
                  <div class="boxselector_header">
                    <i class="fab fa-microsoft" aria-hidden="true" style="margin-right: 2px;"></i>
                    Azure
                  </div>
                  <p>Connect to Microsoft Azure ACI</p>
                </label>
              </div>
            </div>
          </div>
          <div ng-if="state.EnvironmentType === 'docker'">
            <div class="col-sm-12 form-section-title">
              Important notice
            </div>
            <div class="form-group">
              <p class="col-sm-12 text-muted small">
                You can connect Portainer to a Docker environment via socket or via TCP. You can find more information about how to expose the Docker API over TCP
                <a href="https://docs.docker.com/engine/security/https/"> in the Docker documentation</a>.
              </p>

              <p class="col-sm-12 text-muted small">
                When using the socket, ensure that you have started the Portainer container with the following Docker flag
                <code> -v "/var/run/docker.sock:/var/run/docker.sock" </code>
                (on Linux) or
                <code> -v \.\pipe\docker_engine:\.\pipe\docker_engine </code>
                (on Windows).
              </p>
            </div>
          </div>
          <div ng-if="state.EnvironmentType === 'agent'">
            <div class="col-sm-12 form-section-title">
              Information
            </div>
            <div class="form-group">
              <span class="col-sm-12 text-muted small">
                Ensure that you have deployed the Portainer agent in your cluster first. Refer to the platform related command below to deploy it.
                <div class="input-group input-group-sm" style="margin-top: 10px; margin-bottom: 10px;">
                  <div class="btn-group btn-group-sm">
                    <label class="btn btn-primary" ng-model="state.PlatformType" uib-btn-radio="'linux'"><i class="fab fa-linux" style="margin-right: 2px;"></i> Linux</label>
                    <label class="btn btn-primary" ng-model="state.PlatformType" uib-btn-radio="'windows'"><i class="fab fa-windows" style="margin-right: 2px;"></i> Windows</label>
                  </div>
                </div>
                <div style="margin-top: 10px;">
                  <uib-tabset active="state.deploymentTab">
                    <uib-tab index="0" ng-if="state.PlatformType === 'linux'" heading="Kubernetes via load balancer">
                      <code style="display: block; white-space: pre-wrap; padding: 16px 90px;">{{ deployCommands.kubeLoadBalancer }}</code>
                    </uib-tab>

                    <uib-tab index="1" ng-if="state.PlatformType === 'linux'" heading="Kubernetes via node port">
                      <code style="display: block; white-space: pre-wrap; padding: 16px 90px;">{{ deployCommands.kubeNodePort }}</code>
                    </uib-tab>

                    <uib-tab index="2" heading="Docker Swarm">
<<<<<<< HEAD
                      <code ng-if="state.PlatformType === 'linux'" style="display: block; white-space: pre-wrap; padding: 16px 90px;"
                        >curl -L https://downloads.portainer.io/agent-stack.yml -o agent-stack.yml && docker stack deploy --compose-file=agent-stack.yml portainer-agent</code
                      >
                      <code ng-if="state.PlatformType === 'windows'" style="display: block; white-space: pre-wrap; padding: 16px 90px;"
                        >curl -L https://downloads.portainer.io/agent-stack-windows.yml -o agent-stack.yml && docker stack deploy --compose-file=agent-stack-windows.yml
                        portainer-agent</code
                      >
=======
                      <code ng-if="state.PlatformType === 'linux'" style="display: block; white-space: pre-wrap; padding: 16px 90px;">{{ deployCommands.agentLinux }}</code>
                      <code ng-if="state.PlatformType === 'windows'" style="display: block; white-space: pre-wrap; padding: 16px 90px;">{{ deployCommands.agentWindows }}</code>
>>>>>>> 86335a43
                    </uib-tab>
                  </uib-tabset>
                  <div style="margin-top: 10px;">
                    <span class="btn btn-primary btn-sm space-left" ng-click="copyAgentCommand()"><i class="fa fa-copy space-right" aria-hidden="true"></i>Copy command</span>
                    <span>
                      <i id="copyNotification" class="fa fa-check green-icon" aria-hidden="true" style="margin-left: 7px; display: none;"></i>
                    </span>
                  </div>
                </div>
              </span>
            </div>
          </div>
          <div ng-if="state.EnvironmentType === 'edge_agent'">
            <div class="col-sm-12 form-section-title">
              Information
            </div>
            <div class="form-group">
              <span class="col-sm-12 text-muted small">
                <p>
                  Allows you to create an endpoint that can be registered with an Edge agent. The Edge agent will initiate the communications with the Portainer instance. All the
                  required information on how to connect an Edge agent to this endpoint will be available after endpoint creation.
                </p>
                <p> You can read more about the Edge agent in the userguide available <a href="https://downloads.portainer.io/edge_agent_guide.pdf">here.</a> </p>
              </span>
            </div>
          </div>
          <div ng-if="state.EnvironmentType === 'kubernetes'">
            <div class="col-sm-12 form-section-title">
              Important notice
            </div>
            <div class="form-group">
              <p class="col-sm-12 text-muted small">
                This will allow you to manage the Kubernetes environment where Portainer is running.
              </p>

              <p class="col-sm-12 text-muted small">
                <i class="fa fa-info-circle blue-icon" aria-hidden="true" style="margin-right: 2px;"></i>
                In order to manage a remote Kubernetes environment, please use the Agent or Edge agent options.
              </p>
            </div>
          </div>
          <div ng-if="state.EnvironmentType === 'azure'">
            <div class="col-sm-12 form-section-title">
              Information
            </div>
            <div class="form-group">
              <div class="col-sm-12">
                <span class="small">
                  <p class="text-muted"> <i class="fa fa-flask orange-icon" aria-hidden="true" style="margin-right: 2px;"></i> This feature is experimental. </p>
                  <p class="text-primary">
                    Connect to Microsoft Azure to manage Azure Container Instances (ACI).
                  </p>
                  <p class="text-muted">
                    <i class="fa fa-info-circle blue-icon" aria-hidden="true" style="margin-right: 2px;"></i>
                    Have a look at
                    <a href="https://docs.microsoft.com/en-us/azure/azure-resource-manager/resource-group-create-service-principal-portal" target="_blank"
                      >the Azure documentation</a
                    >
                    to retrieve the credentials required below.
                  </p>
                </span>
              </div>
            </div>
          </div>
          <div class="col-sm-12 form-section-title">
            Environment details
          </div>
          <!-- name-input -->
          <div class="form-group">
            <label for="container_name" class="col-sm-3 col-lg-2 control-label text-left">Name</label>
            <div class="col-sm-9 col-lg-10">
              <input
                type="text"
                class="form-control"
                name="container_name"
                ng-model="formValues.Name"
                placeholder="e.g. docker-prod01 / kubernetes-cluster01"
                required
                auto-focus
              />
            </div>
          </div>
          <div class="form-group" ng-show="endpointCreationForm.container_name.$invalid">
            <div class="col-sm-12 small text-warning">
              <div ng-messages="endpointCreationForm.container_name.$error">
                <p ng-message="required"><i class="fa fa-exclamation-triangle" aria-hidden="true"></i> This field is required.</p>
              </div>
            </div>
          </div>
          <!-- !name-input -->
          <!-- connect-via-socket-input -->
          <div ng-if="state.EnvironmentType === 'docker'">
            <div class="form-group" style="padding-left: 15px;">
              <label for="connect_socket" class="col-sm_12 control-label text-left">
                Connect via socket
              </label>
              <label class="switch" style="margin-left: 20px;"> <input type="checkbox" ng-model="formValues.ConnectSocket" /><i></i> </label>
            </div>
          </div>

          <div ng-if="state.EnvironmentType === 'docker' && formValues.ConnectSocket">
            <div class="form-group" style="padding-left: 15px;">
              <label for="override_socket" class="col-sm_12 control-label text-left">
                Override default socket path
              </label>
              <label class="switch" style="margin-left: 20px;"> <input type="checkbox" ng-model="formValues.OverrideSocket" /><i></i> </label>
            </div>

            <div ng-if="formValues.OverrideSocket">
              <div class="form-group">
                <label for="socket_path" class="col-sm-3 col-lg-2 control-label text-left">
                  Socket path
                  <portainer-tooltip position="bottom" message="Path to the Docker socket. Remember to bind-mount the socket, see the important notice above for more information.">
                  </portainer-tooltip>
                </label>
                <div class="col-sm-9 col-lg-10">
                  <input
                    type="text"
                    class="form-control"
                    name="socket_path"
                    ng-model="formValues.SocketPath"
                    placeholder="e.g. /var/run/docker.sock (on Linux) or //./pipe/docker_engine (on Windows)"
                    required
                  />
                </div>
              </div>
              <div class="form-group" ng-show="endpointCreationForm.socket_path.$invalid">
                <div class="col-sm-12 small text-warning">
                  <div ng-messages="endpointCreationForm.socket_path.$error">
                    <p ng-message="required"><i class="fa fa-exclamation-triangle" aria-hidden="true"></i> This field is required.</p>
                  </div>
                </div>
              </div>
            </div>
          </div>
          <!-- !connect-via-socket-input -->
          <!-- endpoint-url-input -->
          <div ng-if="(state.EnvironmentType === 'docker' && !formValues.ConnectSocket) || state.EnvironmentType === 'agent'">
            <div class="form-group">
              <label for="endpoint_url" class="col-sm-3 col-lg-2 control-label text-left">
                Endpoint URL
                <portainer-tooltip
                  position="bottom"
                  message="URL or IP address of a Docker host. The Docker API must be exposed over a TCP port. Please refer to the Docker documentation to configure it."
                >
                </portainer-tooltip>
              </label>
              <div class="col-sm-9 col-lg-10">
                <input
                  ng-if="state.EnvironmentType === 'docker'"
                  type="text"
                  class="form-control"
                  name="endpoint_url"
                  ng-model="formValues.URL"
                  placeholder="e.g. 10.0.0.10:2375 or mydocker.mydomain.com:2375"
                  required
                />
                <input
                  ng-if="state.EnvironmentType === 'agent'"
                  type="text"
                  class="form-control"
                  name="endpoint_url"
                  ng-model="formValues.URL"
                  placeholder="e.g. 10.0.0.10:9001 or tasks.portainer_agent:9001"
                  required
                />
              </div>
            </div>
            <div class="form-group" ng-show="endpointCreationForm.endpoint_url.$invalid">
              <div class="col-sm-12 small text-warning">
                <div ng-messages="endpointCreationForm.endpoint_url.$error">
                  <p ng-message="required"><i class="fa fa-exclamation-triangle" aria-hidden="true"></i> This field is required.</p>
                </div>
              </div>
            </div>
          </div>
          <!-- !endpoint-url-input -->
          <!-- portainer-instance-input -->
          <div ng-if="state.EnvironmentType === 'edge_agent'">
            <div class="form-group">
              <label for="endpoint_url" class="col-sm-3 col-lg-2 control-label text-left">
                Portainer server URL
                <portainer-tooltip position="bottom" message="URL of the Portainer instance that the agent will use to initiate the communications."></portainer-tooltip>
              </label>
              <div class="col-sm-9 col-lg-10">
                <input type="text" class="form-control" name="endpoint_url" ng-model="formValues.URL" placeholder="e.g. 10.0.0.10:9000 or portainer.mydomain.com" required />
              </div>
            </div>
            <div class="form-group" ng-show="endpointCreationForm.endpoint_url.$invalid">
              <div class="col-sm-12 small text-warning">
                <div ng-messages="endpointCreationForm.endpoint_url.$error">
                  <p ng-message="required"><i class="fa fa-exclamation-triangle" aria-hidden="true"></i> This field is required.</p>
                </div>
              </div>
            </div>
            <!-- !portainer-instance-input -->
            <div class="form-group">
              <label for="edge_checkin" class="col-sm-2 control-label text-left">
                Poll frequency
                <portainer-tooltip
                  position="bottom"
                  message="Interval used by this Edge agent to check in with the Portainer instance. Affects Edge endpoint management and Edge compute features."
                >
                </portainer-tooltip>
              </label>
              <div class="col-sm-10">
                <select
                  id="edge_checkin"
                  class="form-control"
                  ng-model="formValues.CheckinInterval"
                  ng-options="+(opt.value) as opt.key for opt in state.availableEdgeAgentCheckinOptions"
                ></select>
              </div>
            </div>
          </div>
          <!-- endpoint-public-url-input -->
          <div ng-if="state.EnvironmentType === 'docker' || state.EnvironmentType === 'agent'">
            <div class="form-group">
              <label for="endpoint_public_url" class="col-sm-3 col-lg-2 control-label text-left">
                Public IP
                <portainer-tooltip
                  position="bottom"
                  message="URL or IP address where exposed containers will be reachable. This field is optional and will default to the endpoint URL."
                >
                </portainer-tooltip>
              </label>
              <div class="col-sm-9 col-lg-10">
                <input type="text" class="form-control" id="endpoint_public_url" ng-model="formValues.PublicURL" placeholder="e.g. 10.0.0.10 or mydocker.mydomain.com" />
              </div>
            </div>
          </div>
          <!-- !endpoint-public-url-input -->
          <!-- azure-details -->
          <div ng-if="state.EnvironmentType === 'azure'">
            <!-- applicationId-input -->
            <div class="form-group">
              <label for="azure_credential_appid" class="col-sm-3 col-lg-2 control-label text-left">Application ID</label>
              <div class="col-sm-9 col-lg-10">
                <input
                  type="text"
                  class="form-control"
                  name="azure_credential_appid"
                  ng-model="formValues.AzureApplicationId"
                  placeholder="xxxxxxxx-xxxx-xxxx-xxxx-xxxxxxxxxxxx"
                  required
                />
              </div>
            </div>
            <div class="form-group" ng-show="endpointCreationForm.azure_credential_appid.$invalid">
              <div class="col-sm-12 small text-warning">
                <div ng-messages="endpointCreationForm.azure_credential_appid.$error">
                  <p ng-message="required"><i class="fa fa-exclamation-triangle" aria-hidden="true"></i> This field is required.</p>
                </div>
              </div>
            </div>
            <!-- !applicationId-input -->
            <!-- tenantId-input -->
            <div class="form-group">
              <label for="azure_credential_tenantid" class="col-sm-3 col-lg-2 control-label text-left">Tenant ID</label>
              <div class="col-sm-9 col-lg-10">
                <input
                  type="text"
                  class="form-control"
                  name="azure_credential_tenantid"
                  ng-model="formValues.AzureTenantId"
                  placeholder="xxxxxxxx-xxxx-xxxx-xxxx-xxxxxxxxxxxx"
                  required
                />
              </div>
            </div>
            <div class="form-group" ng-show="endpointCreationForm.azure_credential_tenantid.$invalid">
              <div class="col-sm-12 small text-warning">
                <div ng-messages="endpointCreationForm.azure_credential_tenantid.$error">
                  <p ng-message="required"><i class="fa fa-exclamation-triangle" aria-hidden="true"></i> This field is required.</p>
                </div>
              </div>
            </div>
            <!-- !tenantId-input -->
            <!-- authenticationkey-input -->
            <div class="form-group">
              <label for="azure_credential_authkey" class="col-sm-3 col-lg-2 control-label text-left">Authentication key</label>
              <div class="col-sm-9 col-lg-10">
                <input
                  type="text"
                  class="form-control"
                  name="azure_credential_authkey"
                  ng-model="formValues.AzureAuthenticationKey"
                  placeholder="cOrXoK/1D35w8YQ8nH1/8ZGwzz45JIYD5jxHKXEQknk="
                  required
                />
              </div>
            </div>
            <div class="form-group" ng-show="endpointCreationForm.azure_credential_authkey.$invalid">
              <div class="col-sm-12 small text-warning">
                <div ng-messages="endpointCreationForm.azure_credential_authkey.$error">
                  <p ng-message="required"><i class="fa fa-exclamation-triangle" aria-hidden="true"></i> This field is required.</p>
                </div>
              </div>
            </div>
            <!-- !authenticationkey-input -->
          </div>
          <!-- !azure-details -->
          <!-- endpoint-security -->
          <por-endpoint-security ng-if="state.EnvironmentType === 'docker' && !formValues.ConnectSocket" form-data="formValues.SecurityFormData"></por-endpoint-security>
          <!-- !endpoint-security -->
          <div class="col-sm-12 form-section-title">
            Metadata
          </div>
          <!-- group -->
          <div class="form-group">
            <label for="endpoint_group" class="col-sm-3 col-lg-2 control-label text-left">
              Group
            </label>
            <div class="col-sm-9 col-lg-10">
              <select ng-options="group.Id as group.Name for group in groups" ng-model="formValues.GroupId" id="endpoint_group" class="form-control"></select>
            </div>
          </div>
          <!-- !group -->
          <!-- tags -->
          <div class="form-group">
            <tag-selector ng-if="formValues && availableTags" tags="availableTags" model="formValues.TagIds" allow-create="state.allowCreateTag" on-create="(onCreateTag)">
            </tag-selector>
          </div>
          <!-- !tags -->
          <div class="col-sm-12 form-section-title">
            Actions
          </div>
          <!-- actions -->
          <div class="form-group">
            <div class="col-sm-12">
              <button
                ng-if="state.EnvironmentType === 'docker'"
                type="submit"
                class="btn btn-primary btn-sm"
                ng-disabled="state.actionInProgress || !endpointCreationForm.$valid || (formValues.TLS && ((formValues.TLSVerify && !formValues.TLSCACert) || (formValues.TLSClientCert && (!formValues.TLSCert || !formValues.TLSKey))))"
                ng-click="addDockerEndpoint()"
                button-spinner="state.actionInProgress"
              >
                <span ng-hide="state.actionInProgress"><i class="fa fa-plus" aria-hidden="true"></i> Add endpoint</span>
                <span ng-show="state.actionInProgress">Creating endpoint...</span>
              </button>
              <button
                ng-if="state.EnvironmentType === 'agent'"
                type="submit"
                class="btn btn-primary btn-sm"
                ng-disabled="state.actionInProgress || !endpointCreationForm.$valid"
                ng-click="addAgentEndpoint()"
                button-spinner="state.actionInProgress"
              >
                <span ng-hide="state.actionInProgress"><i class="fa fa-plus" aria-hidden="true"></i> Add endpoint</span>
                <span ng-show="state.actionInProgress">Creating endpoint...</span>
              </button>
              <button
                ng-if="state.EnvironmentType === 'edge_agent'"
                type="submit"
                class="btn btn-primary btn-sm"
                ng-disabled="state.actionInProgress || !endpointCreationForm.$valid"
                ng-click="addEdgeAgentEndpoint()"
                button-spinner="state.actionInProgress"
              >
                <span ng-hide="state.actionInProgress"><i class="fa fa-plus" aria-hidden="true"></i> Add endpoint</span>
                <span ng-show="state.actionInProgress">Creating endpoint...</span>
              </button>
              <button
                ng-if="state.EnvironmentType === 'kubernetes'"
                type="submit"
                class="btn btn-primary btn-sm"
                ng-disabled="state.actionInProgress || !endpointCreationForm.$valid"
                ng-click="addKubernetesEndpoint()"
                button-spinner="state.actionInProgress"
              >
                <span ng-hide="state.actionInProgress"><i class="fa fa-plus" aria-hidden="true"></i> Add endpoint</span>
                <span ng-show="state.actionInProgress">Creating endpoint...</span>
              </button>
              <button
                ng-if="state.EnvironmentType === 'azure'"
                type="submit"
                class="btn btn-primary btn-sm"
                ng-disabled="state.actionInProgress || !endpointCreationForm.$valid"
                ng-click="addAzureEndpoint()"
                button-spinner="state.actionInProgress"
              >
                <span ng-hide="state.actionInProgress"><i class="fa fa-plus" aria-hidden="true"></i> Add endpoint</span>
                <span ng-show="state.actionInProgress">Creating endpoint...</span>
              </button>
            </div>
          </div>
          <!-- !actions -->
        </form>
      </rd-widget-body>
    </rd-widget>
  </div>
</div><|MERGE_RESOLUTION|>--- conflicted
+++ resolved
@@ -109,18 +109,8 @@
                     </uib-tab>
 
                     <uib-tab index="2" heading="Docker Swarm">
-<<<<<<< HEAD
-                      <code ng-if="state.PlatformType === 'linux'" style="display: block; white-space: pre-wrap; padding: 16px 90px;"
-                        >curl -L https://downloads.portainer.io/agent-stack.yml -o agent-stack.yml && docker stack deploy --compose-file=agent-stack.yml portainer-agent</code
-                      >
-                      <code ng-if="state.PlatformType === 'windows'" style="display: block; white-space: pre-wrap; padding: 16px 90px;"
-                        >curl -L https://downloads.portainer.io/agent-stack-windows.yml -o agent-stack.yml && docker stack deploy --compose-file=agent-stack-windows.yml
-                        portainer-agent</code
-                      >
-=======
                       <code ng-if="state.PlatformType === 'linux'" style="display: block; white-space: pre-wrap; padding: 16px 90px;">{{ deployCommands.agentLinux }}</code>
                       <code ng-if="state.PlatformType === 'windows'" style="display: block; white-space: pre-wrap; padding: 16px 90px;">{{ deployCommands.agentWindows }}</code>
->>>>>>> 86335a43
                     </uib-tab>
                   </uib-tabset>
                   <div style="margin-top: 10px;">
