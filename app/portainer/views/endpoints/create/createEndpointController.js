--- conflicted
+++ resolved
@@ -5,50 +5,6 @@
 
 angular
   .module('portainer.app')
-<<<<<<< HEAD
-  .controller('CreateEndpointController', function CreateEndpointController(
-    $async,
-    $analytics,
-    $q,
-    $scope,
-    $state,
-    $filter,
-    clipboard,
-    EndpointService,
-    GroupService,
-    TagService,
-    SettingsService,
-    Notifications,
-    Authentication,
-    StateManager
-  ) {
-    $scope.state = {
-      EnvironmentType: $state.params.isEdgeDevice ? 'edge_agent' : 'agent',
-      PlatformType: 'linux',
-      actionInProgress: false,
-      deploymentTab: 0,
-      allowCreateTag: Authentication.isAdmin(),
-      isEdgeDevice: $state.params.isEdgeDevice,
-      availableEdgeAgentCheckinOptions: [
-        { key: 'Use default interval', value: 0 },
-        {
-          key: '5 seconds',
-          value: 5,
-        },
-        {
-          key: '10 seconds',
-          value: 10,
-        },
-        {
-          key: '30 seconds',
-          value: 30,
-        },
-        { key: '5 minutes', value: 300 },
-        { key: '1 hour', value: 3600 },
-        { key: '1 day', value: 86400 },
-      ],
-    };
-=======
   .controller(
     'CreateEndpointController',
     function CreateEndpointController(
@@ -68,11 +24,12 @@
       StateManager
     ) {
       $scope.state = {
-        EnvironmentType: 'agent',
+        EnvironmentType: $state.params.isEdgeDevice ? 'edge_agent' : 'agent',
         PlatformType: 'linux',
         actionInProgress: false,
         deploymentTab: 0,
         allowCreateTag: Authentication.isAdmin(),
+        isEdgeDevice: $state.params.isEdgeDevice,
         availableEdgeAgentCheckinOptions: [
           { key: 'Use default interval', value: 0 },
           {
@@ -92,7 +49,6 @@
           { key: '1 day', value: 86400 },
         ],
       };
->>>>>>> 1b1a50d6
 
       const agentVersion = StateManager.getState().application.version;
       const agentShortVersion = getAgentShortVersion(agentVersion);
@@ -272,25 +228,6 @@
 
       function createAzureEndpoint(name, applicationId, tenantId, authenticationKey, groupId, tagIds) {
         $scope.state.actionInProgress = true;
-<<<<<<< HEAD
-        try {
-          const endpoint = await EndpointService.createRemoteEndpoint(
-            name,
-            creationType,
-            URL,
-            PublicURL,
-            groupId,
-            tagIds,
-            TLS,
-            TLSSkipVerify,
-            TLSSkipClientVerify,
-            TLSCAFile,
-            TLSCertFile,
-            TLSKeyFile,
-            CheckinInterval,
-            $scope.state.isEdgeDevice,
-          );
-=======
         EndpointService.createAzureEndpoint(name, applicationId, tenantId, authenticationKey, groupId, tagIds)
           .then(function success() {
             Notifications.success('Environment created', name);
@@ -303,7 +240,6 @@
             $scope.state.actionInProgress = false;
           });
       }
->>>>>>> 1b1a50d6
 
       async function addEndpoint(
         name,
@@ -336,7 +272,8 @@
               TLSCAFile,
               TLSCertFile,
               TLSKeyFile,
-              CheckinInterval
+              CheckinInterval,
+              $scope.state.isEdgeDevice,
             );
 
             Notifications.success('Environment created', name);
