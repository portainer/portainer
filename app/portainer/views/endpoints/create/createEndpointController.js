--- conflicted
+++ resolved
@@ -54,19 +54,11 @@
       const agentShortVersion = getAgentShortVersion(agentVersion);
       $scope.agentSecret = '';
 
-<<<<<<< HEAD
-      const deployCommands = {
+      $scope.deployCommands = {
         kubeLoadBalancer: `curl -L https://downloads.portainer.io/ce${agentShortVersion}/portainer-agent-k8s-lb.yaml -o portainer-agent-k8s.yaml; kubectl apply -f portainer-agent-k8s.yaml`,
         kubeNodePort: `curl -L https://downloads.portainer.io/ce${agentShortVersion}/portainer-agent-k8s-nodeport.yaml -o portainer-agent-k8s.yaml; kubectl apply -f portainer-agent-k8s.yaml`,
-        agentLinux: `curl -L https://downloads.portainer.io/ce${agentShortVersion}/agent-stack.yml -o agent-stack.yml && docker stack deploy --compose-file=agent-stack.yml portainer-agent`,
-        agentWindows: `curl -L https://downloads.portainer.io/ce${agentShortVersion}/agent-stack-windows.yml -o agent-stack-windows.yml && docker stack deploy --compose-file=agent-stack-windows.yml portainer-agent`,
-=======
-      $scope.deployCommands = {
-        kubeLoadBalancer: `curl -L https://downloads.portainer.io/portainer-agent-ce${agentShortVersion}-k8s-lb.yaml -o portainer-agent-k8s.yaml; kubectl apply -f portainer-agent-k8s.yaml`,
-        kubeNodePort: `curl -L https://downloads.portainer.io/portainer-agent-ce${agentShortVersion}-k8s-nodeport.yaml -o portainer-agent-k8s.yaml; kubectl apply -f portainer-agent-k8s.yaml`,
         agentLinux: agentLinuxSwarmCommand,
         agentWindows: agentWindowsSwarmCommand,
->>>>>>> f707c90c
       };
 
       $scope.formValues = {
