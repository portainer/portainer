import {EndpointSecurityFormData} from '../../../components/endpointSecurity/porEndpointSecurityModel';

angular.module('portainer.app').controller('CreateEndpointController', 
function CreateEndpointController($async, $q, $scope, $state, $filter, clipboard, EndpointService, GroupService, TagService, Notifications, Authentication) {

  $scope.state = {
    EnvironmentType: 'agent',
    actionInProgress: false,
    allowCreateTag: Authentication.isAdmin()
  };

  $scope.formValues = {
    Name: '',
    URL: '',
    PublicURL: '',
    GroupId: 1,
    SecurityFormData: new EndpointSecurityFormData(),
    AzureApplicationId: '',
    AzureTenantId: '',
    AzureAuthenticationKey: '',
    TagIds: []
  };

  $scope.copyAgentCommand = function() {
    clipboard.copyText('curl -L https://downloads.portainer.io/agent-stack.yml -o agent-stack.yml && docker stack deploy --compose-file=agent-stack.yml portainer-agent');
    $('#copyNotification').show();
    $('#copyNotification').fadeOut(2000);
  };

  $scope.setDefaultPortainerInstanceURL = function() {
    $scope.formValues.URL = window.location.origin;
  };

  $scope.resetEndpointURL = function() {
    $scope.formValues.URL = '';
  };

  $scope.addDockerEndpoint = function() {
    var name = $scope.formValues.Name;
    var URL = $filter('stripprotocol')($scope.formValues.URL);
    var publicURL = $scope.formValues.PublicURL === '' ? URL.split(':')[0] : $scope.formValues.PublicURL;
    var groupId = $scope.formValues.GroupId;
    var tagIds = $scope.formValues.TagIds;

    var securityData = $scope.formValues.SecurityFormData;
    var TLS = securityData.TLS;
    var TLSMode = securityData.TLSMode;
    var TLSSkipVerify = TLS && (TLSMode === 'tls_client_noca' || TLSMode === 'tls_only');
    var TLSSkipClientVerify = TLS && (TLSMode === 'tls_ca' || TLSMode === 'tls_only');
    var TLSCAFile = TLSSkipVerify ? null : securityData.TLSCACert;
    var TLSCertFile = TLSSkipClientVerify ? null : securityData.TLSCert;
    var TLSKeyFile = TLSSkipClientVerify ? null : securityData.TLSKey;

    addEndpoint(name, 1, URL, publicURL, groupId, tagIds, TLS, TLSSkipVerify, TLSSkipClientVerify, TLSCAFile, TLSCertFile, TLSKeyFile);
  };

  $scope.addAgentEndpoint = function() {
    var name = $scope.formValues.Name;
    var URL = $filter('stripprotocol')($scope.formValues.URL);
    var publicURL = $scope.formValues.PublicURL === '' ? URL.split(':')[0] : $scope.formValues.PublicURL;
    var groupId = $scope.formValues.GroupId;
    var tagIds = $scope.formValues.TagIds;

    addEndpoint(name, 2, URL, publicURL, groupId, tagIds, true, true, true, null, null, null);
  };

  $scope.addEdgeAgentEndpoint = function() {
      var name = $scope.formValues.Name;
      var groupId = $scope.formValues.GroupId;
      var tagIds = $scope.formValues.TagIds;
      var URL = $scope.formValues.URL;

      addEndpoint(name, 4, URL, "", groupId, tagIds, false, false, false, null, null, null);
  };

  $scope.addAzureEndpoint = function() {
    var name = $scope.formValues.Name;
    var applicationId = $scope.formValues.AzureApplicationId;
    var tenantId = $scope.formValues.AzureTenantId;
    var authenticationKey = $scope.formValues.AzureAuthenticationKey;
    var groupId = $scope.formValues.GroupId;
    var tagIds = $scope.formValues.TagIds;

    createAzureEndpoint(name, applicationId, tenantId, authenticationKey, groupId, tagIds);
  };

<<<<<<< HEAD
=======
  $scope.onCreateTag = function onCreateTag(tagName) {
    return $async(onCreateTagAsync, tagName);
  }
  
  async function onCreateTagAsync(tagName) {
    try {
      const tag = await TagService.createTag(tagName);
      $scope.availableTags = $scope.availableTags.concat(tag);
      $scope.formValues.TagIds = $scope.formValues.TagIds.concat(tag.Id);
    } catch(err) {
      Notifications.error('Failue', err, 'Unable to create tag');
    }
  }

>>>>>>> 2542d30a
  function createAzureEndpoint(name, applicationId, tenantId, authenticationKey, groupId, tagIds) {
    $scope.state.actionInProgress = true;
    EndpointService.createAzureEndpoint(name, applicationId, tenantId, authenticationKey, groupId, tagIds)
    .then(function success() {
      Notifications.success('Endpoint created', name);
      $state.go('portainer.endpoints', {}, {reload: true});
    })
    .catch(function error(err) {
      Notifications.error('Failure', err, 'Unable to create endpoint');
    })
    .finally(function final() {
      $scope.state.actionInProgress = false;
    });
  }

  function addEndpoint(name, type, URL, PublicURL, groupId, tagIds, TLS, TLSSkipVerify, TLSSkipClientVerify, TLSCAFile, TLSCertFile, TLSKeyFile) {
    $scope.state.actionInProgress = true;
    EndpointService.createRemoteEndpoint(name, type, URL, PublicURL, groupId, tagIds, TLS, TLSSkipVerify, TLSSkipClientVerify, TLSCAFile, TLSCertFile, TLSKeyFile)
    .then(function success(data) {
      Notifications.success('Endpoint created', name);
      if (type === 4) {
        $state.go('portainer.endpoints.endpoint', { id: data.Id });
      } else {
        $state.go('portainer.endpoints', {}, {reload: true});
      }
    })
    .catch(function error(err) {
      Notifications.error('Failure', err, 'Unable to create endpoint');
    })
    .finally(function final() {
      $scope.state.actionInProgress = false;
    });
  }

  function initView() {
    $q.all({
      groups: GroupService.groups(),
      tags: TagService.tags()
    })
    .then(function success(data) {
      $scope.groups = data.groups;
      $scope.availableTags = data.tags;
    })
    .catch(function error(err) {
      Notifications.error('Failure', err, 'Unable to load groups');
    });
  }

  initView();
});<|MERGE_RESOLUTION|>--- conflicted
+++ resolved
@@ -84,8 +84,6 @@
     createAzureEndpoint(name, applicationId, tenantId, authenticationKey, groupId, tagIds);
   };
 
-<<<<<<< HEAD
-=======
   $scope.onCreateTag = function onCreateTag(tagName) {
     return $async(onCreateTagAsync, tagName);
   }
@@ -100,7 +98,6 @@
     }
   }
 
->>>>>>> 2542d30a
   function createAzureEndpoint(name, applicationId, tenantId, authenticationKey, groupId, tagIds) {
     $scope.state.actionInProgress = true;
     EndpointService.createAzureEndpoint(name, applicationId, tenantId, authenticationKey, groupId, tagIds)
