import angular from 'angular';
import uuidv4 from 'uuid/v4';

class AuthenticationController {
  /* @ngInject */
  constructor(
    $async,
    $scope,
    $state,
<<<<<<< HEAD
    $transition$,
    $sanitize,
=======
    $stateParams,
>>>>>>> ec9055f0
    $window,
    Authentication,
    UserService,
    EndpointService,
    ExtensionService,
    StateManager,
    Notifications,
    SettingsService,
    URLHelper,
    LocalStorage,
    StatusService
  ) {
    this.$async = $async;
    this.$scope = $scope;
    this.$state = $state;
    this.$transition$ = $transition$;
    this.$window = $window;
    this.Authentication = Authentication;
    this.UserService = UserService;
    this.EndpointService = EndpointService;
    this.ExtensionService = ExtensionService;
    this.StateManager = StateManager;
    this.Notifications = Notifications;
    this.SettingsService = SettingsService;
    this.URLHelper = URLHelper;
    this.LocalStorage = LocalStorage;
    this.StatusService = StatusService;

    this.logo = this.StateManager.getState().application.logo;
    this.formValues = {
      Username: '',
      Password: '',
    };
    this.state = {
      AuthenticationError: '',
      loginInProgress: true,
      OAuthProvider: '',
    };

    this.retrieveAndSaveEnabledExtensionsAsync = this.retrieveAndSaveEnabledExtensionsAsync.bind(this);
    this.checkForEndpointsAsync = this.checkForEndpointsAsync.bind(this);
    this.checkForLatestVersionAsync = this.checkForLatestVersionAsync.bind(this);
    this.postLoginSteps = this.postLoginSteps.bind(this);

    this.oAuthLoginAsync = this.oAuthLoginAsync.bind(this);
    this.internalLoginAsync = this.internalLoginAsync.bind(this);

    this.authenticateUserAsync = this.authenticateUserAsync.bind(this);

    this.manageOauthCodeReturn = this.manageOauthCodeReturn.bind(this);
    this.authEnabledFlowAsync = this.authEnabledFlowAsync.bind(this);
    this.onInit = this.onInit.bind(this);
  }

  /**
   * UTILS FUNCTIONS SECTION
   */

  error(err, message) {
    this.state.AuthenticationError = message;
    if (!err) {
      err = {};
    }
    this.Notifications.error('Failure', err, message);
    this.state.loginInProgress = false;
  }

  determineOauthProvider(LoginURI) {
    if (LoginURI.indexOf('login.microsoftonline.com') !== -1) {
      return 'Microsoft';
    } else if (LoginURI.indexOf('accounts.google.com') !== -1) {
      return 'Google';
    } else if (LoginURI.indexOf('github.com') !== -1) {
      return 'Github';
    }
    return 'OAuth';
  }

  generateState() {
    const uuid = uuidv4();
    this.LocalStorage.storeLoginStateUUID(uuid);
    return '&state=' + uuid;
  }

  generateOAuthLoginURI() {
    this.OAuthLoginURI = this.state.OAuthLoginURI + this.generateState();
  }

  hasValidState(state) {
    const savedUUID = this.LocalStorage.getLoginStateUUID();
    return savedUUID && state && savedUUID === state;
  }

  /**
   * END UTILS FUNCTIONS SECTION
   */

  /**
   * POST LOGIN STEPS SECTION
   */

  async retrieveAndSaveEnabledExtensionsAsync() {
    try {
      await this.ExtensionService.retrieveAndSaveEnabledExtensions();
    } catch (err) {
      this.error(err, 'Unable to retrieve enabled extensions');
    }
  }

  async checkForEndpointsAsync() {
    try {
      const endpoints = await this.EndpointService.endpoints(0, 1);
      const isAdmin = this.Authentication.isAdmin();

      if (endpoints.value.length === 0 && isAdmin) {
        return this.$state.go('portainer.init.endpoint');
      } else {
        return this.$state.go('portainer.home');
      }
    } catch (err) {
      this.error(err, 'Unable to retrieve endpoints');
    }
  }

  async checkForLatestVersionAsync() {
    let versionInfo = {
      UpdateAvailable: false,
      LatestVersion: '',
    };

    try {
      const versionStatus = await this.StatusService.version();
      if (versionStatus.UpdateAvailable) {
        versionInfo.UpdateAvailable = true;
        versionInfo.LatestVersion = versionStatus.LatestVersion;
      }
    } finally {
      this.StateManager.setVersionInfo(versionInfo);
    }
  }

  async postLoginSteps() {
    await this.retrieveAndSaveEnabledExtensionsAsync();
    await this.checkForEndpointsAsync();
    await this.checkForLatestVersionAsync();
  }
  /**
   * END POST LOGIN STEPS SECTION
   */

  /**
   * LOGIN METHODS SECTION
   */

  async oAuthLoginAsync(code) {
    try {
      await this.Authentication.OAuthLogin(code);
      this.URLHelper.cleanParameters();
    } catch (err) {
      this.error(err, 'Unable to login via OAuth');
    }
  }

  async internalLoginAsync(username, password) {
    await this.Authentication.login(username, password);
    await this.postLoginSteps();
  }

  /**
   * END LOGIN METHODS SECTION
   */

  /**
   * AUTHENTICATE USER SECTION
   */

  async authenticateUserAsync() {
    try {
      var username = this.formValues.Username;
      var password = this.formValues.Password;
      this.state.loginInProgress = true;
      await this.internalLoginAsync(username, password);
    } catch (err) {
      this.error(err, 'Unable to login');
    }
  }

  authenticateUser() {
    return this.$async(this.authenticateUserAsync);
  }

  /**
   * END AUTHENTICATE USER SECTION
   */

  /**
   * ON INIT SECTION
   */
  async manageOauthCodeReturn(code, state) {
    if (this.hasValidState(state)) {
      await this.oAuthLoginAsync(code);
    } else {
      this.error(null, 'Invalid OAuth state, try again.');
    }
  }

  async authEnabledFlowAsync() {
    try {
      const exists = await this.UserService.administratorExists();
      if (!exists) {
        this.$state.go('portainer.init.admin');
      }
    } catch (err) {
      this.error(err, 'Unable to verify administrator account existence');
    }
  }

  async onInit() {
    try {
      const settings = await this.SettingsService.publicSettings();
      this.AuthenticationMethod = settings.AuthenticationMethod;
      this.state.OAuthProvider = this.determineOauthProvider(settings.OAuthLoginURI);
      this.state.OAuthLoginURI = settings.OAuthLoginURI;

      const code = this.URLHelper.getParameter('code');
      const state = this.URLHelper.getParameter('state');
      if (code && state) {
        await this.manageOauthCodeReturn(code, state);
        this.generateOAuthLoginURI();
        return;
      }
      this.generateOAuthLoginURI();

      if (this.$transition$.params().reload) {
        this.$window.location.reload();
        return;
      }
      const error = this.LocalStorage.getLogoutReason();
      if (error) {
        this.state.AuthenticationError = error;
        this.LocalStorage.cleanLogoutReason();
      }

      if (this.Authentication.isAuthenticated()) {
        await this.postLoginSteps();
      }
      this.state.loginInProgress = false;

      await this.authEnabledFlowAsync();
    } catch (err) {
      this.Notifications.error('Failure', err, 'Unable to retrieve public settings');
    }
  }

  $onInit() {
    return this.$async(this.onInit);
  }

  /**
   * END ON INIT SECTION
   */
}

export default AuthenticationController;
angular.module('portainer.app').controller('AuthenticationController', AuthenticationController);<|MERGE_RESOLUTION|>--- conflicted
+++ resolved
@@ -7,12 +7,7 @@
     $async,
     $scope,
     $state,
-<<<<<<< HEAD
-    $transition$,
-    $sanitize,
-=======
     $stateParams,
->>>>>>> ec9055f0
     $window,
     Authentication,
     UserService,
@@ -28,7 +23,7 @@
     this.$async = $async;
     this.$scope = $scope;
     this.$state = $state;
-    this.$transition$ = $transition$;
+    this.$stateParams = $stateParams;
     this.$window = $window;
     this.Authentication = Authentication;
     this.UserService = UserService;
@@ -71,6 +66,14 @@
    * UTILS FUNCTIONS SECTION
    */
 
+  logout(error) {
+    this.Authentication.logout();
+    this.state.loginInProgress = false;
+    this.generateOAuthLoginURI();
+    this.LocalStorage.storeLogoutReason(error);
+    this.$window.location.reload();
+  }
+
   error(err, message) {
     this.state.AuthenticationError = message;
     if (!err) {
@@ -246,8 +249,8 @@
       }
       this.generateOAuthLoginURI();
 
-      if (this.$transition$.params().reload) {
-        this.$window.location.reload();
+      if (this.$stateParams.logout || this.$stateParams.error) {
+        this.logout(this.$stateParams.error);
         return;
       }
       const error = this.LocalStorage.getLogoutReason();
