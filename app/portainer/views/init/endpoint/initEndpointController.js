--- conflicted
+++ resolved
@@ -1,9 +1,14 @@
 import _ from 'lodash-es';
 import angular from 'angular';
-import { InitEndpointFormValues } from 'Portainer/models/formValues/initEndpointFormValues';
-import { InitEndpointEndpointTypes } from 'Portainer/models/formValues/initEndpointEndpointTypes';
-
-<<<<<<< HEAD
+import { PortainerEndpointInitFormValues, PortainerEndpointInitFormValueEndpointSections } from 'Portainer/models/endpoint/formValues';
+import { PortainerEndpointTypes, PortainerEndpointConnectionTypes } from 'Portainer/models/endpoint/models';
+
+require('./includes/localDocker.html');
+require('./includes/localKubernetes.html');
+require('./includes/remote.html');
+require('./includes/azure.html');
+require('./includes/agent.html');
+
 class InitEndpointController {
   /* @ngInject */
   constructor($async, $scope, $state, EndpointService, EndpointProvider, StateManager, Notifications) {
@@ -18,6 +23,8 @@
     this.createLocalEndpointAsync = this.createLocalEndpointAsync.bind(this);
     this.createLocalKubernetesEndpointAsync = this.createLocalKubernetesEndpointAsync.bind(this);
     this.createAgentEndpointAsync = this.createAgentEndpointAsync.bind(this);
+    this.createAzureEndpointAsync = this.createAzureEndpointAsync.bind(this);
+    this.createRemoteEndpointAsync = this.createRemoteEndpointAsync.bind(this);
   }
 
   $onInit() {
@@ -31,10 +38,62 @@
       actionInProgress: false,
     };
 
-    this.formValues = new InitEndpointFormValues();
-    this.endpointTypes = InitEndpointEndpointTypes;
-  }
-
+    this.formValues = new PortainerEndpointInitFormValues();
+    this.endpointSections = PortainerEndpointInitFormValueEndpointSections;
+    this.PortainerEndpointConnectionTypes = PortainerEndpointConnectionTypes;
+  }
+
+  isRemoteConnectButtonDisabled() {
+    return (
+      this.state.actionInProgress ||
+      !this.formValues.Name ||
+      !this.formValues.URL ||
+      (this.formValues.TLS &&
+        ((this.formValues.TLSVerify && !this.formValues.TLSCACert) || (!this.formValues.TLSSKipClientVerify && (!this.formValues.TLSCert || !this.formValues.TLSKey))))
+    );
+  }
+
+  isAzureConnectButtonDisabled() {
+    return this.state.actionInProgress || !this.formValues.Name || !this.formValues.AzureApplicationId || !this.formValues.AzureTenantId || !this.formValues.AzureAuthenticationKey;
+  }
+
+  isConnectButtonDisabled() {
+    switch (this.formValues.ConnectionType) {
+      case PortainerEndpointConnectionTypes.DOCKER_LOCAL:
+        return this.state.actionInProgress;
+      case PortainerEndpointConnectionTypes.KUBERNETES_LOCAL:
+        return this.state.actionInProgress;
+      case PortainerEndpointConnectionTypes.REMOTE:
+        return this.isRemoteConnectButtonDisabled();
+      case PortainerEndpointConnectionTypes.AZURE:
+        return this.isAzureConnectButtonDisabled();
+      case PortainerEndpointConnectionTypes.AGENT:
+        return this.state.actionInProgress || !this.formValues.Name || !this.formValues.URL;
+      default:
+        break;
+    }
+  }
+
+  createEndpoint() {
+    switch (this.formValues.ConnectionType) {
+      case PortainerEndpointConnectionTypes.DOCKER_LOCAL:
+        return this.createLocalEndpoint();
+      case PortainerEndpointConnectionTypes.KUBERNETES_LOCAL:
+        return this.createLocalKubernetesEndpoint();
+      case PortainerEndpointConnectionTypes.REMOTE:
+        return this.createRemoteEndpoint();
+      case PortainerEndpointConnectionTypes.AZURE:
+        return this.createAzureEndpoint();
+      case PortainerEndpointConnectionTypes.AGENT:
+        return this.createAgentEndpoint();
+      default:
+        this.Notifications.error('Failure', 'Unable to determine wich action to do');
+    }
+  }
+
+  /**
+   * DOCKER_LOCAL (1)
+   */
   async createLocalEndpointAsync() {
     try {
       this.state.actionInProgress = true;
@@ -51,6 +110,9 @@
     return this.$async(this.createLocalEndpointAsync);
   }
 
+  /**
+   * KUBERNETES_LOCAL (5)
+   */
   async createLocalKubernetesEndpointAsync() {
     try {
       this.state.actionInProgress = true;
@@ -67,6 +129,9 @@
     return this.$async(this.createLocalKubernetesEndpointAsync);
   }
 
+  /**
+   * DOCKER / KUBERNETES AGENT (2 / 6)
+   */
   async createAgentEndpointAsync() {
     try {
       this.state.actionInProgress = true;
@@ -74,7 +139,20 @@
       const URL = this.formValues.URL;
       const PublicURL = URL.split(':')[0];
       // TODO: k8s merge - change type ID for agent on kube (6) or agent on swarm (2)
-      const endpoint = await this.EndpointService.createRemoteEndpoint(name, 6, URL, PublicURL, 1, [], true, true, true, null, null, null);
+      const endpoint = await this.EndpointService.createRemoteEndpoint(
+        name,
+        PortainerEndpointTypes.AgentOnKubernetesEnvironment,
+        URL,
+        PublicURL,
+        1,
+        [],
+        true,
+        true,
+        true,
+        null,
+        null,
+        null
+      );
       // TODO: k8s merge - go on home whith agent on swarm (2)
       this.$state.go('portainer.endpoints.endpoint.kubernetesConfig', { id: endpoint.Id });
     } catch (err) {
@@ -87,116 +165,59 @@
   createAgentEndpoint() {
     return this.$async(this.createAgentEndpointAsync);
   }
+
+  /**
+   * DOCKER REMOTE (1)
+   */
+  async createRemoteEndpointAsync() {
+    try {
+      this.state.actionInProgress = true;
+      const name = this.formValues.Name;
+      const type = PortainerEndpointTypes.DockerEnvironment;
+      const URL = this.formValues.URL;
+      const PublicURL = URL.split(':')[0];
+      const TLS = this.formValues.TLS;
+      const TLSSkipVerify = TLS && this.formValues.TLSSkipVerify;
+      const TLSSKipClientVerify = TLS && this.formValues.TLSSKipClientVerify;
+      const TLSCAFile = TLSSkipVerify ? null : this.formValues.TLSCACert;
+      const TLSCertFile = TLSSKipClientVerify ? null : this.formValues.TLSCert;
+      const TLSKeyFile = TLSSKipClientVerify ? null : this.formValues.TLSKey;
+      await this.EndpointService.createRemoteEndpoint(name, type, URL, PublicURL, 1, [], TLS, TLSSkipVerify, TLSSKipClientVerify, TLSCAFile, TLSCertFile, TLSKeyFile);
+      this.$state.go('portainer.home');
+    } catch (err) {
+      this.Notifications.error('Failure', err, 'Unable to connect to the Docker environment');
+    } finally {
+      this.state.actionInProgress = false;
+    }
+  }
+
+  createRemoteEndpoint() {
+    return this.$async(this.createAgentEndpointAsync);
+  }
+
+  /**
+   * AZURE (4)
+   */
+  async createAzureEndpointAsync() {
+    try {
+      this.state.actionInProgress = true;
+      var name = this.formValues.Name;
+      var applicationId = this.formValues.AzureApplicationId;
+      var tenantId = this.formValues.AzureTenantId;
+      var authenticationKey = this.formValues.AzureAuthenticationKey;
+      await this.EndpointService.createAzureEndpoint(name, applicationId, tenantId, authenticationKey, 1, []);
+      this.$state.go('portainer.home');
+    } catch (err) {
+      this.Notifications.error('Failure', err, 'Unable to connect to the Azure environment');
+    } finally {
+      this.state.actionInProgress = false;
+    }
+  }
+
+  createAzureEndpoint() {
+    return this.$async(this.createAgentEndpointAsync);
+  }
 }
 
 export default InitEndpointController;
-angular.module('portainer.app').controller('InitEndpointController', InitEndpointController);
-=======
-angular.module('portainer.app').controller('InitEndpointController', [
-  '$scope',
-  '$state',
-  'EndpointService',
-  'StateManager',
-  'Notifications',
-  function ($scope, $state, EndpointService, StateManager, Notifications) {
-    if (!_.isEmpty($scope.applicationState.endpoint)) {
-      $state.go('portainer.home');
-    }
-
-    $scope.logo = StateManager.getState().application.logo;
-
-    $scope.state = {
-      uploadInProgress: false,
-      actionInProgress: false,
-    };
-
-    $scope.formValues = {
-      EndpointType: 'remote',
-      Name: '',
-      URL: '',
-      TLS: false,
-      TLSSkipVerify: false,
-      TLSSKipClientVerify: false,
-      TLSCACert: null,
-      TLSCert: null,
-      TLSKey: null,
-      AzureApplicationId: '',
-      AzureTenantId: '',
-      AzureAuthenticationKey: '',
-    };
-
-    $scope.createLocalEndpoint = function () {
-      $scope.state.actionInProgress = true;
-      EndpointService.createLocalEndpoint()
-        .then(function success() {
-          $state.go('portainer.home');
-        })
-        .catch(function error(err) {
-          Notifications.error('Failure', err, 'Unable to connect to the Docker environment');
-        })
-        .finally(function final() {
-          $scope.state.actionInProgress = false;
-        });
-    };
-
-    $scope.createAzureEndpoint = function () {
-      var name = $scope.formValues.Name;
-      var applicationId = $scope.formValues.AzureApplicationId;
-      var tenantId = $scope.formValues.AzureTenantId;
-      var authenticationKey = $scope.formValues.AzureAuthenticationKey;
-
-      createAzureEndpoint(name, applicationId, tenantId, authenticationKey);
-    };
-
-    $scope.createAgentEndpoint = function () {
-      var name = $scope.formValues.Name;
-      var URL = $scope.formValues.URL;
-      var PublicURL = URL.split(':')[0];
-
-      createRemoteEndpoint(name, 2, URL, PublicURL, true, true, true, null, null, null);
-    };
-
-    $scope.createRemoteEndpoint = function () {
-      var name = $scope.formValues.Name;
-      var URL = $scope.formValues.URL;
-      var PublicURL = URL.split(':')[0];
-      var TLS = $scope.formValues.TLS;
-      var TLSSkipVerify = TLS && $scope.formValues.TLSSkipVerify;
-      var TLSSKipClientVerify = TLS && $scope.formValues.TLSSKipClientVerify;
-      var TLSCAFile = TLSSkipVerify ? null : $scope.formValues.TLSCACert;
-      var TLSCertFile = TLSSKipClientVerify ? null : $scope.formValues.TLSCert;
-      var TLSKeyFile = TLSSKipClientVerify ? null : $scope.formValues.TLSKey;
-
-      createRemoteEndpoint(name, 1, URL, PublicURL, TLS, TLSSkipVerify, TLSSKipClientVerify, TLSCAFile, TLSCertFile, TLSKeyFile);
-    };
-
-    function createAzureEndpoint(name, applicationId, tenantId, authenticationKey) {
-      $scope.state.actionInProgress = true;
-      EndpointService.createAzureEndpoint(name, applicationId, tenantId, authenticationKey, 1, [])
-        .then(function success() {
-          $state.go('portainer.home');
-        })
-        .catch(function error(err) {
-          Notifications.error('Failure', err, 'Unable to connect to the Azure environment');
-        })
-        .finally(function final() {
-          $scope.state.actionInProgress = false;
-        });
-    }
-
-    function createRemoteEndpoint(name, type, URL, PublicURL, TLS, TLSSkipVerify, TLSSKipClientVerify, TLSCAFile, TLSCertFile, TLSKeyFile) {
-      $scope.state.actionInProgress = true;
-      EndpointService.createRemoteEndpoint(name, type, URL, PublicURL, 1, [], TLS, TLSSkipVerify, TLSSKipClientVerify, TLSCAFile, TLSCertFile, TLSKeyFile)
-        .then(function success() {
-          $state.go('portainer.home');
-        })
-        .catch(function error(err) {
-          Notifications.error('Failure', err, 'Unable to connect to the Docker environment');
-        })
-        .finally(function final() {
-          $scope.state.actionInProgress = false;
-        });
-    }
-  },
-]);
->>>>>>> 89fb3c8d
+angular.module('portainer.app').controller('InitEndpointController', InitEndpointController);