<rd-header>
  <rd-header-title title-text="Registry details"></rd-header-title>
  <rd-header-content>
    <a ui-sref="portainer.registries">Registries</a> &gt; <a ui-sref="portainer.registries.registry({id: $ctrl.registry.Id})">{{ $ctrl.registry.Name }}</a>
  </rd-header-content>
</rd-header>

<div class="row" ng-if="!$ctrl.state.loading">
  <div class="col-sm-12">
    <rd-widget>
      <rd-widget-body>
        <form class="form-horizontal">
          <!-- name-input -->
          <div class="form-group">
            <label for="registry_name" class="col-sm-3 col-lg-2 control-label text-left">Name</label>
            <div class="col-sm-9 col-lg-10">
              <input type="text" class="form-control" id="registry_name" ng-model="$ctrl.formValues.Name" placeholder="e.g. my-registry" ng-change="$ctrl.onChangeName()" />
            </div>
          </div>
          <div class="form-group" ng-show="$ctrl.state.nameAlreadyExists">
            <div class="col-sm-12 small text-warning">
              <div>
                <p><i class="fa fa-exclamation-triangle" aria-hidden="true"></i> A registry with the same name already exists.</p>
              </div>
            </div>
          </div>
          <!-- !name-input -->
          <!-- registry-url-input -->
          <div class="form-group" ng-if="registry.Type !== RegistryTypes.DOCKERHUB && registry.Type !== RegistryTypes.QUAY && registry.Type !== RegistryTypes.GITLAB">
            <label for="registry_url" class="col-sm-3 col-lg-2 control-label text-left">
              Registry URL
              <portainer-tooltip position="bottom" message="URL or IP address of a Docker registry. Any protocol or trailing slash will be stripped if present.">
              </portainer-tooltip>
            </label>
            <div class="col-sm-9 col-lg-10">
              <input type="text" class="form-control" id="registry_url" ng-model="$ctrl.registry.URL" placeholder="e.g. 10.0.0.10:5000 or myregistry.domain.tld" />
            </div>
          </div>
          <!-- !registry-url-input -->

          <!-- authentication-checkbox -->
<<<<<<< HEAD
          <div
            class="form-group"
            ng-if="
              registry.Type !== RegistryTypes.DOCKERHUB && registry.Type !== RegistryTypes.QUAY && registry.Type !== RegistryTypes.PROGET && registry.Type !== RegistryTypes.AZURE
            "
          >
=======
          <div class="form-group" ng-if="$ctrl.registry.Type !== $ctrl.RegistryTypes.PROGET">
>>>>>>> 1132c9ce
            <div class="col-sm-12">
              <label for="registry_auth" class="control-label text-left">
                Authentication
                <portainer-tooltip position="bottom" message="Enable this option if you need to specify credentials to connect to this registry."> </portainer-tooltip>
              </label>
              <label class="switch" style="margin-left: 20px"> <input type="checkbox" ng-model="$ctrl.registry.Authentication" /><i></i> </label>
            </div>
          </div>
          <!-- !authentication-checkbox -->

          <!-- authentication-credentials -->
          <div ng-if="$ctrl.registry.Authentication">
            <!-- credentials-user -->
            <div class="form-group">
              <label for="credentials_username" class="col-sm-3 col-lg-2 control-label text-left">
                {{ $ctrl.registry.Type === $ctrl.RegistryTypes.ECR ? 'AWS Access Key' : 'Username' }}
              </label>
              <div class="col-sm-9 col-lg-10">
                <input type="text" class="form-control" id="credentials_username" ng-model="$ctrl.registry.Username" />
              </div>
            </div>
            <!-- !credentials-user -->
            <!-- credentials-password -->
            <div class="form-group">
              <label for="credentials_password" class="col-sm-3 col-lg-2 control-label text-left">
                {{ $ctrl.passwordLabel() }}
              </label>
              <div class="col-sm-9 col-lg-10">
                <input type="password" class="form-control" id="credentials_password" ng-model="$ctrl.formValues.Password" placeholder="*******" />
              </div>
            </div>
            <!-- !credentials-password -->
          </div>
          <!-- !authentication-credentials -->

          <div ng-if="$ctrl.registry.Type == $ctrl.RegistryTypes.QUAY">
            <!-- organisation-checkbox -->
            <div class="form-group">
              <div class="col-sm-12">
                <label class="control-label text-left"> Use organisation registry </label>
                <label class="switch" style="margin-left: 20px"> <input type="checkbox" ng-model="$ctrl.registry.Quay.UseOrganisation" /><i></i> </label>
              </div>
            </div>
            <!-- !organisation-checkbox -->
            <div ng-if="$ctrl.registry.Quay.UseOrganisation">
              <!-- organisation_name -->
              <div class="form-group">
                <label for="organisation_name" class="col-sm-3 col-lg-2 control-label text-left">Organisation name</label>
                <div class="col-sm-9 col-lg-10">
                  <input type="text" class="form-control" id="organisation_name" name="organisation_name" ng-model="$ctrl.registry.Quay.OrganisationName" required />
                </div>
              </div>
              <!-- !organisation_name -->
            </div>
          </div>

          <div ng-if="$ctrl.registry.Type == $ctrl.RegistryTypes.ECR">
            <!-- region -->
            <div class="form-group">
              <label for="registry_region" class="col-sm-3 col-lg-2 control-label text-left">Region</label>
              <div class="col-sm-9 col-lg-10">
                <input type="text" class="form-control" id="registry_region" name="registry_region" placeholder="us-west-1" ng-model="$ctrl.registry.Ecr.Region" required />
              </div>
            </div>
            <div class="form-group" ng-show="registryFormEcr.registry_region.$invalid">
              <div class="col-sm-12 small text-warning">
                <div ng-messages="registryFormEcr.registry_region.$error">
                  <p ng-message="required"><i class="fa fa-exclamation-triangle" aria-hidden="true"></i> This field is required.</p>
                </div>
              </div>
            </div>
            <!-- !region -->
          </div>

          <div class="form-group">
            <div class="col-sm-12">
              <button
                type="button"
                class="btn btn-primary btn-sm"
                ng-disabled="$ctrl.isUpdateButtonDisabled()"
                ng-click="$ctrl.updateRegistry()"
                button-spinner="$ctrl.state.actionInProgress"
              >
                <span ng-hide="$ctrl.state.actionInProgress">Update registry</span>
                <span ng-show="$ctrl.state.actionInProgress">Updating registry...</span>
              </button>
              <a type="button" class="btn btn-default btn-sm" ui-sref="portainer.registries">Cancel</a>
            </div>
          </div>
        </form>
      </rd-widget-body>
    </rd-widget>
  </div>
</div><|MERGE_RESOLUTION|>--- conflicted
+++ resolved
@@ -39,16 +39,15 @@
           <!-- !registry-url-input -->
 
           <!-- authentication-checkbox -->
-<<<<<<< HEAD
           <div
             class="form-group"
             ng-if="
-              registry.Type !== RegistryTypes.DOCKERHUB && registry.Type !== RegistryTypes.QUAY && registry.Type !== RegistryTypes.PROGET && registry.Type !== RegistryTypes.AZURE
+              $ctrl.registry.Type !== $ctrl.RegistryTypes.DOCKERHUB && 
+              $ctrl.registry.Type !== $ctrl.RegistryTypes.QUAY && 
+              $ctrl.registry.Type !== $ctrl.RegistryTypes.PROGET && 
+              $ctrl.registry.Type !== $ctrl.RegistryTypes.AZURE
             "
           >
-=======
-          <div class="form-group" ng-if="$ctrl.registry.Type !== $ctrl.RegistryTypes.PROGET">
->>>>>>> 1132c9ce
             <div class="col-sm-12">
               <label for="registry_auth" class="control-label text-left">
                 Authentication
