--- conflicted
+++ resolved
@@ -1,26 +1,3 @@
-<<<<<<< HEAD
-angular.module('portainer.app').controller('TagsController', [
-  '$scope',
-  '$state',
-  'TagService',
-  'Notifications',
-  function ($scope, $state, TagService, Notifications) {
-    $scope.state = {
-      actionInProgress: false,
-    };
-
-    $scope.formValues = {
-      Name: '',
-    };
-
-    $scope.checkNameValidity = function (form) {
-      var valid = true;
-      for (var i = 0; i < $scope.tags.length; i++) {
-        if ($scope.formValues.Name === $scope.tags[i].Name) {
-          valid = false;
-          break;
-        }
-=======
 import angular from 'angular';
 import _ from 'lodash-es';
 
@@ -41,60 +18,11 @@
       if ($scope.formValues.Name === $scope.tags[i].Name) {
         valid = false;
         break;
->>>>>>> 89fb3c8d
       }
-      form.name.$setValidity('validName', valid);
-    };
+    }
+    form.name.$setValidity('validName', valid);
+  };
 
-<<<<<<< HEAD
-    $scope.removeAction = function (selectedItems) {
-      var actionCount = selectedItems.length;
-      angular.forEach(selectedItems, function (tag) {
-        TagService.deleteTag(tag.Id)
-          .then(function success() {
-            Notifications.success('Tag successfully removed', tag.Name);
-            var index = $scope.tags.indexOf(tag);
-            $scope.tags.splice(index, 1);
-          })
-          .catch(function error(err) {
-            Notifications.error('Failure', err, 'Unable to tag');
-          })
-          .finally(function final() {
-            --actionCount;
-            if (actionCount === 0) {
-              $state.reload();
-            }
-          });
-      });
-    };
-
-    $scope.createTag = function () {
-      var tagName = $scope.formValues.Name;
-      TagService.createTag(tagName)
-        .then(function success() {
-          Notifications.success('Tag successfully created', tagName);
-          $state.reload();
-        })
-        .catch(function error(err) {
-          Notifications.error('Failure', err, 'Unable to create tag');
-        });
-    };
-
-    function initView() {
-      TagService.tags()
-        .then(function success(data) {
-          $scope.tags = data;
-        })
-        .catch(function error(err) {
-          Notifications.error('Failure', err, 'Unable to retrieve tags');
-          $scope.tags = [];
-        });
-    }
-
-    initView();
-  },
-]);
-=======
   $scope.removeAction = removeAction;
 
   function removeAction(tags) {
@@ -140,5 +68,4 @@
   }
 
   initView();
-}
->>>>>>> 89fb3c8d
+}