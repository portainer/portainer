--- conflicted
+++ resolved
@@ -16,10 +16,6 @@
       table-key="stacks"
       order-by="Name"
       remove-action="removeAction"
-<<<<<<< HEAD
-      show-ownership-column="applicationState.application.authentication"
-=======
->>>>>>> 89fb3c8d
       offline-mode="offlineMode"
       refresh-callback="getStacks"
     ></stacks-datatable>
