import { ResourceControlType } from '@/portainer/access-control/types';
import { AccessControlFormData } from 'Portainer/components/accessControlForm/porAccessControlFormModel';
import { FeatureId } from 'Portainer/feature-flags/enums';
import { getEnvironments } from '@/portainer/environments/environment.service';
import { StackStatus, StackType } from '@/react/docker/stacks/types';

angular.module('portainer.app').controller('StackController', [
  '$async',
  '$compile',
  '$q',
  '$scope',
  '$state',
  '$window',
  '$transition$',
  'StackService',
  'NodeService',
  'ServiceService',
  'TaskService',
  'ContainerService',
  'ServiceHelper',
  'TaskHelper',
  'Notifications',
  'FormHelper',
  'EndpointProvider',
  'GroupService',
  'ModalService',
  'StackHelper',
  'ResourceControlService',
  'Authentication',
  'ContainerHelper',
  'endpoint',
  function (
    $async,
    $compile,
    $q,
    $scope,
    $state,
    $window,
    $transition$,
    StackService,
    NodeService,
    ServiceService,
    TaskService,
    ContainerService,
    ServiceHelper,
    TaskHelper,
    Notifications,
    FormHelper,
    EndpointProvider,
    GroupService,
    ModalService,
    StackHelper,
    ResourceControlService,
    Authentication,
    ContainerHelper,
    endpoint
  ) {
    $scope.STACK_TYPES = StackType;

    $scope.resourceType = ResourceControlType.Stack;

    $scope.onUpdateResourceControlSuccess = function () {
      $state.reload();
    };

    $scope.endpoint = endpoint;
    $scope.isAdmin = Authentication.isAdmin();
    $scope.stackWebhookFeature = FeatureId.STACK_WEBHOOK;
    $scope.stackPullImageFeature = FeatureId.STACK_PULL_IMAGE;
    $scope.state = {
      actionInProgress: false,
      migrationInProgress: false,
      showEditorTab: false,
      yamlError: false,
      isEditorDirty: false,
    };

    $scope.formValues = {
      Prune: false,
      Endpoint: null,
      AccessControlData: new AccessControlFormData(),
      Env: [],
    };

    $window.onbeforeunload = () => {
      if ($scope.stackFileContent && $scope.state.isEditorDirty) {
        return '';
      }
    };

    $scope.$on('$destroy', function () {
      $scope.state.isEditorDirty = false;
    });

    $scope.handleEnvVarChange = handleEnvVarChange;
    function handleEnvVarChange(value) {
      $scope.formValues.Env = value;
    }

    $scope.onEnableWebhookChange = function (enable) {
      $scope.$evalAsync(() => {
        $scope.formValues.EnableWebhook = enable;
      });
    };

    $scope.onPruneChange = function (enable) {
      $scope.$evalAsync(() => {
        $scope.formValues.Prune = enable;
      });
    };

    $scope.duplicateStack = function duplicateStack(name, targetEndpointId) {
      var stack = $scope.stack;
      var env = FormHelper.removeInvalidEnvVars($scope.formValues.Env);
      // sets the targetEndpointID as global for interceptors
      EndpointProvider.setEndpointID(targetEndpointId);

      return StackService.duplicateStack(name, $scope.stackFileContent, env, targetEndpointId, stack.Type).then(onDuplicationSuccess).catch(notifyOnError);

      function onDuplicationSuccess() {
        Notifications.success('Success', 'Stack successfully duplicated');
        $state.go('docker.stacks', {}, { reload: true });
        // sets back the original endpointID as global for interceptors
        EndpointProvider.setEndpointID(stack.EndpointId);
      }

      function notifyOnError(err) {
        Notifications.error('Failure', err, 'Unable to duplicate stack');
      }
    };

    $scope.showEditor = function () {
      $scope.state.showEditorTab = true;
    };

    $scope.migrateStack = function (name, endpointId) {
      return $q(function (resolve) {
        ModalService.confirmWarn({
          title: 'Are you sure?',
          message:
            'This action will deploy a new instance of this stack on the target environment, please note that this does NOT relocate the content of any persistent volumes that may be attached to this stack.',
          buttons: {
            confirm: {
              label: 'Migrate',
              className: 'btn-danger',
            },
          },
          callback: function onConfirm(confirmed) {
            if (!confirmed) {
              return resolve();
            }
            return resolve(migrateStack(name, endpointId));
          },
        });
      });
    };

    $scope.removeStack = function () {
      ModalService.confirmDeletion('Do you want to remove the stack? Associated services will be removed as well.', function onConfirm(confirmed) {
        if (!confirmed) {
          return;
        }
        deleteStack();
      });
    };

    $scope.detachStackFromGit = function () {
      ModalService.confirmDetachment('Do you want to detach the stack from Git?', function onConfirm(confirmed) {
        if (!confirmed) {
          return;
        }
        $scope.deployStack();
      });
    };

    function migrateStack(name, targetEndpointId) {
      const stack = $scope.stack;

      let migrateRequest = StackService.migrateSwarmStack;
      if (stack.Type === 2) {
        migrateRequest = StackService.migrateComposeStack;
      }

      // TODO: this is a work-around for stacks created with Portainer version >= 1.17.1
      // The EndpointID property is not available for these stacks, we can pass
      // the current endpoint identifier as a part of the migrate request. It will be used if
      // the EndpointID property is not defined on the stack.
      if (stack.EndpointId === 0) {
        stack.EndpointId = endpoint.Id;
      }

      $scope.state.migrationInProgress = true;
      return migrateRequest(stack, targetEndpointId, name)
        .then(function success() {
          Notifications.success('Stack successfully migrated', stack.Name);
          $state.go('docker.stacks', {}, { reload: true });
        })
        .catch(function error(err) {
          Notifications.error('Failure', err, 'Unable to migrate stack');
        })
        .finally(function final() {
          $scope.state.migrationInProgress = false;
        });
    }

    function deleteStack() {
      var endpointId = +$state.params.endpointId;
      var stack = $scope.stack;

      StackService.remove(stack, $transition$.params().external, endpointId)
        .then(function success() {
          Notifications.success('Stack successfully removed', stack.Name);
          $state.go('docker.stacks');
        })
        .catch(function error(err) {
          Notifications.error('Failure', err, 'Unable to remove stack ' + stack.Name);
        });
    }

    $scope.associateStack = function () {
      var endpointId = +$state.params.endpointId;
      var stack = $scope.stack;
      var accessControlData = $scope.formValues.AccessControlData;
      $scope.state.actionInProgress = true;

      StackService.associate(stack, endpointId, $scope.orphanedRunning)
        .then(function success(data) {
          const resourceControl = data.ResourceControl;
          const userDetails = Authentication.getUserDetails();
          const userId = userDetails.ID;
          return ResourceControlService.applyResourceControl(userId, accessControlData, resourceControl);
        })
        .then(function success() {
          Notifications.success('Stack successfully associated', stack.Name);
          $state.go('docker.stacks');
        })
        .catch(function error(err) {
          Notifications.error('Failure', err, 'Unable to associate stack ' + stack.Name);
        })
        .finally(function final() {
          $scope.state.actionInProgress = false;
        });
    };

    $scope.deployStack = function () {
      const stack = $scope.stack;
      const tplCrop =
        '<div>Do you want to force an update of the stack?</div>' +
        '<div  style="position: absolute; right: 5px; top: 50px; z-index: 999"><be-feature-indicator feature="stackPullImageFeature"></be-feature-indicator></div>';
      const template = angular.element(tplCrop);
      const html = $compile(template)($scope);
      // 'Do you want to force an update of the stack?'
      ModalService.confirmStackUpdate(html, true, true, null, function (result) {
        if (!result) {
          return;
        }
        var stackFile = $scope.stackFileContent;
        var env = FormHelper.removeInvalidEnvVars($scope.formValues.Env);
        var prune = $scope.formValues.Prune;

        // TODO: this is a work-around for stacks created with Portainer version >= 1.17.1
        // The EndpointID property is not available for these stacks, we can pass
        // the current endpoint identifier as a part of the update request. It will be used if
        // the EndpointID property is not defined on the stack.
        if (stack.EndpointId === 0) {
          stack.EndpointId = endpoint.Id;
        }

        $scope.state.actionInProgress = true;
        StackService.updateStack(stack, stackFile, env, prune)
          .then(function success() {
            Notifications.success('Success', 'Stack successfully deployed');
            $scope.state.isEditorDirty = false;
            $state.reload();
          })
          .catch(function error(err) {
            Notifications.error('Failure', err, 'Unable to create stack');
          })
          .finally(function final() {
            $scope.state.actionInProgress = false;
          });
      });
    };

    $scope.editorUpdate = function (cm) {
      if ($scope.stackFileContent.replace(/(\r\n|\n|\r)/gm, '') !== cm.getValue().replace(/(\r\n|\n|\r)/gm, '')) {
        $scope.state.isEditorDirty = true;
        $scope.stackFileContent = cm.getValue();
        $scope.state.yamlError = StackHelper.validateYAML($scope.stackFileContent, $scope.containerNames);
      }
    };

    $scope.stopStack = stopStack;
    function stopStack() {
      return $async(stopStackAsync);
    }
    async function stopStackAsync() {
      const confirmed = await ModalService.confirmAsync({
        title: 'Are you sure?',
        message: 'Are you sure you want to stop this stack?',
        buttons: { confirm: { label: 'Stop', className: 'btn-danger' } },
      });
      if (!confirmed) {
        return;
      }

      $scope.state.actionInProgress = true;
      try {
        await StackService.stop($scope.stack.Id);
        $state.reload();
      } catch (err) {
        Notifications.error('Failure', err, 'Unable to stop stack');
      }
      $scope.state.actionInProgress = false;
    }

    $scope.startStack = startStack;
    function startStack() {
      return $async(startStackAsync);
    }
    async function startStackAsync() {
      $scope.state.actionInProgress = true;
      const id = $scope.stack.Id;
      try {
        await StackService.start(id);
        $state.reload();
      } catch (err) {
        Notifications.error('Failure', err, 'Unable to start stack');
      }
      $scope.state.actionInProgress = false;
    }

    function loadStack(id) {
      return $async(async () => {
        var agentProxy = $scope.applicationState.endpoint.mode.agentProxy;

        getEnvironments()
          .then(function success(data) {
            $scope.endpoints = data.value;
          })
          .catch(function error(err) {
            Notifications.error('Failure', err, 'Unable to retrieve environments');
          });

        $q.all({
          stack: StackService.stack(id),
          groups: GroupService.groups(),
          containers: ContainerService.containers(true),
        })
          .then(function success(data) {
            var stack = data.stack;
            $scope.groups = data.groups;
            $scope.stack = stack;
            $scope.containerNames = ContainerHelper.getContainerNames(data.containers);

            $scope.formValues.Env = $scope.stack.Env;

            let resourcesPromise = Promise.resolve({});
            if (!stack.Status || stack.Status === 1) {
              resourcesPromise = stack.Type === 1 ? retrieveSwarmStackResources(stack.Name, agentProxy) : retrieveComposeStackResources(stack.Name);
            }

            return $q.all({
              stackFile: StackService.getStackFile(id),
              resources: resourcesPromise,
            });
          })
          .then(function success(data) {
            const isSwarm = $scope.stack.Type === StackType.DockerSwarm;
            $scope.stackFileContent = data.stackFile;
            // workaround for missing status, if stack has resources, set the status to 1 (active), otherwise to 2 (inactive) (https://github.com/portainer/portainer/issues/4422)
            if (!$scope.stack.Status) {
              $scope.stack.Status = data.resources && ((isSwarm && data.resources.services.length) || data.resources.containers.length) ? 1 : 2;
            }

            if (isSwarm && $scope.stack.Status === StackStatus.Active) {
              assignSwarmStackResources(data.resources, agentProxy);
            }

            $scope.state.yamlError = StackHelper.validateYAML($scope.stackFileContent, $scope.containerNames);
          })
          .catch(function error(err) {
            Notifications.error('Failure', err, 'Unable to retrieve stack details');
          });
      });
    }

    function retrieveSwarmStackResources(stackName, agentProxy) {
      var stackFilter = {
        label: ['com.docker.stack.namespace=' + stackName],
      };

      return $q.all({
        services: ServiceService.services(stackFilter),
        tasks: TaskService.tasks(stackFilter),
        containers: agentProxy ? ContainerService.containers(1) : [],
        nodes: NodeService.nodes(),
      });
    }

    function assignSwarmStackResources(resources, agentProxy) {
      var services = resources.services;
      var tasks = resources.tasks;

      if (agentProxy) {
        var containers = resources.containers;
        for (var j = 0; j < tasks.length; j++) {
          var task = tasks[j];
          TaskHelper.associateContainerToTask(task, containers);
        }
      }

      for (var i = 0; i < services.length; i++) {
        var service = services[i];
        ServiceHelper.associateTasksToService(service, tasks);
      }

      $scope.nodes = resources.nodes;
      $scope.tasks = tasks;
      $scope.services = services;
    }

    function retrieveComposeStackResources(stackName) {
      var stackFilter = {
        label: ['com.docker.compose.project=' + stackName],
      };

      return $q.all({
        containers: ContainerService.containers(1, stackFilter),
      });
    }

    function loadExternalStack(name) {
      const stackType = $scope.stackType;
      if (!stackType || (stackType !== StackType.DockerSwarm && stackType !== StackType.DockerCompose)) {
        Notifications.error('Failure', null, 'Invalid type URL parameter.');
        return;
      }

      if (stackType === StackType.DockerSwarm) {
        loadExternalSwarmStack(name);
      }
    }

    function loadExternalSwarmStack(name) {
      var agentProxy = $scope.applicationState.endpoint.mode.agentProxy;

      retrieveSwarmStackResources(name, agentProxy)
        .then(function success(data) {
          assignSwarmStackResources(data, agentProxy);
        })
        .catch(function error(err) {
          Notifications.error('Failure', err, 'Unable to retrieve stack details');
        });
    }

    this.uiCanExit = async function () {
      if ($scope.stackFileContent && $scope.state.isEditorDirty) {
        return ModalService.confirmWebEditorDiscard();
      }
    };

    async function canManageStacks() {
      return endpoint.SecuritySettings.allowStackManagementForRegularUsers || Authentication.isAdmin();
    }

    async function initView() {
      // if the user is not an admin, and stack management is disabled for non admins, then take the user to the dashboard
      $scope.createEnabled = await canManageStacks();
      if (!$scope.createEnabled) {
        $state.go('docker.dashboard');
      }

      var stackName = $transition$.params().name;
      $scope.stackName = stackName;

      const regular = $transition$.params().regular == 'true';
      $scope.regular = regular;

      var external = $transition$.params().external == 'true';
      $scope.external = external;

      const orphaned = $transition$.params().orphaned == 'true';
      $scope.orphaned = orphaned;

      const orphanedRunning = $transition$.params().orphanedRunning == 'true';
      $scope.orphanedRunning = orphanedRunning;

      $scope.stackType = parseInt($transition$.params().type, 10);

      if (external || (orphaned && orphanedRunning)) {
        loadExternalStack(stackName);
      }

      if (regular || orphaned) {
        const stackId = $transition$.params().id;
        loadStack(stackId);
      }

      $scope.composeSyntaxMaxVersion = endpoint.ComposeSyntaxMaxVersion;
<<<<<<< HEAD
=======

      $scope.stackType = parseInt($transition$.params().type, 10);

      $scope.editorReadOnly = !Authentication.hasAuthorizations(['PortainerStackUpdate']);
>>>>>>> cc737243
    }

    initView();
  },
]);<|MERGE_RESOLUTION|>--- conflicted
+++ resolved
@@ -498,13 +498,6 @@
       }
 
       $scope.composeSyntaxMaxVersion = endpoint.ComposeSyntaxMaxVersion;
-<<<<<<< HEAD
-=======
-
-      $scope.stackType = parseInt($transition$.params().type, 10);
-
-      $scope.editorReadOnly = !Authentication.hasAuthorizations(['PortainerStackUpdate']);
->>>>>>> cc737243
     }
 
     initView();
