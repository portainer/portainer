--- conflicted
+++ resolved
@@ -176,11 +176,7 @@
               <label for="repository_password" class="col-sm-1 control-label text-left">
                 Password
               </label>
-<<<<<<< HEAD
-              <div class="col-sm-11 col-md-5 margin-sm-top">
-=======
               <div class="col-sm-11 col-md-5">
->>>>>>> 89fb3c8d
                 <input type="password" class="form-control" ng-model="formValues.RepositoryPassword" name="repository_password" placeholder="myPassword" />
               </div>
             </div>
