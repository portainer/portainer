<<<<<<< HEAD
angular.module('portainer.app').controller('SettingsAuthenticationController', [
  '$q',
  '$scope',
  '$state',
  'Notifications',
  'SettingsService',
  'FileUploadService',
  'TeamService',
  'LDAPService',
  function ($q, $scope, $state, Notifications, SettingsService, FileUploadService, TeamService, LDAPService) {
    const DEFAULT_GROUP_FILTER = '(objectClass=groupOfNames)';

    $scope.state = {
      successfulConnectivityCheck: false,
      failedConnectivityCheck: false,
      uploadInProgress: false,
      connectivityCheckInProgress: false,
      actionInProgress: false,
      availableUserSessionTimeoutOptions: [
        {
          key: '1 hour',
          value: '1h',
        },
        {
          key: '4 hours',
          value: '4h',
        },
        {
          key: '8 hours',
          value: '8h',
        },
        {
          key: '24 hours',
          value: '24h',
        },
        { key: '1 week', value: `${24 * 7}h` },
        { key: '1 month', value: `${24 * 30}h` },
        { key: '6 months', value: `${24 * 30 * 6}h` },
        { key: '1 year', value: `${24 * 30 * 12}h` },
      ],
      enableAssignAdminGroup: false,
    };

    $scope.formValues = {
      UserSessionTimeout: $scope.state.availableUserSessionTimeoutOptions[0],
      TLSCACert: '',
      LDAPSettings: {
        AnonymousMode: true,
        ReaderDN: '',
        URL: '',
        TLSConfig: {
          TLS: false,
          TLSSkipVerify: false,
        },
        StartTLS: false,
        SearchSettings: [
          {
            BaseDN: '',
            Filter: '',
            UserNameAttribute: '',
          },
        ],
        GroupSearchSettings: [
          {
            GroupBaseDN: '',
            GroupFilter: '',
            GroupAttribute: '',
          },
        ],
        AdminGroupSearchSettings: [
          {
            GroupBaseDN: '',
            GroupFilter: '',
            GroupAttribute: '',
          },
        ],
        AdminAutoPopulate: false,
        AutoCreateUsers: true,
      },
      selectedAdminGroups: '',
    };

    $scope.groups = null;

    $scope.searchAdminGroups = async function () {
      const settings = {
        ...$scope.settings.LDAPSettings,
        AdminGroupSearchSettings: $scope.settings.LDAPSettings.AdminGroupSearchSettings.map((search) => ({ ...search, GroupFilter: search.GroupFilter || DEFAULT_GROUP_FILTER })),
      };

      $scope.groups = await LDAPService.adminGroups(settings);
      $scope.state.enableAssignAdminGroup = $scope.groups && $scope.groups.length > 0;
    };
=======
import angular from 'angular';
import _ from 'lodash-es';

import { HIDE_INTERNAL_AUTH } from '@/portainer/feature-flags/feature-ids';
import { buildLdapSettingsModel, buildAdSettingsModel } from '@/portainer/settings/authentication/ldap/ldap-settings.model';

angular.module('portainer.app').controller('SettingsAuthenticationController', SettingsAuthenticationController);

function SettingsAuthenticationController($q, $scope, $state, Notifications, SettingsService, FileUploadService, TeamService, LDAPService) {
  $scope.state = {
    uploadInProgress: false,
    actionInProgress: false,
    availableUserSessionTimeoutOptions: [
      {
        key: '1 hour',
        value: '1h',
      },
      {
        key: '4 hours',
        value: '4h',
      },
      {
        key: '8 hours',
        value: '8h',
      },
      {
        key: '24 hours',
        value: '24h',
      },
      { key: '1 week', value: `${24 * 7}h` },
      { key: '1 month', value: `${24 * 30}h` },
      { key: '6 months', value: `${24 * 30 * 6}h` },
      { key: '1 year', value: `${24 * 30 * 12}h` },
    ],
  };

  $scope.formValues = {
    UserSessionTimeout: $scope.state.availableUserSessionTimeoutOptions[0],
    TLSCACert: '',
    ldap: {
      serverType: 0,
      adSettings: buildAdSettingsModel(),
      ldapSettings: buildLdapSettingsModel(),
    },
  };

  $scope.authOptions = [
    { id: 'auth_internal', icon: 'fa fa-users', label: 'Internal', description: 'Internal authentication mechanism', value: 1 },
    { id: 'auth_ldap', icon: 'fa fa-users', label: 'LDAP', description: 'LDAP authentication', value: 2 },
    { id: 'auth_ad', icon: 'fab fa-microsoft', label: 'Microsoft Active Directory', description: 'AD authentication', value: 4, feature: HIDE_INTERNAL_AUTH },
    { id: 'auth_oauth', icon: 'fa fa-users', label: 'OAuth', description: 'OAuth authentication', value: 3 },
  ];

  $scope.onChangeAuthMethod = function onChangeAuthMethod(value) {
    if (value === 4) {
      $scope.settings.AuthenticationMethod = 2;
      $scope.formValues.ldap.serverType = 2;
      return;
    }

    if (value === 2) {
      $scope.settings.AuthenticationMethod = 2;
      $scope.formValues.ldap.serverType = $scope.formValues.ldap.ldapSettings.ServerType;
      return;
    }

    $scope.settings.AuthenticationMethod = value;
  };

  $scope.authenticationMethodSelected = function authenticationMethodSelected(value) {
    if (!$scope.settings) {
      return false;
    }

    if (value === 4) {
      return $scope.settings.AuthenticationMethod === 2 && $scope.formValues.ldap.serverType === 2;
    }

    if (value === 2) {
      return $scope.settings.AuthenticationMethod === 2 && $scope.formValues.ldap.serverType !== 2;
    }

    return $scope.settings.AuthenticationMethod === value;
  };

  $scope.isOauthEnabled = function isOauthEnabled() {
    return $scope.settings && $scope.settings.AuthenticationMethod === 3;
  };

  $scope.LDAPConnectivityCheck = LDAPConnectivityCheck;
  function LDAPConnectivityCheck() {
    const settings = angular.copy($scope.settings);

    const { settings: ldapSettings, uploadRequired, tlscaFile } = prepareLDAPSettings();
    settings.LDAPSettings = ldapSettings;
    $scope.state.uploadInProgress = uploadRequired;

    $scope.state.connectivityCheckInProgress = true;

    $q.when(!uploadRequired || FileUploadService.uploadLDAPTLSFiles(tlscaFile, null, null))
      .then(function success() {
        return LDAPService.check(settings.LDAPSettings);
      })
      .then(function success() {
        $scope.state.failedConnectivityCheck = false;
        $scope.state.successfulConnectivityCheck = true;
        Notifications.success('Connection to LDAP successful');
      })
      .catch(function error(err) {
        $scope.state.failedConnectivityCheck = true;
        $scope.state.successfulConnectivityCheck = false;
        Notifications.error('Failure', err, 'Connection to LDAP failed');
      })
      .finally(function final() {
        $scope.state.uploadInProgress = false;
        $scope.state.connectivityCheckInProgress = false;
      });
  }

  $scope.saveSettings = function () {
    const settings = angular.copy($scope.settings);

    const { settings: ldapSettings, uploadRequired, tlscaFile } = prepareLDAPSettings();
    settings.LDAPSettings = ldapSettings;
    $scope.state.uploadInProgress = uploadRequired;
>>>>>>> 1b0e58a4

    $scope.state.actionInProgress = true;

    $q.when(!uploadRequired || FileUploadService.uploadLDAPTLSFiles(tlscaFile, null, null))
      .then(function success() {
        return SettingsService.update(settings);
      })
      .then(function success() {
        Notifications.success('Authentication settings updated');
      })
      .catch(function error(err) {
        Notifications.error('Failure', err, 'Unable to update authentication settings');
      })
      .finally(function final() {
        $scope.state.uploadInProgress = false;
        $scope.state.actionInProgress = false;
      });
  };

  function prepareLDAPSettings() {
    const tlscaCert = $scope.formValues.TLSCACert;

    const tlscaFile = tlscaCert !== $scope.settings.LDAPSettings.TLSConfig.TLSCACert ? tlscaCert : null;

    const isADServer = $scope.formValues.ldap.serverType === 2;

<<<<<<< HEAD
    $scope.addAdminGroupSearchConfiguration = function () {
      $scope.formValues.LDAPSettings.GroupSearchSettings.push({ GroupBaseDN: '', GroupAttribute: '', GroupFilter: '' });
    };

    $scope.removeAdminGroupSearchConfiguration = function (index) {
      $scope.formValues.LDAPSettings.GroupSearchSettings.splice(index, 1);
    };

    $scope.LDAPConnectivityCheck = function () {
      var settings = angular.copy($scope.settings);
      var TLSCAFile = $scope.formValues.TLSCACert !== settings.LDAPSettings.TLSConfig.TLSCACert ? $scope.formValues.TLSCACert : null;
=======
    const settings = isADServer ? $scope.formValues.ldap.adSettings : $scope.formValues.ldap.ldapSettings;

    if (settings.AnonymousMode && !isADServer) {
      settings.ReaderDN = '';
      settings.Password = '';
    }
>>>>>>> 1b0e58a4

    if (isADServer) {
      settings.AnonymousMode = false;
    }

    settings.URLs = settings.URLs.map((url) => {
      if (url.includes(':')) {
        return url;
      }
      return url + (settings.TLSConfig.TLS ? ':636' : ':389');
    });

    const uploadRequired = (settings.TLSConfig.TLS || settings.StartTLS) && !settings.TLSConfig.TLSSkipVerify;

    settings.URL = settings.URLs[0];

    return { settings, uploadRequired, tlscaFile };
  }

<<<<<<< HEAD
      var uploadRequired = ($scope.formValues.LDAPSettings.TLSConfig.TLS || $scope.formValues.LDAPSettings.StartTLS) && !$scope.formValues.LDAPSettings.TLSConfig.TLSSkipVerify;
      $scope.state.uploadInProgress = uploadRequired;

      $scope.state.connectivityCheckInProgress = true;
      $q.when(!uploadRequired || FileUploadService.uploadLDAPTLSFiles(TLSCAFile, null, null))
        .then(function success() {
          addLDAPDefaultPort(settings, $scope.formValues.LDAPSettings.TLSConfig.TLS);
          return SettingsService.checkLDAPConnectivity(settings);
        })
        .then(function success() {
          $scope.state.failedConnectivityCheck = false;
          $scope.state.successfulConnectivityCheck = true;
          Notifications.success('Connection to LDAP successful');
        })
        .catch(function error(err) {
          $scope.state.failedConnectivityCheck = true;
          $scope.state.successfulConnectivityCheck = false;
          Notifications.error('Failure', err, 'Connection to LDAP failed');
        })
        .finally(function final() {
          $scope.state.uploadInProgress = false;
          $scope.state.connectivityCheckInProgress = false;
        });
    };

    $scope.saveSettings = function () {
      var settings = angular.copy($scope.settings);
      if ($scope.formValues.LDAPSettings.AdminAutoPopulate && $scope.formValues.selectedAdminGroups && $scope.formValues.selectedAdminGroups.length > 0) {
        settings.LDAPSettings.AdminGroups = $scope.formValues.selectedAdminGroups.map((team) => team.name);
      } else {
        settings.LDAPSettings.AdminGroups = [];
      }

      if ($scope.formValues.selectedAdminGroups && $scope.formValues.selectedAdminGroups.length === 0) {
        settings.LDAPSettings.AdminAutoPopulate = false;
      }

      var TLSCAFile = $scope.formValues.TLSCACert !== settings.LDAPSettings.TLSConfig.TLSCACert ? $scope.formValues.TLSCACert : null;

      if ($scope.formValues.LDAPSettings.AnonymousMode) {
        settings.LDAPSettings['ReaderDN'] = '';
        settings.LDAPSettings['Password'] = '';
=======
  $scope.isLDAPFormValid = isLDAPFormValid;
  function isLDAPFormValid() {
    const ldapSettings = $scope.formValues.ldap.serverType === 2 ? $scope.formValues.ldap.adSettings : $scope.formValues.ldap.ldapSettings;
    const isTLSMode = ldapSettings.TLSConfig.TLS || ldapSettings.StartTLS;

    return (
      _.compact(ldapSettings.URLs).length &&
      (ldapSettings.AnonymousMode || (ldapSettings.ReaderDN && ldapSettings.Password)) &&
      (!isTLSMode || $scope.formValues.TLSCACert || ldapSettings.TLSConfig.TLSSkipVerify)
    );
  }

  $scope.isOAuthTeamMembershipFormValid = isOAuthTeamMembershipFormValid;
  function isOAuthTeamMembershipFormValid() {
    if ($scope.settings && $scope.settings.OAuthSettings.OAuthAutoMapTeamMemberships && $scope.settings.OAuthSettings.TeamMemberships) {
      if (!$scope.settings.OAuthSettings.TeamMemberships.OAuthClaimName) {
        return false;
>>>>>>> 1b0e58a4
      }

      const hasInvalidMapping = $scope.settings.OAuthSettings.TeamMemberships.OAuthClaimMappings.some((m) => !(m.ClaimValRegex && m.Team));
      if (hasInvalidMapping) {
        return false;
      }
    }
<<<<<<< HEAD

    async function prelodaAdminGroup() {
      if ($scope.settings.LDAPSettings.AdminAutoPopulate && $scope.settings.LDAPSettings.AdminGroups && $scope.settings.LDAPSettings.AdminGroups.length > 0) {
        const settings = {
          ...$scope.settings.LDAPSettings,
          AdminGroupSearchSettings: $scope.settings.LDAPSettings.AdminGroupSearchSettings.map((search) => ({
            ...search,
            GroupFilter: search.GroupFilter || '(objectClass=groupOfNames)',
          })),
        };

        $scope.groups = await LDAPService.adminGroups(settings);
        $scope.state.enableAssignAdminGroup = $scope.groups && $scope.groups.length > 0;
      }
    }
    function initView() {
      $q.all({
        settings: SettingsService.settings(),
        teams: TeamService.teams(),
      })
        .then(function success(data) {
          var settings = data.settings;
          $scope.teams = data.teams;
          $scope.settings = settings;
          $scope.formValues.LDAPSettings = settings.LDAPSettings;
          $scope.OAuthSettings = settings.OAuthSettings;
          $scope.formValues.TLSCACert = settings.LDAPSettings.TLSConfig.TLSCACert;
          prelodaAdminGroup();
        })
        .catch(function error(err) {
          Notifications.error('Failure', err, 'Unable to retrieve application settings');
        });
    }
=======
    return true;
  }

  function initView() {
    $q.all({
      settings: SettingsService.settings(),
      teams: TeamService.teams(),
    })
      .then(function success(data) {
        var settings = data.settings;
        $scope.teams = data.teams;
        $scope.settings = settings;

        $scope.OAuthSettings = settings.OAuthSettings;
        $scope.authMethod = settings.AuthenticationMethod;
        if (settings.AuthenticationMethod === 2 && settings.LDAPSettings.ServerType === 2) {
          $scope.authMethod = 4;
        }

        $scope.formValues.ldap.serverType = settings.LDAPSettings.ServerType;
        if (settings.LDAPSettings.ServerType === 2) {
          $scope.formValues.ldap.adSettings = settings.LDAPSettings;
        } else {
          $scope.formValues.ldap.ldapSettings = settings.LDAPSettings;
        }

        if (settings.LDAPSettings.URL) {
          settings.LDAPSettings.URLs = [settings.LDAPSettings.URL];
        }
        if (!settings.LDAPSettings.URLs) {
          settings.LDAPSettings.URLs = [];
        }
        if (!settings.LDAPSettings.URLs.length) {
          settings.LDAPSettings.URLs.push('');
        }
        if (!settings.LDAPSettings.ServerType) {
          settings.LDAPSettings.ServerType = 0;
        }
      })
      .catch(function error(err) {
        Notifications.error('Failure', err, 'Unable to retrieve application settings');
      });
  }
>>>>>>> 1b0e58a4

  initView();
}<|MERGE_RESOLUTION|>--- conflicted
+++ resolved
@@ -1,98 +1,3 @@
-<<<<<<< HEAD
-angular.module('portainer.app').controller('SettingsAuthenticationController', [
-  '$q',
-  '$scope',
-  '$state',
-  'Notifications',
-  'SettingsService',
-  'FileUploadService',
-  'TeamService',
-  'LDAPService',
-  function ($q, $scope, $state, Notifications, SettingsService, FileUploadService, TeamService, LDAPService) {
-    const DEFAULT_GROUP_FILTER = '(objectClass=groupOfNames)';
-
-    $scope.state = {
-      successfulConnectivityCheck: false,
-      failedConnectivityCheck: false,
-      uploadInProgress: false,
-      connectivityCheckInProgress: false,
-      actionInProgress: false,
-      availableUserSessionTimeoutOptions: [
-        {
-          key: '1 hour',
-          value: '1h',
-        },
-        {
-          key: '4 hours',
-          value: '4h',
-        },
-        {
-          key: '8 hours',
-          value: '8h',
-        },
-        {
-          key: '24 hours',
-          value: '24h',
-        },
-        { key: '1 week', value: `${24 * 7}h` },
-        { key: '1 month', value: `${24 * 30}h` },
-        { key: '6 months', value: `${24 * 30 * 6}h` },
-        { key: '1 year', value: `${24 * 30 * 12}h` },
-      ],
-      enableAssignAdminGroup: false,
-    };
-
-    $scope.formValues = {
-      UserSessionTimeout: $scope.state.availableUserSessionTimeoutOptions[0],
-      TLSCACert: '',
-      LDAPSettings: {
-        AnonymousMode: true,
-        ReaderDN: '',
-        URL: '',
-        TLSConfig: {
-          TLS: false,
-          TLSSkipVerify: false,
-        },
-        StartTLS: false,
-        SearchSettings: [
-          {
-            BaseDN: '',
-            Filter: '',
-            UserNameAttribute: '',
-          },
-        ],
-        GroupSearchSettings: [
-          {
-            GroupBaseDN: '',
-            GroupFilter: '',
-            GroupAttribute: '',
-          },
-        ],
-        AdminGroupSearchSettings: [
-          {
-            GroupBaseDN: '',
-            GroupFilter: '',
-            GroupAttribute: '',
-          },
-        ],
-        AdminAutoPopulate: false,
-        AutoCreateUsers: true,
-      },
-      selectedAdminGroups: '',
-    };
-
-    $scope.groups = null;
-
-    $scope.searchAdminGroups = async function () {
-      const settings = {
-        ...$scope.settings.LDAPSettings,
-        AdminGroupSearchSettings: $scope.settings.LDAPSettings.AdminGroupSearchSettings.map((search) => ({ ...search, GroupFilter: search.GroupFilter || DEFAULT_GROUP_FILTER })),
-      };
-
-      $scope.groups = await LDAPService.adminGroups(settings);
-      $scope.state.enableAssignAdminGroup = $scope.groups && $scope.groups.length > 0;
-    };
-=======
 import angular from 'angular';
 import _ from 'lodash-es';
 
@@ -102,6 +7,8 @@
 angular.module('portainer.app').controller('SettingsAuthenticationController', SettingsAuthenticationController);
 
 function SettingsAuthenticationController($q, $scope, $state, Notifications, SettingsService, FileUploadService, TeamService, LDAPService) {
+  const DEFAULT_GROUP_FILTER = '(objectClass=groupOfNames)';
+
   $scope.state = {
     uploadInProgress: false,
     actionInProgress: false,
@@ -127,6 +34,7 @@
       { key: '6 months', value: `${24 * 30 * 6}h` },
       { key: '1 year', value: `${24 * 30 * 12}h` },
     ],
+    enableAssignAdminGroup: false,
   };
 
   $scope.formValues = {
@@ -137,6 +45,19 @@
       adSettings: buildAdSettingsModel(),
       ldapSettings: buildLdapSettingsModel(),
     },
+    selectedAdminGroups: [],
+  };
+
+  $scope.groups = null;
+
+  $scope.searchAdminGroups = async function () {
+    const settings = {
+      ...$scope.settings.LDAPSettings,
+      AdminGroupSearchSettings: $scope.settings.LDAPSettings.AdminGroupSearchSettings.map((search) => ({ ...search, GroupFilter: search.GroupFilter || DEFAULT_GROUP_FILTER })),
+    };
+
+    $scope.groups = await LDAPService.adminGroups(settings);
+    $scope.state.enableAssignAdminGroup = $scope.groups && $scope.groups.length > 0;
   };
 
   $scope.authOptions = [
@@ -215,10 +136,19 @@
   $scope.saveSettings = function () {
     const settings = angular.copy($scope.settings);
 
+    if ($scope.formValues.LDAPSettings.AdminAutoPopulate && $scope.formValues.selectedAdminGroups.length > 0) {
+      settings.LDAPSettings.AdminGroups = $scope.formValues.selectedAdminGroups.map((team) => team.name);
+    } else {
+      settings.LDAPSettings.AdminGroups = [];
+    }
+
+    if ($scope.formValues.selectedAdminGroups && $scope.formValues.selectedAdminGroups.length === 0) {
+      settings.LDAPSettings.AdminAutoPopulate = false;
+    }
+
     const { settings: ldapSettings, uploadRequired, tlscaFile } = prepareLDAPSettings();
     settings.LDAPSettings = ldapSettings;
     $scope.state.uploadInProgress = uploadRequired;
->>>>>>> 1b0e58a4
 
     $scope.state.actionInProgress = true;
 
@@ -245,26 +175,12 @@
 
     const isADServer = $scope.formValues.ldap.serverType === 2;
 
-<<<<<<< HEAD
-    $scope.addAdminGroupSearchConfiguration = function () {
-      $scope.formValues.LDAPSettings.GroupSearchSettings.push({ GroupBaseDN: '', GroupAttribute: '', GroupFilter: '' });
-    };
-
-    $scope.removeAdminGroupSearchConfiguration = function (index) {
-      $scope.formValues.LDAPSettings.GroupSearchSettings.splice(index, 1);
-    };
-
-    $scope.LDAPConnectivityCheck = function () {
-      var settings = angular.copy($scope.settings);
-      var TLSCAFile = $scope.formValues.TLSCACert !== settings.LDAPSettings.TLSConfig.TLSCACert ? $scope.formValues.TLSCACert : null;
-=======
     const settings = isADServer ? $scope.formValues.ldap.adSettings : $scope.formValues.ldap.ldapSettings;
 
     if (settings.AnonymousMode && !isADServer) {
       settings.ReaderDN = '';
       settings.Password = '';
     }
->>>>>>> 1b0e58a4
 
     if (isADServer) {
       settings.AnonymousMode = false;
@@ -284,50 +200,6 @@
     return { settings, uploadRequired, tlscaFile };
   }
 
-<<<<<<< HEAD
-      var uploadRequired = ($scope.formValues.LDAPSettings.TLSConfig.TLS || $scope.formValues.LDAPSettings.StartTLS) && !$scope.formValues.LDAPSettings.TLSConfig.TLSSkipVerify;
-      $scope.state.uploadInProgress = uploadRequired;
-
-      $scope.state.connectivityCheckInProgress = true;
-      $q.when(!uploadRequired || FileUploadService.uploadLDAPTLSFiles(TLSCAFile, null, null))
-        .then(function success() {
-          addLDAPDefaultPort(settings, $scope.formValues.LDAPSettings.TLSConfig.TLS);
-          return SettingsService.checkLDAPConnectivity(settings);
-        })
-        .then(function success() {
-          $scope.state.failedConnectivityCheck = false;
-          $scope.state.successfulConnectivityCheck = true;
-          Notifications.success('Connection to LDAP successful');
-        })
-        .catch(function error(err) {
-          $scope.state.failedConnectivityCheck = true;
-          $scope.state.successfulConnectivityCheck = false;
-          Notifications.error('Failure', err, 'Connection to LDAP failed');
-        })
-        .finally(function final() {
-          $scope.state.uploadInProgress = false;
-          $scope.state.connectivityCheckInProgress = false;
-        });
-    };
-
-    $scope.saveSettings = function () {
-      var settings = angular.copy($scope.settings);
-      if ($scope.formValues.LDAPSettings.AdminAutoPopulate && $scope.formValues.selectedAdminGroups && $scope.formValues.selectedAdminGroups.length > 0) {
-        settings.LDAPSettings.AdminGroups = $scope.formValues.selectedAdminGroups.map((team) => team.name);
-      } else {
-        settings.LDAPSettings.AdminGroups = [];
-      }
-
-      if ($scope.formValues.selectedAdminGroups && $scope.formValues.selectedAdminGroups.length === 0) {
-        settings.LDAPSettings.AdminAutoPopulate = false;
-      }
-
-      var TLSCAFile = $scope.formValues.TLSCACert !== settings.LDAPSettings.TLSConfig.TLSCACert ? $scope.formValues.TLSCACert : null;
-
-      if ($scope.formValues.LDAPSettings.AnonymousMode) {
-        settings.LDAPSettings['ReaderDN'] = '';
-        settings.LDAPSettings['Password'] = '';
-=======
   $scope.isLDAPFormValid = isLDAPFormValid;
   function isLDAPFormValid() {
     const ldapSettings = $scope.formValues.ldap.serverType === 2 ? $scope.formValues.ldap.adSettings : $scope.formValues.ldap.ldapSettings;
@@ -345,7 +217,6 @@
     if ($scope.settings && $scope.settings.OAuthSettings.OAuthAutoMapTeamMemberships && $scope.settings.OAuthSettings.TeamMemberships) {
       if (!$scope.settings.OAuthSettings.TeamMemberships.OAuthClaimName) {
         return false;
->>>>>>> 1b0e58a4
       }
 
       const hasInvalidMapping = $scope.settings.OAuthSettings.TeamMemberships.OAuthClaimMappings.some((m) => !(m.ClaimValRegex && m.Team));
@@ -353,42 +224,22 @@
         return false;
       }
     }
-<<<<<<< HEAD
-
-    async function prelodaAdminGroup() {
-      if ($scope.settings.LDAPSettings.AdminAutoPopulate && $scope.settings.LDAPSettings.AdminGroups && $scope.settings.LDAPSettings.AdminGroups.length > 0) {
-        const settings = {
-          ...$scope.settings.LDAPSettings,
-          AdminGroupSearchSettings: $scope.settings.LDAPSettings.AdminGroupSearchSettings.map((search) => ({
-            ...search,
-            GroupFilter: search.GroupFilter || '(objectClass=groupOfNames)',
-          })),
-        };
-
-        $scope.groups = await LDAPService.adminGroups(settings);
-        $scope.state.enableAssignAdminGroup = $scope.groups && $scope.groups.length > 0;
-      }
-    }
-    function initView() {
-      $q.all({
-        settings: SettingsService.settings(),
-        teams: TeamService.teams(),
-      })
-        .then(function success(data) {
-          var settings = data.settings;
-          $scope.teams = data.teams;
-          $scope.settings = settings;
-          $scope.formValues.LDAPSettings = settings.LDAPSettings;
-          $scope.OAuthSettings = settings.OAuthSettings;
-          $scope.formValues.TLSCACert = settings.LDAPSettings.TLSConfig.TLSCACert;
-          prelodaAdminGroup();
-        })
-        .catch(function error(err) {
-          Notifications.error('Failure', err, 'Unable to retrieve application settings');
-        });
-    }
-=======
     return true;
+  }
+
+  async function prelodaAdminGroup() {
+    if ($scope.settings.LDAPSettings.AdminAutoPopulate && $scope.settings.LDAPSettings.AdminGroups && $scope.settings.LDAPSettings.AdminGroups.length > 0) {
+      const settings = {
+        ...$scope.settings.LDAPSettings,
+        AdminGroupSearchSettings: $scope.settings.LDAPSettings.AdminGroupSearchSettings.map((search) => ({
+          ...search,
+          GroupFilter: search.GroupFilter || '(objectClass=groupOfNames)',
+        })),
+      };
+
+      $scope.groups = await LDAPService.adminGroups(settings);
+      $scope.state.enableAssignAdminGroup = $scope.groups && $scope.groups.length > 0;
+    }
   }
 
   function initView() {
@@ -426,12 +277,13 @@
         if (!settings.LDAPSettings.ServerType) {
           settings.LDAPSettings.ServerType = 0;
         }
+
+        prelodaAdminGroup();
       })
       .catch(function error(err) {
         Notifications.error('Failure', err, 'Unable to retrieve application settings');
       });
   }
->>>>>>> 1b0e58a4
 
   initView();
 }