<rd-header>
  <rd-header-title title-text="Settings"></rd-header-title>
  <rd-header-content>Settings</rd-header-content>
</rd-header>

<div class="row">
  <div class="col-sm-12">
    <rd-widget>
      <rd-widget-header icon="fa-cogs" title-text="Application settings"></rd-widget-header>
      <rd-widget-body>
        <form class="form-horizontal">
          <!-- snapshot-interval -->
          <div class="form-group">
            <label for="snapshot_interval" class="col-sm-2 control-label text-left">Snapshot interval</label>
            <div class="col-sm-10">
              <input type="text" class="form-control" ng-model="settings.SnapshotInterval" id="snapshot_interval" placeholder="e.g. 15m" />
            </div>
          </div>
          <!-- !snapshot-interval -->
          <!-- logo -->
          <div class="form-group">
            <div class="col-sm-12">
              <label for="toggle_logo" class="control-label text-left">
                Use custom logo
              </label>
              <label class="switch" style="margin-left: 20px;"> <input type="checkbox" name="toggle_logo" ng-model="formValues.customLogo" /><i></i> </label>
            </div>
          </div>
          <div ng-if="formValues.customLogo">
            <div class="form-group">
              <span class="col-sm-12 text-muted small">
                You can specify the URL to your logo here. For an optimal display, logo dimensions should be 155px by 55px.
              </span>
            </div>
            <div class="form-group">
              <label for="logo_url" class="col-sm-1 control-label text-left">
                URL
              </label>
              <div class="col-sm-11">
                <input type="text" class="form-control" ng-model="settings.LogoURL" id="logo_url" placeholder="https://mycompany.com/logo.png" />
              </div>
            </div>
          </div>
          <!-- !logo -->
          <!-- templates -->
          <div class="col-sm-12 form-section-title">
            App Templates
          </div>
          <div class="form-group">
            <div class="col-sm-12">
              <label for="toggle_templates" class="control-label text-left">
                Use external templates
                <portainer-tooltip position="bottom" message="When using external templates, in-app template management will be disabled."></portainer-tooltip>
              </label>
              <label class="switch" style="margin-left: 20px;"> <input type="checkbox" name="toggle_templates" ng-model="formValues.externalTemplates" /><i></i> </label>
            </div>
          </div>
          <div ng-if="formValues.externalTemplates">
            <div class="form-group">
              <span class="col-sm-12 text-muted small">
                You can specify the URL to your own template definitions file here. See
                <a href="https://portainer.readthedocs.io/en/stable/templates.html" target="_blank">Portainer documentation</a> for more details.
              </span>
            </div>
            <div class="form-group">
              <label for="templates_url" class="col-sm-1 control-label text-left">
                URL
              </label>
              <div class="col-sm-11">
                <input type="text" class="form-control" ng-model="settings.TemplatesURL" id="templates_url" placeholder="https://myserver.mydomain/templates.json" />
              </div>
            </div>
          </div>
          <!-- !templates -->
          <!-- security -->
          <div class="col-sm-12 form-section-title">
            Security
          </div>
          <div class="form-group">
            <div class="col-sm-12">
              <label for="toggle_allowbindmounts" class="control-label text-left">
                Disable bind mounts for non-administrators
                <portainer-tooltip position="bottom" message="When enabled, regular users will not be able to use bind mounts when creating containers."></portainer-tooltip>
              </label>
              <label class="switch" style="margin-left: 20px;"> <input type="checkbox" name="toggle_allowbindmounts" ng-model="formValues.restrictBindMounts" /><i></i> </label>
            </div>
          </div>
          <div class="form-group">
            <div class="col-sm-12">
              <label for="toggle_allowbindmounts" class="control-label text-left">
                Disable privileged mode for non-administrators
                <portainer-tooltip position="bottom" message="When enabled, regular users will not be able to use privileged mode when creating containers."></portainer-tooltip>
              </label>
              <label class="switch" style="margin-left: 20px;"> <input type="checkbox" name="toggle_allowbindmounts" ng-model="formValues.restrictPrivilegedMode" /><i></i> </label>
            </div>
          </div>
          <div class="form-group">
            <div class="col-sm-12">
              <label for="toggle_allowvolumebrowser" class="control-label text-left">
                Enable volume management for non-administrators
                <portainer-tooltip
                  position="bottom"
                  message="When enabled, non-admin users & users with helpdesk, standard and read-only roles from the RBAC extension will be able to use Portainer volume management features."
                ></portainer-tooltip>
              </label>
              <label class="switch" style="margin-left: 20px;"> <input type="checkbox" name="toggle_allowvolumebrowser" ng-model="formValues.enableVolumeBrowser" /><i></i> </label>
            </div>
          </div>
          <div class="form-group">
            <div class="col-sm-12">
              <label for="toggle_enableHostManagementFeatures" class="control-label text-left">
                Enable host management features
                <portainer-tooltip
                  position="bottom"
                  message="Enables host management features: host scheduler, host browsing and command execution. You'll need to set the CAP_HOST_MANAGEMENT variable when deploying the Portainer agent to use some of these features."
                ></portainer-tooltip>
              </label>
              <label class="switch" style="margin-left: 20px;">
                <input type="checkbox" name="toggle_enableHostManagementFeatures" ng-model="formValues.enableHostManagementFeatures" /><i></i>
              </label>
            </div>
          </div>
          <!-- !security -->
          <!-- edge -->
          <div class="col-sm-12 form-section-title">
            Edge Compute
          </div>
          <div class="form-group">
            <label for="edge_checkin" class="col-sm-2 control-label text-left">
              Edge agent poll frequency
              <portainer-tooltip position="bottom" message="Specify the interval used by each Edge agent to checkin with the Portainer instance"></portainer-tooltip>
            </label>
            <div class="col-sm-10">
              <select id="edge_checkin" class="form-control" ng-model="settings.EdgeAgentCheckinInterval" ng-options="+(opt.value) as opt.key for opt in state.availableEdgeAgentCheckinOptions"></select>
            </div>
          </div>
          <div class="form-group">
            <div class="col-sm-12">
              <label for="toggle_enableEdgeComputeFeatures" class="control-label text-left">
                Enable edge compute features
              </label>
              <label class="switch" style="margin-left: 20px;">
                <input type="checkbox" name="toggle_enableEdgeComputeFeatures" ng-model="formValues.enableEdgeComputeFeatures"><i></i>
              </label>
<<<<<<< HEAD
=======
              <div class="col-sm-9">
                <select
                  id="edge_checkin"
                  class="form-control"
                  ng-model="settings.EdgeAgentCheckinInterval"
                  ng-options="+(opt.value) as opt.key for opt in state.availableEdgeAgentCheckinOptions"
                ></select>
              </div>
>>>>>>> cf5056d9
            </div>
          </div>
          <!-- !edge -->
          <!-- actions -->
          <div class="form-group">
            <div class="col-sm-12">
              <button
                type="button"
                class="btn btn-primary btn-sm"
                ng-click="saveApplicationSettings()"
                ng-disabled="state.actionInProgress"
                button-spinner="state.actionInProgress"
              >
                <span ng-hide="state.actionInProgress">Save settings</span>
                <span ng-show="state.actionInProgress">Saving...</span>
              </button>
            </div>
          </div>
          <!-- !actions -->
        </form>
      </rd-widget-body>
    </rd-widget>
  </div>
</div>

<div class="row">
  <div class="col-sm-12">
    <rd-widget>
      <rd-widget-header icon="fa-tags" title-text="Hidden containers"></rd-widget-header>
      <rd-widget-body>
        <form class="form-horizontal" ng-submit="addFilteredContainerLabel()" name="addTagForm">
          <div class="form-group">
            <span class="col-sm-12 text-muted small">
              You can hide containers with specific labels from Portainer UI. You need to specify the label name and value.
            </span>
          </div>
          <div class="form-group">
            <label for="header_name" class="col-sm-1 control-label text-left">Name</label>
            <div class="col-sm-11 col-md-4">
              <input type="text" required class="form-control" id="header_name" name="label_name" ng-model="formValues.labelName" placeholder="e.g. com.example.foo" />
            </div>
            <label for="header_value" class="col-sm-1 margin-sm-top control-label text-left">Value</label>
            <div class="col-sm-11 col-md-4 margin-sm-top">
              <input type="text" class="form-control" id="header_value" ng-model="formValues.labelValue" placeholder="e.g. bar" />
            </div>
            <div class="col-sm-12 col-md-2 margin-sm-top">
              <button type="submit" class="btn btn-primary btn-sm" ng-disabled="!formValues.labelName"><i class="fa fa-plus space-right" aria-hidden="true"></i>Add filter</button>
            </div>
          </div>
          <div class="form-group">
            <div class="col-sm-12 table-responsive">
              <table class="table table-hover">
                <thead>
                  <tr>
                    <th>Name</th>
                    <th>Value</th>
                    <th></th>
                  </tr>
                </thead>
                <tbody>
                  <tr ng-repeat="label in settings.BlackListedLabels">
                    <td>{{ label.name }}</td>
                    <td>{{ label.value }}</td>
                    <td
                      ><button type="button" class="btn btn-danger btn-xs" ng-click="removeFilteredContainerLabel($index)"
                        ><i class="fa fa-trash-alt space-right" aria-hidden="true"></i>Remove</button
                      ></td
                    >
                  </tr>
                  <tr ng-if="settings.BlackListedLabels.length === 0">
                    <td colspan="3" class="text-center text-muted">No filter available.</td>
                  </tr>
                  <tr ng-if="!settings.BlackListedLabels">
                    <td colspan="3" class="text-center text-muted">Loading...</td>
                  </tr>
                </tbody>
              </table>
            </div>
          </div>
          <!-- !filtered-labels -->
        </form>
      </rd-widget-body>
    </rd-widget>
  </div>
</div><|MERGE_RESOLUTION|>--- conflicted
+++ resolved
@@ -131,7 +131,12 @@
               <portainer-tooltip position="bottom" message="Specify the interval used by each Edge agent to checkin with the Portainer instance"></portainer-tooltip>
             </label>
             <div class="col-sm-10">
-              <select id="edge_checkin" class="form-control" ng-model="settings.EdgeAgentCheckinInterval" ng-options="+(opt.value) as opt.key for opt in state.availableEdgeAgentCheckinOptions"></select>
+              <select
+                id="edge_checkin"
+                class="form-control"
+                ng-model="settings.EdgeAgentCheckinInterval"
+                ng-options="+(opt.value) as opt.key for opt in state.availableEdgeAgentCheckinOptions"
+              ></select>
             </div>
           </div>
           <div class="form-group">
@@ -140,19 +145,8 @@
                 Enable edge compute features
               </label>
               <label class="switch" style="margin-left: 20px;">
-                <input type="checkbox" name="toggle_enableEdgeComputeFeatures" ng-model="formValues.enableEdgeComputeFeatures"><i></i>
-              </label>
-<<<<<<< HEAD
-=======
-              <div class="col-sm-9">
-                <select
-                  id="edge_checkin"
-                  class="form-control"
-                  ng-model="settings.EdgeAgentCheckinInterval"
-                  ng-options="+(opt.value) as opt.key for opt in state.availableEdgeAgentCheckinOptions"
-                ></select>
-              </div>
->>>>>>> cf5056d9
+                <input type="checkbox" name="toggle_enableEdgeComputeFeatures" ng-model="formValues.enableEdgeComputeFeatures" /><i></i>
+              </label>
             </div>
           </div>
           <!-- !edge -->
