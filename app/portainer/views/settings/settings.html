--- conflicted
+++ resolved
@@ -76,106 +76,6 @@
           </div>
           <!-- !templates -->
           <!-- host-filesystem -->
-<<<<<<< HEAD
-          <div class="col-sm-12 form-section-title">
-            Host and Filesystem
-          </div>
-          <div class="form-group">
-            <div class="col-sm-12">
-              <label for="toggle_enableHostManagementFeatures" class="control-label text-left">
-                Enable host management features
-                <portainer-tooltip position="bottom" message="Enable host management features: host system browsing and advanced host details."></portainer-tooltip>
-              </label>
-              <label class="switch" style="margin-left: 20px;">
-                <input type="checkbox" name="toggle_enableHostManagementFeatures" ng-model="formValues.enableHostManagementFeatures" /><i></i>
-              </label>
-            </div>
-          </div>
-          <div class="form-group">
-            <div class="col-sm-12">
-              <label for="toggle_allowvolumebrowser" class="control-label text-left">
-                Enable volume management for non-administrators
-                <portainer-tooltip position="bottom" message="When enabled, regular users will be able to use Portainer volume management features."></portainer-tooltip>
-              </label>
-              <label class="switch" style="margin-left: 20px;"> <input type="checkbox" name="toggle_allowvolumebrowser" ng-model="formValues.enableVolumeBrowser" /><i></i> </label>
-            </div>
-          </div>
-          <!-- !host-filesystem -->
-          <!-- security -->
-          <div class="col-sm-12 form-section-title">
-            Docker Endpoint Security Options
-          </div>
-          <div class="form-group">
-            <div class="col-sm-12">
-              <label for="toggle_allowbindmounts" class="control-label text-left">
-                Disable bind mounts for non-administrators
-                <portainer-tooltip position="bottom" message="When enabled, regular users will not be able to use bind mounts when creating containers."></portainer-tooltip>
-              </label>
-              <label class="switch" style="margin-left: 20px;"> <input type="checkbox" name="toggle_allowbindmounts" ng-model="formValues.restrictBindMounts" /><i></i> </label>
-            </div>
-          </div>
-          <div class="form-group">
-            <div class="col-sm-12">
-              <label for="toggle_allowbindmounts" class="control-label text-left">
-                Disable privileged mode for non-administrators
-                <portainer-tooltip position="bottom" message="When enabled, regular users will not be able to use privileged mode when creating containers."></portainer-tooltip>
-              </label>
-              <label class="switch" style="margin-left: 20px;"> <input type="checkbox" name="toggle_allowbindmounts" ng-model="formValues.restrictPrivilegedMode" /><i></i> </label>
-            </div>
-          </div>
-          <div class="form-group">
-            <div class="col-sm-12">
-              <label for="toggle_allowHostNamespaceForRegularUsers" class="control-label text-left">
-                Disable the use of host PID 1 for non-administrators
-                <portainer-tooltip position="bottom" message="Prevent users from accessing the host filesystem through the host PID namespace."></portainer-tooltip>
-              </label>
-              <label class="switch" style="margin-left: 20px;">
-                <input type="checkbox" name="toggle_allowHostNamespaceForRegularUsers" ng-model="formValues.restrictHostNamespaceForRegularUsers" /><i></i>
-              </label>
-            </div>
-          </div>
-          <div class="form-group">
-            <div class="col-sm-12">
-              <label for="toggle_disableStackManagementForRegularUsers" class="control-label text-left">
-                Disable the use of Stacks for non-administrators
-              </label>
-              <label class="switch" style="margin-left: 20px;">
-                <input type="checkbox" name="toggle_disableStackManagementForRegularUsers" ng-model="formValues.disableStackManagementForRegularUsers" /><i></i>
-              </label>
-            </div>
-          </div>
-          <div class="form-group">
-            <div class="col-sm-12">
-              <label for="toggle_disableDeviceMappingForRegularUsers" class="control-label text-left">
-                Disable device mappings for non-administrators
-              </label>
-              <label class="switch" style="margin-left: 20px;">
-                <input type="checkbox" name="toggle_disableDeviceMappingForRegularUsers" ng-model="formValues.disableDeviceMappingForRegularUsers" /><i></i>
-              </label>
-            </div>
-          </div>
-          <div class="form-group">
-            <div class="col-sm-12">
-              <label for="toggle_disableSysctlSettingForRegularUsers" class="control-label text-left">
-                Disable sysctl settings for non-administrators
-              </label>
-              <label class="switch" style="margin-left: 20px;">
-                <input type="checkbox" name="toggle_disableSysctlSettingForRegularUsers" ng-model="formValues.disableSysctlSettingForRegularUsers" /><i></i>
-              </label>
-            </div>
-          </div>
-          <div class="form-group">
-            <div class="col-sm-12">
-              <label for="toggle_disableContainerCapabilitiesForRegularUsers" class="control-label text-left">
-                Disable container capabilities for non-administrators
-              </label>
-              <label class="switch" style="margin-left: 20px;">
-                <input type="checkbox" name="toggle_disableContainerCapabilitiesForRegularUsers" ng-model="formValues.disableContainerCapabilitiesForRegularUsers" /><i></i>
-              </label>
-            </div>
-          </div>
-=======
->>>>>>> f4dd3067
 
           <!-- edge -->
           <div class="col-sm-12 form-section-title">
