--- conflicted
+++ resolved
@@ -28,14 +28,6 @@
       labelName: '',
       labelValue: '',
       enableEdgeComputeFeatures: false,
-<<<<<<< HEAD
-      restrictHostNamespaceForRegularUsers: false,
-      allowDeviceMappingForRegularUsers: false,
-      allowSysctlSettingForRegularUsers: false,
-      allowStackManagementForRegularUsers: false,
-      disableContainerCapabilitiesForRegularUsers: false,
-=======
->>>>>>> f4dd3067
       enableTelemetry: false,
     };
 
@@ -65,14 +57,6 @@
       }
 
       settings.EnableEdgeComputeFeatures = $scope.formValues.enableEdgeComputeFeatures;
-<<<<<<< HEAD
-      settings.AllowHostNamespaceForRegularUsers = !$scope.formValues.restrictHostNamespaceForRegularUsers;
-      settings.AllowDeviceMappingForRegularUsers = !$scope.formValues.disableDeviceMappingForRegularUsers;
-      settings.AllowSysctlSettingForRegularUsers = !$scope.formValues.disableSysctlSettingForRegularUsers;
-      settings.AllowStackManagementForRegularUsers = !$scope.formValues.disableStackManagementForRegularUsers;
-      settings.AllowContainerCapabilitiesForRegularUsers = !$scope.formValues.disableContainerCapabilitiesForRegularUsers;
-=======
->>>>>>> f4dd3067
       settings.EnableTelemetry = $scope.formValues.enableTelemetry;
 
       $scope.state.actionInProgress = true;
@@ -86,15 +70,6 @@
           StateManager.updateLogo(settings.LogoURL);
           StateManager.updateSnapshotInterval(settings.SnapshotInterval);
           StateManager.updateEnableEdgeComputeFeatures(settings.EnableEdgeComputeFeatures);
-<<<<<<< HEAD
-          StateManager.updateAllowDeviceMappingForRegularUsers(settings.AllowDeviceMappingForRegularUsers);
-          StateManager.updateAllowSysctlSettingForRegularUsers(settings.AllowSysctlSettingForRegularUsers);
-          StateManager.updateAllowStackManagementForRegularUsers(settings.AllowStackManagementForRegularUsers);
-          StateManager.updateAllowContainerCapabilitiesForRegularUsers(settings.AllowContainerCapabilitiesForRegularUsers);
-          StateManager.updateAllowPrivilegedModeForRegularUsers(settings.AllowPrivilegedModeForRegularUsers);
-          StateManager.updateAllowBindMountsForRegularUsers(settings.AllowBindMountsForRegularUsers);
-=======
->>>>>>> f4dd3067
           StateManager.updateEnableTelemetry(settings.EnableTelemetry);
           $state.reload();
         })
@@ -116,14 +91,6 @@
             $scope.formValues.customLogo = true;
           }
           $scope.formValues.enableEdgeComputeFeatures = settings.EnableEdgeComputeFeatures;
-<<<<<<< HEAD
-          $scope.formValues.restrictHostNamespaceForRegularUsers = !settings.AllowHostNamespaceForRegularUsers;
-          $scope.formValues.disableDeviceMappingForRegularUsers = !settings.AllowDeviceMappingForRegularUsers;
-          $scope.formValues.disableSysctlSettingForRegularUsers = !settings.AllowSysctlSettingForRegularUsers;
-          $scope.formValues.disableStackManagementForRegularUsers = !settings.AllowStackManagementForRegularUsers;
-          $scope.formValues.disableContainerCapabilitiesForRegularUsers = !settings.AllowContainerCapabilitiesForRegularUsers;
-=======
->>>>>>> f4dd3067
           $scope.formValues.enableTelemetry = settings.EnableTelemetry;
         })
         .catch(function error(err) {
