--- conflicted
+++ resolved
@@ -25,20 +25,13 @@
 
     $scope.formValues = {
       customLogo: false,
-<<<<<<< HEAD
-      externalTemplates: false,
-=======
->>>>>>> 89fb3c8d
       restrictBindMounts: false,
       restrictPrivilegedMode: false,
       labelName: '',
       labelValue: '',
       enableHostManagementFeatures: false,
       enableVolumeBrowser: false,
-<<<<<<< HEAD
-=======
       enableEdgeComputeFeatures: false,
->>>>>>> 89fb3c8d
     };
 
     $scope.removeFilteredContainerLabel = function (index) {
@@ -58,65 +51,14 @@
 
       updateSettings(settings);
     };
-<<<<<<< HEAD
 
     $scope.saveApplicationSettings = function () {
       var settings = $scope.settings;
 
-=======
-
-    $scope.saveApplicationSettings = function () {
-      var settings = $scope.settings;
-
->>>>>>> 89fb3c8d
       if (!$scope.formValues.customLogo) {
         settings.LogoURL = '';
       }
 
-<<<<<<< HEAD
-      if (!$scope.formValues.externalTemplates) {
-        settings.TemplatesURL = '';
-      }
-
-      settings.AllowBindMountsForRegularUsers = !$scope.formValues.restrictBindMounts;
-      settings.AllowPrivilegedModeForRegularUsers = !$scope.formValues.restrictPrivilegedMode;
-      settings.AllowVolumeBrowserForRegularUsers = $scope.formValues.enableVolumeBrowser;
-      settings.EnableHostManagementFeatures = $scope.formValues.enableHostManagementFeatures;
-
-      $scope.state.actionInProgress = true;
-      updateSettings(settings);
-    };
-
-    function updateSettings(settings) {
-      SettingsService.update(settings)
-        .then(function success() {
-          Notifications.success('Settings updated');
-          StateManager.updateLogo(settings.LogoURL);
-          StateManager.updateSnapshotInterval(settings.SnapshotInterval);
-          StateManager.updateEnableHostManagementFeatures(settings.EnableHostManagementFeatures);
-          StateManager.updateEnableVolumeBrowserForNonAdminUsers(settings.AllowVolumeBrowserForRegularUsers);
-          $state.reload();
-        })
-        .catch(function error(err) {
-          Notifications.error('Failure', err, 'Unable to update settings');
-        })
-        .finally(function final() {
-          $scope.state.actionInProgress = false;
-        });
-    }
-
-    function initView() {
-      SettingsService.settings()
-        .then(function success(data) {
-          var settings = data;
-          $scope.settings = settings;
-          if (settings.LogoURL !== '') {
-            $scope.formValues.customLogo = true;
-          }
-          if (settings.TemplatesURL !== '') {
-            $scope.formValues.externalTemplates = true;
-          }
-=======
       settings.AllowBindMountsForRegularUsers = !$scope.formValues.restrictBindMounts;
       settings.AllowPrivilegedModeForRegularUsers = !$scope.formValues.restrictPrivilegedMode;
       settings.AllowVolumeBrowserForRegularUsers = $scope.formValues.enableVolumeBrowser;
@@ -155,15 +97,11 @@
           if (settings.LogoURL !== '') {
             $scope.formValues.customLogo = true;
           }
->>>>>>> 89fb3c8d
           $scope.formValues.restrictBindMounts = !settings.AllowBindMountsForRegularUsers;
           $scope.formValues.restrictPrivilegedMode = !settings.AllowPrivilegedModeForRegularUsers;
           $scope.formValues.enableVolumeBrowser = settings.AllowVolumeBrowserForRegularUsers;
           $scope.formValues.enableHostManagementFeatures = settings.EnableHostManagementFeatures;
-<<<<<<< HEAD
-=======
           $scope.formValues.enableEdgeComputeFeatures = settings.EnableEdgeComputeFeatures;
->>>>>>> 89fb3c8d
         })
         .catch(function error(err) {
           Notifications.error('Failure', err, 'Unable to retrieve application settings');
