<<<<<<< HEAD
angular.module('portainer.app').controller('TeamsController', [
  '$q',
  '$scope',
  '$state',
  'TeamService',
  'UserService',
  'ModalService',
  'Notifications',
  'Authentication',
  function ($q, $scope, $state, TeamService, UserService, ModalService, Notifications, Authentication) {
    $scope.state = {
      actionInProgress: false,
    };

    $scope.formValues = {
      Name: '',
      Leaders: [],
    };

=======
import _ from 'lodash-es';

angular.module('portainer.app').controller('TeamsController', [
  '$q',
  '$scope',
  '$state',
  'TeamService',
  'UserService',
  'ModalService',
  'Notifications',
  'Authentication',
  function ($q, $scope, $state, TeamService, UserService, ModalService, Notifications, Authentication) {
    $scope.state = {
      actionInProgress: false,
    };

    $scope.formValues = {
      Name: '',
      Leaders: [],
    };

>>>>>>> 89fb3c8d
    $scope.checkNameValidity = function (form) {
      var valid = true;
      for (var i = 0; i < $scope.teams.length; i++) {
        if ($scope.formValues.Name === $scope.teams[i].Name) {
          valid = false;
          break;
        }
      }
      form.team_name.$setValidity('validName', valid);
    };

    $scope.addTeam = function () {
      var teamName = $scope.formValues.Name;
      var leaderIds = [];
      angular.forEach($scope.formValues.Leaders, function (user) {
        leaderIds.push(user.Id);
      });

      $scope.state.actionInProgress = true;
      TeamService.createTeam(teamName, leaderIds)
        .then(function success() {
          Notifications.success('Team successfully created', teamName);
          $state.reload();
        })
        .catch(function error(err) {
          Notifications.error('Failure', err, 'Unable to create team');
        })
        .finally(function final() {
          $scope.state.actionInProgress = false;
        });
    };

    $scope.removeAction = function (selectedItems) {
      ModalService.confirmDeletion('Do you want to delete the selected team(s)? Users in the team(s) will not be deleted.', function onConfirm(confirmed) {
        if (!confirmed) {
          return;
        }
        deleteSelectedTeams(selectedItems);
      });
    };

    function deleteSelectedTeams(selectedItems) {
      var actionCount = selectedItems.length;
      angular.forEach(selectedItems, function (team) {
        TeamService.deleteTeam(team.Id)
          .then(function success() {
            Notifications.success('Team successfully removed', team.Name);
            var index = $scope.teams.indexOf(team);
            $scope.teams.splice(index, 1);
          })
          .catch(function error(err) {
            Notifications.error('Failure', err, 'Unable to remove team');
          })
          .finally(function final() {
            --actionCount;
            if (actionCount === 0) {
              $state.reload();
            }
          });
      });
    }

    function initView() {
      var userDetails = Authentication.getUserDetails();
      var isAdmin = Authentication.isAdmin();
      $scope.isAdmin = isAdmin;
      $q.all({
        users: UserService.users(false),
        teams: isAdmin ? TeamService.teams() : UserService.userLeadingTeams(userDetails.ID),
      })
        .then(function success(data) {
          var teams = data.teams;
          $scope.teams = teams;
<<<<<<< HEAD
          $scope.users = data.users;
=======
          $scope.users = _.orderBy(data.users, 'Username', 'asc');
>>>>>>> 89fb3c8d
        })
        .catch(function error(err) {
          $scope.teams = [];
          $scope.users = [];
          Notifications.error('Failure', err, 'Unable to retrieve teams');
        });
    }

    initView();
  },
]);<|MERGE_RESOLUTION|>--- conflicted
+++ resolved
@@ -1,24 +1,3 @@
-<<<<<<< HEAD
-angular.module('portainer.app').controller('TeamsController', [
-  '$q',
-  '$scope',
-  '$state',
-  'TeamService',
-  'UserService',
-  'ModalService',
-  'Notifications',
-  'Authentication',
-  function ($q, $scope, $state, TeamService, UserService, ModalService, Notifications, Authentication) {
-    $scope.state = {
-      actionInProgress: false,
-    };
-
-    $scope.formValues = {
-      Name: '',
-      Leaders: [],
-    };
-
-=======
 import _ from 'lodash-es';
 
 angular.module('portainer.app').controller('TeamsController', [
@@ -40,7 +19,6 @@
       Leaders: [],
     };
 
->>>>>>> 89fb3c8d
     $scope.checkNameValidity = function (form) {
       var valid = true;
       for (var i = 0; i < $scope.teams.length; i++) {
@@ -114,11 +92,7 @@
         .then(function success(data) {
           var teams = data.teams;
           $scope.teams = teams;
-<<<<<<< HEAD
-          $scope.users = data.users;
-=======
           $scope.users = _.orderBy(data.users, 'Username', 'asc');
->>>>>>> 89fb3c8d
         })
         .catch(function error(err) {
           $scope.teams = [];
