--- conflicted
+++ resolved
@@ -16,7 +16,6 @@
         <form class="form-horizontal" name="teamCreationForm" ng-submit="addTeam()">
           <!-- name-input -->
           <div class="form-group">
-<<<<<<< HEAD
             <label for="team_name" class="col-sm-2 control-label text-left">Name</label>
             <div class="col-sm-10">
               <input type="text" class="form-control" id="team_name" name="team_name" ng-model="formValues.Name" ng-change="checkNameValidity(teamCreationForm)" placeholder="e.g. development" auto-focus required>
@@ -27,13 +26,6 @@
               <div ng-messages="teamCreationForm.team_name.$error">
                 <p ng-message="required"><i class="fa fa-exclamation-triangle" aria-hidden="true"></i> This field is required.</p>
                 <p ng-message="validName"><i class="fa fa-exclamation-triangle" aria-hidden="true"></i> This team already exists.</p>
-=======
-            <label for="teamname" class="col-sm-1 control-label text-left">Name</label>
-            <div class="col-sm-9">
-              <div class="input-group">
-                <input type="text" class="form-control" id="teamname" ng-model="formValues.Name" ng-change="checkNameValidity()" placeholder="e.g. development" auto-focus>
-                <span class="input-group-addon"><i ng-class="{true: 'fa fa-check green-icon', false: 'fa fa-times red-icon'}[state.validName]" aria-hidden="true"></i></span>
->>>>>>> cdf79c73
               </div>
             </div>
           </div>
