--- conflicted
+++ resolved
@@ -14,10 +14,7 @@
     };
 
     $scope.formValues = {
-<<<<<<< HEAD
-=======
       username: '',
->>>>>>> 89fb3c8d
       newPassword: '',
       confirmPassword: '',
       Administrator: false,
@@ -31,42 +28,6 @@
         deleteUser();
       });
     };
-<<<<<<< HEAD
-
-    $scope.updatePermissions = function () {
-      var role = $scope.formValues.Administrator ? 1 : 2;
-      UserService.updateUser($scope.user.Id, undefined, role, 0)
-        .then(function success() {
-          var newRole = role === 1 ? 'administrator' : 'user';
-          Notifications.success('Permissions successfully updated', $scope.user.Username + ' is now ' + newRole);
-          $state.reload();
-        })
-        .catch(function error(err) {
-          Notifications.error('Failure', err, 'Unable to update user permissions');
-        });
-    };
-
-    $scope.updatePassword = function () {
-      UserService.updateUser($scope.user.Id, $scope.formValues.newPassword, undefined, -1)
-        .then(function success() {
-          Notifications.success('Password successfully updated');
-          $state.reload();
-        })
-        .catch(function error(err) {
-          Notifications.error('Failure', err, 'Unable to update user password');
-        });
-    };
-
-    function deleteUser() {
-      UserService.deleteUser($scope.user.Id)
-        .then(function success() {
-          Notifications.success('User successfully deleted', $scope.user.Username);
-          $state.go('portainer.users');
-        })
-        .catch(function error(err) {
-          Notifications.error('Failure', err, 'Unable to remove user');
-        });
-=======
 
     $scope.updateUser = async function () {
       const role = $scope.formValues.Administrator ? 1 : 2;
@@ -134,7 +95,6 @@
     function isDeleteDisabled() {
       const { user } = $scope;
       return user && user.Id === 1;
->>>>>>> 89fb3c8d
     }
 
     function initView() {
@@ -148,10 +108,7 @@
           var user = data.user;
           $scope.user = user;
           $scope.formValues.Administrator = user.Role === 1;
-<<<<<<< HEAD
-=======
           $scope.formValues.username = user.Username;
->>>>>>> 89fb3c8d
           $scope.AuthenticationMethod = data.settings.AuthenticationMethod;
         })
         .catch(function error(err) {
