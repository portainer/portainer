--- conflicted
+++ resolved
@@ -27,8 +27,12 @@
     profileName: string,
     profileFileContent: string,
 ) {
+  const payload: Record<string, unknown> = {
+    Name: profileName,
+    ProfileFileContent: profileFileContent,
+  };
   try {
-    await axios.post(`${BASE_URL}/profiles`, payload); // TODO mrydel
+    await axios.post(`${BASE_URL}/profiles`, payload);
   } catch (e) {
     throw parseAxiosError(e as Error, 'Unable to create profile');
   }
@@ -36,17 +40,10 @@
 
 export async function getProfiles() {
   try {
-<<<<<<< HEAD
     const { data: profiles } = await axios.get<Profile[]>(
       `${BASE_URL}/profiles`
     );
     return profiles;
-=======
-    const { data: profiles } = await axios.get<Profiles>(
-      `${BASE_URL}/profiles`
-    );
-    return profiles.profiles;
->>>>>>> 45b71c22
   } catch (e) {
     throw parseAxiosError(e as Error, 'Unable to retrieve the profiles');
   }
