import { react2angular } from '@/react-tools/react2angular';
import { TableSettingsProvider } from '@/portainer/components/datatables/components/useTableSettings';
import { SearchBarProvider } from '@/portainer/components/datatables/components/SearchBar';

import {
  EdgeDevicesDatatable,
  EdgeDevicesTableProps,
} from './EdgeDevicesDatatable';

export function EdgeDevicesDatatableContainer({
  ...props
}: EdgeDevicesTableProps) {
  const defaultSettings = {
    autoRefreshRate: 0,
    hiddenQuickActions: [],
    hiddenColumns: [],
    pageSize: 10,
    sortBy: { id: 'state', desc: false },
  };

  return (
    <TableSettingsProvider defaults={defaultSettings} storageKey="edgeDevices">
      <SearchBarProvider storageKey="edgeDevices">
        {/* eslint-disable-next-line react/jsx-props-no-spreading */}
        <EdgeDevicesDatatable {...props} />
      </SearchBarProvider>
    </TableSettingsProvider>
  );
}

export const EdgeDevicesDatatableAngular = react2angular(
  EdgeDevicesDatatableContainer,
  [
    'dataset',
    'onRefresh',
    'setLoadingMessage',
    'isFdoEnabled',
<<<<<<< HEAD
    'disableTrustOnFirstConnect',
=======
    'isOpenAmtEnabled',
    'mpsServer',
>>>>>>> eb5b9d93
  ]
);<|MERGE_RESOLUTION|>--- conflicted
+++ resolved
@@ -35,11 +35,8 @@
     'onRefresh',
     'setLoadingMessage',
     'isFdoEnabled',
-<<<<<<< HEAD
     'disableTrustOnFirstConnect',
-=======
     'isOpenAmtEnabled',
     'mpsServer',
->>>>>>> eb5b9d93
   ]
 );