import { Fragment, useEffect } from 'react';
import {
  useTable,
  useExpanded,
  useSortBy,
  useFilters,
  useGlobalFilter,
  usePagination,
} from 'react-table';
import { useRowSelectColumn } from '@lineup-lite/hooks';

import { Environment } from '@/portainer/environments/types';
import { PaginationControls } from '@/portainer/components/pagination-controls';
import {
  Table,
  TableActions,
  TableContainer,
  TableHeaderRow,
  TableRow,
  TableSettingsMenu,
  TableTitle,
  TableTitleActions,
} from '@/portainer/components/datatables/components';
import { multiple } from '@/portainer/components/datatables/components/filter-types';
import { useTableSettings } from '@/portainer/components/datatables/components/useTableSettings';
import { ColumnVisibilityMenu } from '@/portainer/components/datatables/components/ColumnVisibilityMenu';
import { useRepeater } from '@/portainer/components/datatables/components/useRepeater';
import { useDebounce } from '@/portainer/hooks/useDebounce';
import {
  useSearchBarContext,
  SearchBar,
} from '@/portainer/components/datatables/components/SearchBar';
import { useRowSelect } from '@/portainer/components/datatables/components/useRowSelect';
import { TableFooter } from '@/portainer/components/datatables/components/TableFooter';
import { SelectedRowsCount } from '@/portainer/components/datatables/components/SelectedRowsCount';
import { EdgeDeviceTableSettings } from '@/edge/devices/types';
import { EdgeDevicesDatatableSettings } from '@/edge/devices/components/EdgeDevicesDatatable/EdgeDevicesDatatableSettings';
import { EdgeDevicesDatatableActions } from '@/edge/devices/components/EdgeDevicesDatatable/EdgeDevicesDatatableActions';
import { AMTDevicesDatatable } from '@/edge/devices/components/AMTDevicesDatatable/AMTDevicesDatatable';

import { useColumns } from './columns';

export interface EdgeDevicesTableProps {
  isEnabled: boolean;
  isFdoEnabled: boolean;
  isOpenAmtEnabled: boolean;
  dataset: Environment[];
  onRefresh(): Promise<void>;
  setLoadingMessage(message: string): void;
}

export function EdgeDevicesDatatable({
  isFdoEnabled,
  isOpenAmtEnabled,
  dataset,
  onRefresh,
  setLoadingMessage,
}: EdgeDevicesTableProps) {
  const { settings, setTableSettings } =
    useTableSettings<EdgeDeviceTableSettings>();
  const [searchBarValue, setSearchBarValue] = useSearchBarContext();

  const columns = useColumns();

  useRepeater(settings.autoRefreshRate, onRefresh);

  const {
    getTableProps,
    getTableBodyProps,
    headerGroups,
    page,
    prepareRow,
    selectedFlatRows,
    allColumns,
    gotoPage,
    setPageSize,
    setHiddenColumns,
    setGlobalFilter,
    state: { pageIndex, pageSize },
  } = useTable<Environment>(
    {
      defaultCanFilter: false,
      columns,
      data: dataset,
      filterTypes: { multiple },
      initialState: {
        pageSize: settings.pageSize || 10,
        hiddenColumns: settings.hiddenColumns,
        sortBy: [settings.sortBy],
        globalFilter: searchBarValue,
      },
      isRowSelectable() {
        return true;
      },
      selectColumnWidth: 5,
    },
    useFilters,
    useGlobalFilter,
    useSortBy,
    useExpanded,
    usePagination,
    useRowSelect,
    useRowSelectColumn
  );

  const debouncedSearchValue = useDebounce(searchBarValue);

  useEffect(() => {
    setGlobalFilter(debouncedSearchValue);
  }, [debouncedSearchValue, setGlobalFilter]);

  const columnsToHide = allColumns.filter((colInstance) => {
    const columnDef = columns.find((c) => c.id === colInstance.id);
    return columnDef?.canHide;
  });

  const tableProps = getTableProps();
  const tbodyProps = getTableBodyProps();

  return (
    <TableContainer>
      <TableTitle icon="fa-plug" label="Edge Devices">
        <TableTitleActions>
          <ColumnVisibilityMenu<Environment>
            columns={columnsToHide}
            onChange={handleChangeColumnsVisibility}
            value={settings.hiddenColumns}
          />

          <TableSettingsMenu>
            <EdgeDevicesDatatableSettings />
          </TableSettingsMenu>
        </TableTitleActions>
      </TableTitle>

      <TableActions>
        <EdgeDevicesDatatableActions
          selectedItems={selectedFlatRows.map((row) => row.original)}
          isFDOEnabled={isFdoEnabled}
          isOpenAMTEnabled={isOpenAmtEnabled}
          setLoadingMessage={setLoadingMessage}
        />
      </TableActions>

<<<<<<< HEAD
      <SearchBar
        value={searchBarValue}
        onChange={handleSearchBarChange}
      />
=======
      <SearchBar value={searchBarValue} onChange={handleSearchBarChange} />
>>>>>>> 45b71c22

      <Table
        className={tableProps.className}
        role={tableProps.role}
        style={tableProps.style}
      >
        <thead>
          {headerGroups.map((headerGroup) => {
            const { key, className, role, style } =
              headerGroup.getHeaderGroupProps();

            return (
              <TableHeaderRow<Environment>
                key={key}
                className={className}
                role={role}
                style={style}
                headers={headerGroup.headers}
                onSortChange={handleSortChange}
              />
            );
          })}
        </thead>
        <tbody
          className={tbodyProps.className}
          role={tbodyProps.role}
          style={tbodyProps.style}
        >
          {page.map((row) => {
            prepareRow(row);
            const { key, className, role, style } = row.getRowProps();

            return (
              <Fragment key={key}>
                <TableRow<Environment>
                  cells={row.cells}
                  key={key}
                  className={className}
                  role={role}
                  style={style}
                />
                {row.isExpanded && (
                  <tr>
                    <td />
                    <td colSpan={row.cells.length - 1}>
                      <AMTDevicesDatatable environmentId={row.original.Id} />
                    </td>
                  </tr>
                )}
              </Fragment>
            );
          })}
        </tbody>
      </Table>

      <TableFooter>
        <SelectedRowsCount value={selectedFlatRows.length} />
        <PaginationControls
          showAll
          pageLimit={pageSize}
          page={pageIndex + 1}
          onPageChange={(p) => gotoPage(p - 1)}
          totalCount={dataset.length}
          onPageLimitChange={handlePageSizeChange}
        />
      </TableFooter>
    </TableContainer>
  );

  function handlePageSizeChange(pageSize: number) {
    setPageSize(pageSize);
    setTableSettings((settings) => ({ ...settings, pageSize }));
  }

  function handleChangeColumnsVisibility(hiddenColumns: string[]) {
    setHiddenColumns(hiddenColumns);
    setTableSettings((settings) => ({ ...settings, hiddenColumns }));
  }

  function handleSearchBarChange(value: string) {
    setSearchBarValue(value);
  }

  function handleSortChange(id: string, desc: boolean) {
    setTableSettings((settings) => ({
      ...settings,
      sortBy: { id, desc },
    }));
  }
}<|MERGE_RESOLUTION|>--- conflicted
+++ resolved
@@ -142,14 +142,7 @@
         />
       </TableActions>
 
-<<<<<<< HEAD
-      <SearchBar
-        value={searchBarValue}
-        onChange={handleSearchBarChange}
-      />
-=======
       <SearchBar value={searchBarValue} onChange={handleSearchBarChange} />
->>>>>>> 45b71c22
 
       <Table
         className={tableProps.className}
