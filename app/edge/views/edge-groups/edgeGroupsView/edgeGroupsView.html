--- conflicted
+++ resolved
@@ -1,14 +1,4 @@
-<<<<<<< HEAD
-<rd-header>
-  <rd-header-title title-text="Edge Groups">
-    <a data-toggle="tooltip" title="Refresh" ui-sref="edge.groups" ui-sref-opts="{reload: true}">
-      <pr-icon icon="'refresh-cw'" feather="true"></pr-icon>
-    </a>
-  </rd-header-title>
-</rd-header>
-=======
 <page-header title="'Edge Groups'" breadcrumbs="['Edge Groups']" reload="true"> </page-header>
->>>>>>> ce840997
 
 <div class="row">
   <div class="col-sm-12">
