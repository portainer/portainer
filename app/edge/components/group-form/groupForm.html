<form class="form-horizontal" name="EdgeGroupForm" ng-submit="$ctrl.formAction()">
  <div class="form-group">
    <label for="group_name" class="col-sm-3 col-lg-2 control-label text-left required"> Name </label>
    <div class="col-sm-9 col-lg-10">
      <input
        type="text"
        class="form-control"
        id="group_name"
        name="group_name"
        ng-model="$ctrl.model.Name"
        required
        auto-focus
        data-cy="edgeGroupCreate-groupNameInput"
        placeholder="e.g. mystack"
      />
    </div>
  </div>
  <div class="form-group" ng-show="EdgeGroupForm.group_name.$invalid">
    <div class="col-sm-12 small text-warning">
      <div ng-messages="EdgeGroupForm.group_name.$error">
        <p ng-message="required" class="vertical-center">
          <pr-icon icon="'alert-triangle'" class-name="'icon-sm icon-warning'" feather="true"></pr-icon> This field is required.
        </p>
      </div>
    </div>
  </div>

  <div class="col-sm-12 form-section-title"> Group type </div>
  <div class="col-sm-12 !pl-0">
    <div class="boxselector_wrapper">
      <div class="boxselector">
        <input type="radio" id="static-group" ng-model="$ctrl.model.Dynamic" ng-value="false" ng-checked="!$ctrl.model.Dynamic" />
        <label for="static-group">
          <div class="boxselector_header vertical-center">
            <pr-icon icon="'list'" feather="true"></pr-icon>
            Static
          </div>
          <p>Manually select Edge environments</p>
        </label>
      </div>
      <div class="boxselector">
        <input type="radio" id="dynamic-group" ng-model="$ctrl.model.Dynamic" ng-value="true" ng-checked="$ctrl.model.Dynamic" />
        <label for="dynamic-group">
<<<<<<< HEAD
          <div class="boxselector_header">
            <div><pr-icon icon="'tag'" feather="true" className="'feather'"></pr-icon></div>
=======
          <div class="boxselector_header vertical-center">
            <pr-icon icon="'tag'" feather="true" className="'feather'"></pr-icon>
>>>>>>> 3965b48d
            Dynamic
          </div>
          <p>Automatically associate environments via tags</p>
        </label>
      </div>
    </div>
  </div>

  <!-- StaticGroup -->
  <div ng-if="!$ctrl.model.Dynamic">
    <div ng-if="!$ctrl.noEndpoints">
      <!-- environments -->
      <div class="col-sm-12 form-section-title"> Associated environments </div>
      <div class="form-group">
        <associated-endpoints-selector
          endpoint-ids="$ctrl.model.Endpoints"
          tags="$ctrl.tags"
          groups="$ctrl.groups"
          has-backend-pagination="true"
          on-associate="($ctrl.associateEndpoint)"
          on-dissociate="($ctrl.dissociateEndpoint)"
        ></associated-endpoints-selector>
      </div>
    </div>
    <div class="form-group" ng-if="$ctrl.noEndpoints">
      <div class="col-sm-12 small text-muted">
        No Edge environments are available. Head over to the <a ui-sref="portainer.endpoints">Environments view</a> to add environments.
      </div>
    </div>
  </div>
  <!-- !StaticGroup -->

  <!-- DynamicGroup -->
  <div ng-if="$ctrl.model.Dynamic">
    <div class="col-sm-12 form-section-title"> Tags </div>
    <div ng-if="$ctrl.tags.length" class="form-group col-sm-12">
      <div class="boxselector_wrapper">
        <div class="boxselector">
          <input type="radio" id="or-selector" ng-model="$ctrl.model.PartialMatch" ng-value="true" ng-checked="$ctrl.model.PartialMatch" />
          <label for="or-selector">
            <div class="boxselector_header vertical-center">
              <pr-icon icon="'tag'" feather="true"></pr-icon>
              Partial match
            </div>
            <p>Associate any environment matching at least one of the selected tags</p>
          </label>
        </div>
        <div class="boxselector">
          <input type="radio" id="and-selector" ng-model="$ctrl.model.PartialMatch" ng-value="false" ng-checked="!$ctrl.model.PartialMatch" />
          <label for="and-selector">
<<<<<<< HEAD
            <div class="boxselector_header">
              <div><pr-icon icon="'tag'" feather="true" className="'feather'"></pr-icon></div>
=======
            <div class="boxselector_header vertical-center">
              <pr-icon icon="'tag'" feather="true" className="'feather'"></pr-icon>
>>>>>>> 3965b48d
              Full match
            </div>
            <p>Associate any environment matching all of the selected tags</p>
          </label>
        </div>
      </div>
    </div>

    <tag-selector ng-if="$ctrl.model.TagIds" value="$ctrl.model.TagIds" on-change="($ctrl.onChangeTags)"> </tag-selector>

    <div class="col-sm-12 form-section-title"> Associated environments by tags </div>
    <div class="col-sm-12 form-group">
      <group-association-table
        loaded="$ctrl.loaded"
        page-type="$ctrl.pageType"
        table-type="associated"
        retrieve-page="$ctrl.getDynamicEndpoints"
        dataset="$ctrl.endpoints.value"
        pagination-state="$ctrl.endpoints.state"
        empty-dataset-message="No associated endpoint"
        tags="$ctrl.tags"
        show-tags="true"
        groups="$ctrl.groups"
        show-groups="true"
        has-backend-pagination="true"
      ></group-association-table>
    </div>
  </div>
  <!-- !DynamicGroup -->

  <!-- actions -->
  <div class="col-sm-12 form-section-title"> Actions </div>
  <div class="form-group">
    <div class="col-sm-12">
      <button
        type="submit"
        class="btn btn-primary btn-sm"
        ng-disabled="$ctrl.actionInProgress || !EdgeGroupForm.$valid || (!$ctrl.model.Dynamic && !$ctrl.model.Endpoints.length) || ($ctrl.model.Dynamic && !$ctrl.model.TagIds.length)"
        button-spinner="$ctrl.actionInProgress"
        data-cy="edgeGroupCreate-addGroupButton"
      >
        <span ng-hide="$ctrl.actionInProgress">{{ $ctrl.formActionLabel }}</span>
        <span ng-show="$ctrl.actionInProgress">In progress...</span>
      </button>
    </div>
  </div>
</form><|MERGE_RESOLUTION|>--- conflicted
+++ resolved
@@ -41,13 +41,8 @@
       <div class="boxselector">
         <input type="radio" id="dynamic-group" ng-model="$ctrl.model.Dynamic" ng-value="true" ng-checked="$ctrl.model.Dynamic" />
         <label for="dynamic-group">
-<<<<<<< HEAD
-          <div class="boxselector_header">
-            <div><pr-icon icon="'tag'" feather="true" className="'feather'"></pr-icon></div>
-=======
           <div class="boxselector_header vertical-center">
             <pr-icon icon="'tag'" feather="true" className="'feather'"></pr-icon>
->>>>>>> 3965b48d
             Dynamic
           </div>
           <p>Automatically associate environments via tags</p>
@@ -98,13 +93,8 @@
         <div class="boxselector">
           <input type="radio" id="and-selector" ng-model="$ctrl.model.PartialMatch" ng-value="false" ng-checked="!$ctrl.model.PartialMatch" />
           <label for="and-selector">
-<<<<<<< HEAD
-            <div class="boxselector_header">
-              <div><pr-icon icon="'tag'" feather="true" className="'feather'"></pr-icon></div>
-=======
             <div class="boxselector_header vertical-center">
               <pr-icon icon="'tag'" feather="true" className="'feather'"></pr-icon>
->>>>>>> 3965b48d
               Full match
             </div>
             <p>Associate any environment matching all of the selected tags</p>
