function TemplateViewModel(data) {
  this.Title = data.title;
  this.Description = data.description;
  this.Logo = data.logo;
  this.Image = data.image;
  this.Registry = data.registry ? data.registry : '';
<<<<<<< HEAD
  this.Network = data.network ? data.network : '';
=======
  this.Command = data.command ? data.command : '';
>>>>>>> d9624053
  this.Env = data.env ? data.env : [];
  this.Volumes = data.volumes ? data.volumes : [];
  this.Ports = [];
  if (data.ports) {
    this.Ports = data.ports.map(function (p) {
      var portAndProtocol = _.split(p, '/');
      return {
        containerPort: portAndProtocol[0],
        protocol: portAndProtocol[1]
      };
    });
  }
}<|MERGE_RESOLUTION|>--- conflicted
+++ resolved
@@ -4,11 +4,8 @@
   this.Logo = data.logo;
   this.Image = data.image;
   this.Registry = data.registry ? data.registry : '';
-<<<<<<< HEAD
+  this.Command = data.command ? data.command : '';
   this.Network = data.network ? data.network : '';
-=======
-  this.Command = data.command ? data.command : '';
->>>>>>> d9624053
   this.Env = data.env ? data.env : [];
   this.Volumes = data.volumes ? data.volumes : [];
   this.Ports = [];
