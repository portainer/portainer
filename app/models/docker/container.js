--- conflicted
+++ resolved
@@ -11,15 +11,11 @@
   this.Command = data.Command;
   this.Checked = false;
   this.Labels = data.Labels;
-<<<<<<< HEAD
   if (this.Labels && this.Labels['com.docker.compose.project']) {
     this.StackName = this.Labels['com.docker.compose.project'];
   } else if (this.Labels && this.Labels['com.docker.stack.namespace']) {
     this.StackName = this.Labels['com.docker.stack.namespace'];
   }
-  this.Ports = [];
-=======
->>>>>>> a6ef2716
   this.Mounts = data.Mounts;
 
   this.Ports = [];
