import { createColumnHelper } from '@tanstack/react-table';
import { Lock } from 'lucide-react';

import { SecretViewModel } from '@/docker/models/secret';
import { isoDate } from '@/portainer/filters/filters';
import { Authorized, useAuthorizations } from '@/react/hooks/useUser';

import { buildNameColumn } from '@@/datatables/buildNameColumn';
import { Datatable, TableSettingsMenu } from '@@/datatables';
import {
  BasicTableSettings,
  RefreshableTableSettings,
  createPersistedStore,
  refreshableSettings,
} from '@@/datatables/types';
import { useTableState } from '@@/datatables/useTableState';
import { TableSettingsMenuAutoRefresh } from '@@/datatables/TableSettingsMenuAutoRefresh';
import { AddButton } from '@@/buttons';
import { useRepeater } from '@@/datatables/useRepeater';
import { DeleteButton } from '@@/buttons/DeleteButton';

import { createOwnershipColumn } from '../../components/datatable/createOwnershipColumn';

const columnHelper = createColumnHelper<SecretViewModel>();

const columns = [
  buildNameColumn<SecretViewModel>('Name', '.secret', 'docker-secrets-name'),
  columnHelper.accessor((item) => isoDate(item.CreatedAt), {
    header: 'Creation Date',
  }),
  createOwnershipColumn<SecretViewModel>(),
];

interface TableSettings extends BasicTableSettings, RefreshableTableSettings {}

const storageKey = 'docker-secrets';
const store = createPersistedStore<TableSettings>(
  storageKey,
  undefined,
  (set) => ({
    ...refreshableSettings(set),
  })
);

export function SecretsDatatable({
  dataset,
  onRemove,
  onRefresh,
}: {
  dataset?: Array<SecretViewModel>;
  onRemove(items: Array<SecretViewModel>): void;
  onRefresh(): Promise<void>;
}) {
  const tableState = useTableState(store, storageKey);
  useRepeater(tableState.autoRefreshRate, onRefresh);

  const hasWriteAccessQuery = useAuthorizations([
    'DockerSecretCreate',
    'DockerSecretDelete',
  ]);

  return (
    <Datatable
      title="Secrets"
      titleIcon={Lock}
      columns={columns}
      dataset={dataset || []}
      isLoading={!dataset}
      disableSelect={!hasWriteAccessQuery.authorized}
      settingsManager={tableState}
      emptyContentLabel="No secret available."
      data-cy="docker-secrets-datatable"
      renderTableActions={(selectedItems) =>
        hasWriteAccessQuery.authorized && (
          <TableActions selectedItems={selectedItems} onRemove={onRemove} />
        )
      }
      renderTableSettings={() => (
        <TableSettingsMenu>
          <TableSettingsMenuAutoRefresh
            value={tableState.autoRefreshRate}
            onChange={(value) => tableState.setAutoRefreshRate(value)}
          />
        </TableSettingsMenu>
      )}
    />
  );
}

function TableActions({
  selectedItems,
  onRemove,
}: {
  selectedItems: Array<SecretViewModel>;
  onRemove(items: Array<SecretViewModel>): void;
}) {
  return (
    <div className="flex items-center gap-2">
      <Authorized authorizations="DockerSecretDelete">
        <DeleteButton
          disabled={selectedItems.length === 0}
          onConfirmed={() => onRemove(selectedItems)}
          confirmMessage="Do you want to remove the selected secret(s)?"
          data-cy="secret-removeSecretButton"
        />
      </Authorized>

      <Authorized authorizations="DockerSecretCreate">
<<<<<<< HEAD
        <Button
          as={Link}
          props={{ to: '.new', 'data-cy': 'secret-addSecretLink' }}
          icon={Plus}
          className="!m-0"
          data-cy="secret-addSecretButton"
        >
          Add secret
        </Button>
=======
        <AddButton data-cy="secret-addSecretButton">Add secret</AddButton>
>>>>>>> c95ffa9e
      </Authorized>
    </div>
  );
}<|MERGE_RESOLUTION|>--- conflicted
+++ resolved
@@ -106,19 +106,7 @@
       </Authorized>
 
       <Authorized authorizations="DockerSecretCreate">
-<<<<<<< HEAD
-        <Button
-          as={Link}
-          props={{ to: '.new', 'data-cy': 'secret-addSecretLink' }}
-          icon={Plus}
-          className="!m-0"
-          data-cy="secret-addSecretButton"
-        >
-          Add secret
-        </Button>
-=======
         <AddButton data-cy="secret-addSecretButton">Add secret</AddButton>
->>>>>>> c95ffa9e
       </Authorized>
     </div>
   );
