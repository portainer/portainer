--- conflicted
+++ resolved
@@ -56,19 +56,7 @@
 
       {isAddActionVisible && (
         <Authorized authorizations="DockerServiceCreate">
-<<<<<<< HEAD
-          <Button
-            as={Link}
-            props={{ to: '.new', 'data-cy': 'docker-add-service-link' }}
-            icon={Plus}
-            className="!ml-0"
-            data-cy="docker-add-service-button"
-          >
-            Add service
-          </Button>
-=======
-          <AddButton>Add service</AddButton>
->>>>>>> c95ffa9e
+          <AddButton data-cy="docker-add-service-button">Add service</AddButton>
         </Authorized>
       )}
     </div>
