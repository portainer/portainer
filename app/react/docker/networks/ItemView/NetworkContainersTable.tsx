import { Server, Trash2 } from 'lucide-react';

import { Authorized } from '@/react/hooks/useUser';
import { EnvironmentId } from '@/react/portainer/environments/types';
import { Icon } from '@/react/components/Icon';

import { Table, TableContainer, TableTitle } from '@@/datatables';
import { DetailsTable } from '@@/DetailsTable';
import { Button } from '@@/buttons';
import { Link } from '@@/Link';

import { NetworkContainer, NetworkId } from '../types';
import { useDisconnectContainer } from '../queries';

type Props = {
  networkContainers: NetworkContainer[];
  nodeName: string;
  environmentId: EnvironmentId;
  networkId: NetworkId;
};

const tableHeaders = [
  'Container Name',
  'IPv4 Address',
  'IPv6 Address',
  'MacAddress',
  'Actions',
];

export function NetworkContainersTable({
  networkContainers,
  nodeName,
  environmentId,
  networkId,
}: Props) {
  const disconnectContainer = useDisconnectContainer();

  if (networkContainers.length === 0) {
    return null;
  }

  return (
<<<<<<< HEAD
    <div className="row">
      <div className="col-lg-12 col-md-12 col-xs-12">
        <TableContainer>
          <TableTitle label="Containers in network" icon={Server} />
          <Table className="nopadding">
            <DetailsTable
              headers={tableHeaders}
              dataCy="networkDetails-networkContainers"
            >
              {networkContainers.map((container) => (
                <tr key={container.Id}>
                  <td>
                    <Link
                      to="docker.containers.container"
                      params={{
                        id: container.Id,
                        nodeName,
                      }}
                      title={container.Name}
                    >
                      {container.Name}
                    </Link>
                  </td>
                  <td>{container.IPv4Address || '-'}</td>
                  <td>{container.IPv6Address || '-'}</td>
                  <td>{container.MacAddress || '-'}</td>
                  <td>
                    <Authorized authorizations="DockerNetworkDisconnect">
                      <Button
                        data-cy={`networkDetails-disconnect${container.Name}`}
                        size="xsmall"
                        color="dangerlight"
                        onClick={() => {
                          if (container.Id) {
                            disconnectContainer.mutate({
                              containerId: container.Id,
                              environmentId,
                              networkId,
                            });
                          }
                        }}
                      >
                        <Icon
                          icon={Trash2}
                          className="icon-secondary icon-md"
                        />
                        Leave Network
                      </Button>
                    </Authorized>
                  </td>
                </tr>
              ))}
            </DetailsTable>
          </Table>
        </TableContainer>
      </div>
    </div>
=======
    <TableContainer>
      <TableTitle label="Containers in network" icon="server" featherIcon />
      <Table className="nopadding">
        <DetailsTable
          headers={tableHeaders}
          dataCy="networkDetails-networkContainers"
        >
          {networkContainers.map((container) => (
            <tr key={container.Id}>
              <td>
                <Link
                  to="docker.containers.container"
                  params={{
                    id: container.Id,
                    nodeName,
                  }}
                  title={container.Name}
                >
                  {container.Name}
                </Link>
              </td>
              <td>{container.IPv4Address || '-'}</td>
              <td>{container.IPv6Address || '-'}</td>
              <td>{container.MacAddress || '-'}</td>
              <td>
                <Authorized authorizations="DockerNetworkDisconnect">
                  <Button
                    data-cy={`networkDetails-disconnect${container.Name}`}
                    size="xsmall"
                    color="dangerlight"
                    onClick={() => {
                      if (container.Id) {
                        disconnectContainer.mutate({
                          containerId: container.Id,
                          environmentId,
                          networkId,
                        });
                      }
                    }}
                  >
                    <Icon
                      icon="trash-2"
                      feather
                      class-name="icon-secondary icon-md"
                    />
                    Leave Network
                  </Button>
                </Authorized>
              </td>
            </tr>
          ))}
        </DetailsTable>
      </Table>
    </TableContainer>
>>>>>>> dd011652
  );
}<|MERGE_RESOLUTION|>--- conflicted
+++ resolved
@@ -40,67 +40,8 @@
   }
 
   return (
-<<<<<<< HEAD
-    <div className="row">
-      <div className="col-lg-12 col-md-12 col-xs-12">
-        <TableContainer>
-          <TableTitle label="Containers in network" icon={Server} />
-          <Table className="nopadding">
-            <DetailsTable
-              headers={tableHeaders}
-              dataCy="networkDetails-networkContainers"
-            >
-              {networkContainers.map((container) => (
-                <tr key={container.Id}>
-                  <td>
-                    <Link
-                      to="docker.containers.container"
-                      params={{
-                        id: container.Id,
-                        nodeName,
-                      }}
-                      title={container.Name}
-                    >
-                      {container.Name}
-                    </Link>
-                  </td>
-                  <td>{container.IPv4Address || '-'}</td>
-                  <td>{container.IPv6Address || '-'}</td>
-                  <td>{container.MacAddress || '-'}</td>
-                  <td>
-                    <Authorized authorizations="DockerNetworkDisconnect">
-                      <Button
-                        data-cy={`networkDetails-disconnect${container.Name}`}
-                        size="xsmall"
-                        color="dangerlight"
-                        onClick={() => {
-                          if (container.Id) {
-                            disconnectContainer.mutate({
-                              containerId: container.Id,
-                              environmentId,
-                              networkId,
-                            });
-                          }
-                        }}
-                      >
-                        <Icon
-                          icon={Trash2}
-                          className="icon-secondary icon-md"
-                        />
-                        Leave Network
-                      </Button>
-                    </Authorized>
-                  </td>
-                </tr>
-              ))}
-            </DetailsTable>
-          </Table>
-        </TableContainer>
-      </div>
-    </div>
-=======
     <TableContainer>
-      <TableTitle label="Containers in network" icon="server" featherIcon />
+      <TableTitle label="Containers in network" icon={Server} />
       <Table className="nopadding">
         <DetailsTable
           headers={tableHeaders}
@@ -139,11 +80,7 @@
                       }
                     }}
                   >
-                    <Icon
-                      icon="trash-2"
-                      feather
-                      class-name="icon-secondary icon-md"
-                    />
+                    <Icon icon={Trash2} class-name="icon-secondary icon-md" />
                     Leave Network
                   </Button>
                 </Authorized>
@@ -153,6 +90,5 @@
         </DetailsTable>
       </Table>
     </TableContainer>
->>>>>>> dd011652
   );
 }