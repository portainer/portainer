import { useRouter } from '@uirouter/react';
import { Pause, Play, RefreshCw, Slash, Square, Trash2 } from 'lucide-react';

import * as notifications from '@/portainer/services/notifications';
import { useAuthorizations, Authorized } from '@/react/hooks/useUser';
import { confirmContainerDeletion } from '@/react/docker/containers/common/confirm-container-delete-modal';
import { setPortainerAgentTargetHeader } from '@/portainer/services/http-request.helper';
import {
  ContainerId,
  ContainerStatus,
  DockerContainer,
} from '@/react/docker/containers/types';
import {
  killContainer,
  pauseContainer,
  removeContainer,
  restartContainer,
  resumeContainer,
  startContainer,
  stopContainer,
} from '@/react/docker/containers/containers.service';
import type { EnvironmentId } from '@/react/portainer/environments/types';

import { ButtonGroup, Button, AddButton } from '@@/buttons';

type ContainerServiceAction = (
  endpointId: EnvironmentId,
  containerId: ContainerId
) => Promise<void>;

interface Props {
  selectedItems: DockerContainer[];
  isAddActionVisible: boolean;
  endpointId: EnvironmentId;
}

export function ContainersDatatableActions({
  selectedItems,
  isAddActionVisible,
  endpointId,
}: Props) {
  const selectedItemCount = selectedItems.length;
  const hasPausedItemsSelected = selectedItems.some(
    (item) => item.State === ContainerStatus.Paused
  );
  const hasStoppedItemsSelected = selectedItems.some((item) =>
    [
      ContainerStatus.Stopped,
      ContainerStatus.Created,
      ContainerStatus.Exited,
    ].includes(item.Status)
  );
  const hasRunningItemsSelected = selectedItems.some((item) =>
    [
      ContainerStatus.Running,
      ContainerStatus.Healthy,
      ContainerStatus.Unhealthy,
      ContainerStatus.Starting,
    ].includes(item.Status)
  );

  const { authorized } = useAuthorizations([
    'DockerContainerStart',
    'DockerContainerStop',
    'DockerContainerKill',
    'DockerContainerRestart',
    'DockerContainerPause',
    'DockerContainerUnpause',
    'DockerContainerDelete',
    'DockerContainerCreate',
  ]);

  const router = useRouter();

  if (!authorized) {
    return null;
  }

  return (
    <div className="flex gap-2">
      <ButtonGroup>
        <Authorized authorizations="DockerContainerStart">
          <Button
            color="light"
            data-cy="start-docker-container-button"
            onClick={() => onStartClick(selectedItems)}
            disabled={selectedItemCount === 0 || !hasStoppedItemsSelected}
            icon={Play}
          >
            Start
          </Button>
        </Authorized>

        <Authorized authorizations="DockerContainerStop">
          <Button
            color="light"
            data-cy="stop-docker-container-button"
            onClick={() => onStopClick(selectedItems)}
            disabled={selectedItemCount === 0 || !hasRunningItemsSelected}
            icon={Square}
          >
            Stop
          </Button>
        </Authorized>

        <Authorized authorizations="DockerContainerKill">
          <Button
            color="light"
            data-cy="kill-docker-container-button"
            onClick={() => onKillClick(selectedItems)}
            disabled={selectedItemCount === 0 || hasStoppedItemsSelected}
            icon={Slash}
          >
            Kill
          </Button>
        </Authorized>

        <Authorized authorizations="DockerContainerRestart">
          <Button
            color="light"
            data-cy="restart-docker-container-button"
            onClick={() => onRestartClick(selectedItems)}
            disabled={selectedItemCount === 0}
            icon={RefreshCw}
          >
            Restart
          </Button>
        </Authorized>

        <Authorized authorizations="DockerContainerPause">
          <Button
            color="light"
            data-cy="pause-docker-container-button"
            onClick={() => onPauseClick(selectedItems)}
            disabled={selectedItemCount === 0 || !hasRunningItemsSelected}
            icon={Pause}
          >
            Pause
          </Button>
        </Authorized>

        <Authorized authorizations="DockerContainerUnpause">
          <Button
            color="light"
            data-cy="resume-docker-container-button"
            onClick={() => onResumeClick(selectedItems)}
            disabled={selectedItemCount === 0 || !hasPausedItemsSelected}
            icon={Play}
          >
            Resume
          </Button>
        </Authorized>

        <Authorized authorizations="DockerContainerDelete">
          <Button
            color="dangerlight"
            data-cy="remove-docker-container-button"
            onClick={() => onRemoveClick(selectedItems)}
            disabled={selectedItemCount === 0}
            icon={Trash2}
          >
            Remove
          </Button>
        </Authorized>
      </ButtonGroup>
      {isAddActionVisible && (
<<<<<<< HEAD
        <Authorized authorizations="DockerContainerCreate">
          <Link to="docker.containers.new" data-cy="add-docker-container-link">
            <Button
              icon={Plus}
              className="!ml-0"
              data-cy="add-docker-container-button"
            >
              Add container
            </Button>
          </Link>
        </Authorized>
=======
        <div className="space-left">
          <Authorized authorizations="DockerContainerCreate">
            <AddButton>Add container</AddButton>
          </Authorized>
        </div>
>>>>>>> c95ffa9e
      )}
    </div>
  );

  function onStartClick(selectedItems: DockerContainer[]) {
    const successMessage = 'Container successfully started';
    const errorMessage = 'Unable to start container';
    executeActionOnContainerList(
      selectedItems,
      startContainer,
      successMessage,
      errorMessage
    );
  }

  function onStopClick(selectedItems: DockerContainer[]) {
    const successMessage = 'Container successfully stopped';
    const errorMessage = 'Unable to stop container';
    executeActionOnContainerList(
      selectedItems,
      stopContainer,
      successMessage,
      errorMessage
    );
  }

  function onRestartClick(selectedItems: DockerContainer[]) {
    const successMessage = 'Container successfully restarted';
    const errorMessage = 'Unable to restart container';
    executeActionOnContainerList(
      selectedItems,
      restartContainer,
      successMessage,
      errorMessage
    );
  }

  function onKillClick(selectedItems: DockerContainer[]) {
    const successMessage = 'Container successfully killed';
    const errorMessage = 'Unable to kill container';
    executeActionOnContainerList(
      selectedItems,
      killContainer,
      successMessage,
      errorMessage
    );
  }

  function onPauseClick(selectedItems: DockerContainer[]) {
    const successMessage = 'Container successfully paused';
    const errorMessage = 'Unable to pause container';
    executeActionOnContainerList(
      selectedItems,
      pauseContainer,
      successMessage,
      errorMessage
    );
  }

  function onResumeClick(selectedItems: DockerContainer[]) {
    const successMessage = 'Container successfully resumed';
    const errorMessage = 'Unable to resume container';
    executeActionOnContainerList(
      selectedItems,
      resumeContainer,
      successMessage,
      errorMessage
    );
  }

  async function onRemoveClick(selectedItems: DockerContainer[]) {
    const isOneContainerRunning = selectedItems.some(
      (container) => container.State === 'running'
    );

    const runningTitle = isOneContainerRunning ? 'running' : '';
    const title = `You are about to remove one or more ${runningTitle} containers.`;

    const result = await confirmContainerDeletion(title);
    if (!result) {
      return;
    }
    const { removeVolumes } = result;

    removeSelectedContainers(selectedItems, removeVolumes);
  }

  async function executeActionOnContainerList(
    containers: DockerContainer[],
    action: ContainerServiceAction,
    successMessage: string,
    errorMessage: string
  ) {
    for (let i = 0; i < containers.length; i += 1) {
      const container = containers[i];
      try {
        setPortainerAgentTargetHeader(container.NodeName);
        await action(endpointId, container.Id);
        notifications.success(successMessage, container.Names[0]);
      } catch (err) {
        notifications.error(
          'Failure',
          err as Error,
          `${errorMessage}:${container.Names[0]}`
        );
      }
    }

    router.stateService.reload();
  }

  async function removeSelectedContainers(
    containers: DockerContainer[],
    removeVolumes: boolean
  ) {
    for (let i = 0; i < containers.length; i += 1) {
      const container = containers[i];
      try {
        await removeContainer(endpointId, container.Id, {
          removeVolumes,
          nodeName: container.NodeName,
        });
        notifications.success(
          'Container successfully removed',
          container.Names[0]
        );
      } catch (err) {
        notifications.error(
          'Failure',
          err as Error,
          'Unable to remove container'
        );
      }
    }

    router.stateService.reload();
  }
}<|MERGE_RESOLUTION|>--- conflicted
+++ resolved
@@ -164,25 +164,13 @@
         </Authorized>
       </ButtonGroup>
       {isAddActionVisible && (
-<<<<<<< HEAD
-        <Authorized authorizations="DockerContainerCreate">
-          <Link to="docker.containers.new" data-cy="add-docker-container-link">
-            <Button
-              icon={Plus}
-              className="!ml-0"
-              data-cy="add-docker-container-button"
-            >
-              Add container
-            </Button>
-          </Link>
-        </Authorized>
-=======
         <div className="space-left">
           <Authorized authorizations="DockerContainerCreate">
-            <AddButton>Add container</AddButton>
+            <AddButton data-cy="add-docker-container-button">
+              Add container
+            </AddButton>
           </Authorized>
         </div>
->>>>>>> c95ffa9e
       )}
     </div>
   );
