--- conflicted
+++ resolved
@@ -1,10 +1,6 @@
 import _ from 'lodash';
-<<<<<<< HEAD
-import { Boxes } from 'lucide-react';
-=======
 import { useStore } from 'zustand';
-import { Box } from 'react-feather';
->>>>>>> dd011652
+import { Box } from 'lucide-react';
 
 import { Environment } from '@/react/portainer/environments/types';
 import type { DockerContainer } from '@/react/docker/containers/types';
@@ -65,29 +61,6 @@
 
   return (
     <RowProvider context={{ environment }}>
-<<<<<<< HEAD
-      <Datatable
-        titleOptions={{
-          icon: Boxes,
-          title: 'Containers',
-        }}
-        settingsStore={settings}
-        columns={columns}
-        renderTableActions={(selectedRows) => (
-          <ContainersDatatableActions
-            selectedItems={selectedRows}
-            isAddActionVisible
-            endpointId={environment.Id}
-          />
-        )}
-        isLoading={containersQuery.isLoading}
-        isRowSelectable={(row) => !row.original.IsPortainer}
-        initialTableState={{ hiddenColumns: settings.hiddenColumns }}
-        renderTableSettings={(tableInstance) => {
-          const columnsToHide = tableInstance.allColumns.filter((colInstance) =>
-            hidableColumns?.includes(colInstance.id)
-          );
-=======
       <TableSettingsProvider settings={settingsStore}>
         <Datatable
           titleIcon={Box}
@@ -113,7 +86,6 @@
             const columnsToHide = tableInstance.allColumns.filter(
               (colInstance) => hidableColumns?.includes(colInstance.id)
             );
->>>>>>> dd011652
 
             return (
               <>
