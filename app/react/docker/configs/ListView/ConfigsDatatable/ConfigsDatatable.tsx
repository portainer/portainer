--- conflicted
+++ resolved
@@ -57,34 +57,16 @@
             <Authorized authorizations="DockerConfigDelete">
               <DeleteButton
                 disabled={selectedRows.length === 0}
-<<<<<<< HEAD
                 data-cy="remove-docker-configs-button"
-              >
-                Remove
-              </Button>
-            </Authorized>
-
-            <Authorized authorizations="DockerConfigCreate">
-              <Button
-                icon={Plus}
-                as={Link}
-                props={{
-                  to: 'docker.configs.new',
-                  'data-cy': 'add-docker-config-link',
-                }}
-                data-cy="add-docker-config-button"
-              >
-                Add config
-              </Button>
-=======
                 onConfirmed={() => onRemoveClick(selectedRows)}
                 confirmMessage="Do you want to remove the selected config(s)?"
               />
             </Authorized>
 
             <Authorized authorizations="DockerConfigCreate">
-              <AddButton>Add config</AddButton>
->>>>>>> c95ffa9e
+              <AddButton data-cy="add-docker-config-button">
+                Add config
+              </AddButton>
             </Authorized>
           </div>
         )
