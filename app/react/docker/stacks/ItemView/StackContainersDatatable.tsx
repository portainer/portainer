import _ from 'lodash';
<<<<<<< HEAD
import { Boxes } from 'lucide-react';
=======
import { useStore } from 'zustand';
import { Box } from 'react-feather';
>>>>>>> dd011652

import { DockerContainer } from '@/react/docker/containers/types';
import { Environment } from '@/react/portainer/environments/types';
import { createStore } from '@/react/docker/containers/ListView/ContainersDatatable/datatable-store';
import { useColumns } from '@/react/docker/containers/ListView/ContainersDatatable/columns';
import { ContainersDatatableActions } from '@/react/docker/containers/ListView/ContainersDatatable/ContainersDatatableActions';
import { ContainersDatatableSettings } from '@/react/docker/containers/ListView/ContainersDatatable/ContainersDatatableSettings';
import { useShowGPUsColumn } from '@/react/docker/containers/utils';

import { Datatable, TableSettingsMenu } from '@@/datatables';
import {
  buildAction,
  QuickActionsSettings,
} from '@@/datatables/QuickActionsSettings';
import { ColumnVisibilityMenu } from '@@/datatables/ColumnVisibilityMenu';
import { useSearchBarState } from '@@/datatables/SearchBar';
import { TableSettingsProvider } from '@@/datatables/useTableSettings';

import { useContainers } from '../../containers/queries/containers';
import { RowProvider } from '../../containers/ListView/ContainersDatatable/RowContext';

const storageKey = 'stack-containers';
const settingsStore = createStore(storageKey);

const actions = [
  buildAction('logs', 'Logs'),
  buildAction('inspect', 'Inspect'),
  buildAction('stats', 'Stats'),
  buildAction('exec', 'Console'),
  buildAction('attach', 'Attach'),
];

export interface Props {
  environment: Environment;
  stackName: string;
}

export function StackContainersDatatable({ environment, stackName }: Props) {
  const settings = useStore(settingsStore);
  const [search, setSearch] = useSearchBarState(storageKey);

  const isGPUsColumnVisible = useShowGPUsColumn(environment.Id);
  const columns = useColumns(false, isGPUsColumnVisible);

  const hidableColumns = _.compact(
    columns.filter((col) => col.canHide).map((col) => col.id)
  );

  const containersQuery = useContainers(
    environment.Id,
    true,
    {
      label: [`com.docker.compose.project=${stackName}`],
    },
    settings.autoRefreshRate * 1000
  );

  return (
    <RowProvider context={{ environment }}>
<<<<<<< HEAD
      <Datatable
        titleOptions={{
          icon: Boxes,
          title: 'Containers',
        }}
        settingsStore={settings}
        columns={columns}
        renderTableActions={(selectedRows) => (
          <ContainersDatatableActions
            selectedItems={selectedRows}
            isAddActionVisible={false}
            endpointId={environment.Id}
          />
        )}
        initialTableState={{ hiddenColumns: settings.hiddenColumns }}
        renderTableSettings={(tableInstance) => {
          const columnsToHide = tableInstance.allColumns.filter((colInstance) =>
            hidableColumns?.includes(colInstance.id)
          );
=======
      <TableSettingsProvider settings={settingsStore}>
        <Datatable
          title="Containers"
          titleIcon={Box}
          initialPageSize={settings.pageSize}
          onPageSizeChange={settings.setPageSize}
          initialSortBy={settings.sortBy}
          onSortByChange={settings.setSortBy}
          searchValue={search}
          onSearchChange={setSearch}
          columns={columns}
          renderTableActions={(selectedRows) => (
            <ContainersDatatableActions
              selectedItems={selectedRows}
              isAddActionVisible={false}
              endpointId={environment.Id}
            />
          )}
          initialTableState={{ hiddenColumns: settings.hiddenColumns }}
          renderTableSettings={(tableInstance) => {
            const columnsToHide = tableInstance.allColumns.filter(
              (colInstance) => hidableColumns?.includes(colInstance.id)
            );
>>>>>>> dd011652

            return (
              <>
                <ColumnVisibilityMenu<DockerContainer>
                  columns={columnsToHide}
                  onChange={(hiddenColumns) => {
                    settings.setHiddenColumns(hiddenColumns);
                    tableInstance.setHiddenColumns(hiddenColumns);
                  }}
                  value={settings.hiddenColumns}
                />
                <TableSettingsMenu
                  quickActions={<QuickActionsSettings actions={actions} />}
                >
                  <ContainersDatatableSettings settings={settings} />
                </TableSettingsMenu>
              </>
            );
          }}
          dataset={containersQuery.data || []}
          isLoading={containersQuery.isLoading}
          emptyContentLabel="No containers found"
        />
      </TableSettingsProvider>
    </RowProvider>
  );
}<|MERGE_RESOLUTION|>--- conflicted
+++ resolved
@@ -1,10 +1,6 @@
 import _ from 'lodash';
-<<<<<<< HEAD
-import { Boxes } from 'lucide-react';
-=======
 import { useStore } from 'zustand';
-import { Box } from 'react-feather';
->>>>>>> dd011652
+import { Box } from 'lucide-react';
 
 import { DockerContainer } from '@/react/docker/containers/types';
 import { Environment } from '@/react/portainer/environments/types';
@@ -64,27 +60,6 @@
 
   return (
     <RowProvider context={{ environment }}>
-<<<<<<< HEAD
-      <Datatable
-        titleOptions={{
-          icon: Boxes,
-          title: 'Containers',
-        }}
-        settingsStore={settings}
-        columns={columns}
-        renderTableActions={(selectedRows) => (
-          <ContainersDatatableActions
-            selectedItems={selectedRows}
-            isAddActionVisible={false}
-            endpointId={environment.Id}
-          />
-        )}
-        initialTableState={{ hiddenColumns: settings.hiddenColumns }}
-        renderTableSettings={(tableInstance) => {
-          const columnsToHide = tableInstance.allColumns.filter((colInstance) =>
-            hidableColumns?.includes(colInstance.id)
-          );
-=======
       <TableSettingsProvider settings={settingsStore}>
         <Datatable
           title="Containers"
@@ -108,7 +83,6 @@
             const columnsToHide = tableInstance.allColumns.filter(
               (colInstance) => hidableColumns?.includes(colInstance.id)
             );
->>>>>>> dd011652
 
             return (
               <>
