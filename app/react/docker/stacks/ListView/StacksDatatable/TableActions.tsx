import { Authorized } from '@/react/hooks/useUser';

import { AddButton } from '@@/buttons';
import { DeleteButton } from '@@/buttons/DeleteButton';

import { DecoratedStack } from './types';

export function TableActions({
  selectedItems,
  onRemove,
}: {
  selectedItems: Array<DecoratedStack>;
  onRemove: (items: Array<DecoratedStack>) => void;
}) {
  return (
    <div className="flex items-center gap-2">
      <Authorized authorizations="PortainerStackDelete">
        <DeleteButton
          disabled={selectedItems.length === 0}
          onConfirmed={() => onRemove(selectedItems)}
          confirmMessage="Do you want to remove the selected stack(s)? Associated services will be removed as well."
          data-cy="stack-removeStackButton"
        />
      </Authorized>

      <Authorized authorizations="PortainerStackCreate">
<<<<<<< HEAD
        <Button
          as={Link}
          props={{ to: '.newstack', 'data-cy': 'docker-add-stack-link' }}
          icon={Plus}
          className="!m-0"
          data-cy="stack-addStackButton"
        >
=======
        <AddButton data-cy="stack-addStackButton" to=".newstack">
>>>>>>> c95ffa9e
          Add stack
        </AddButton>
      </Authorized>
    </div>
  );
}<|MERGE_RESOLUTION|>--- conflicted
+++ resolved
@@ -24,17 +24,7 @@
       </Authorized>
 
       <Authorized authorizations="PortainerStackCreate">
-<<<<<<< HEAD
-        <Button
-          as={Link}
-          props={{ to: '.newstack', 'data-cy': 'docker-add-stack-link' }}
-          icon={Plus}
-          className="!m-0"
-          data-cy="stack-addStackButton"
-        >
-=======
         <AddButton data-cy="stack-addStackButton" to=".newstack">
->>>>>>> c95ffa9e
           Add stack
         </AddButton>
       </Authorized>
