type ServicePort = {
  Name: string;
  NodePort: number;
  Port: number;
  Protocol: string;
  TargetPort: string;
};

type IngressStatus = {
  Hostname: string;
  IP: string;
};

type Application = {
  uid: string;
  name: string;
  kind: string;
};

export type ServiceType =
  | 'ClusterIP'
  | 'ExternalName'
  | 'NodePort'
  | 'LoadBalancer';

export type Service = {
  Name: string;
  UID: string;
  Namespace: string;
  Annotations?: Record<string, string>;
  Labels?: Record<string, string>;
  Type: ServiceType;
  Ports: Array<ServicePort>;
  Selector?: Record<string, string>;
  ClusterIPs?: Array<string>;
  IngressStatus?: Array<IngressStatus>;
  ExternalName?: string;
  ExternalIPs?: Array<string>;
  CreationDate: string;
  Applications?: Application[];

<<<<<<< HEAD
  IsSystem?: boolean;
=======
  IsSystem: boolean;
};

export type NodeMetrics = {
  items: NodeMetric[];
};

export type NodeMetric = {
  metadata: NodeMetricMetadata;
  timestamp: Date;
  usage: Usage;
  window: string;
};

export type NodeMetricMetadata = {
  creationTimestamp: Date;
  name: string;
};

export type Usage = {
  cpu: string;
  memory: string;
>>>>>>> a7321e6c
};<|MERGE_RESOLUTION|>--- conflicted
+++ resolved
@@ -39,30 +39,5 @@
   CreationDate: string;
   Applications?: Application[];
 
-<<<<<<< HEAD
-  IsSystem?: boolean;
-=======
   IsSystem: boolean;
-};
-
-export type NodeMetrics = {
-  items: NodeMetric[];
-};
-
-export type NodeMetric = {
-  metadata: NodeMetricMetadata;
-  timestamp: Date;
-  usage: Usage;
-  window: string;
-};
-
-export type NodeMetricMetadata = {
-  creationTimestamp: Date;
-  name: string;
-};
-
-export type Usage = {
-  cpu: string;
-  memory: string;
->>>>>>> a7321e6c
 };