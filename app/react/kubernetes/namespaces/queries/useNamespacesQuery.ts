--- conflicted
+++ resolved
@@ -34,15 +34,9 @@
 // getNamespaces is used to retrieve namespaces using the Portainer backend with caching
 export async function getNamespaces(
   environmentId: EnvironmentId,
-<<<<<<< HEAD
-  withResourceQuota: boolean = false
-) {
-  const params = { withResourceQuota };
-=======
   withResourceQuota?: boolean
 ) {
   const params = withResourceQuota ? { withResourceQuota } : {};
->>>>>>> 7308571c
   try {
     const { data: namespaces } = await axios.get<Namespaces>(
       `kubernetes/${environmentId}/namespaces`,
