--- conflicted
+++ resolved
@@ -27,25 +27,11 @@
         >
           <td />
           <td colSpan={span - 1}>
-<<<<<<< HEAD
-            <Link
-              to="kubernetes.applications.application"
-              params={{ name: app.Name, namespace: app.ResourcePool }}
-              data-cy={`app-stack-application-link-${app.Name}`}
-            >
-              {app.Name}
-            </Link>
-            {KubernetesNamespaceHelper.isSystemNamespace(app.ResourcePool) &&
-              KubernetesApplicationHelper.isExternalApplication(app) && (
-                <span className="space-left label label-primary image-tag">
-                  external
-                </span>
-              )}
-=======
             <div className="flex gap-2">
               <Link
                 to="kubernetes.applications.application"
                 params={{ name: app.Name, namespace: app.ResourcePool }}
+                data-cy={`app-stack-application-link-${app.Name}`}
               >
                 {app.Name}
               </Link>
@@ -54,7 +40,6 @@
                   <ExternalBadge />
                 )}
             </div>
->>>>>>> 3cad1338
           </td>
         </tr>
       ))}
