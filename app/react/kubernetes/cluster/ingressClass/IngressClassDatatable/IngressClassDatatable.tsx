import { useEffect, useState } from 'react';
<<<<<<< HEAD
import { AlertTriangle } from 'lucide-react';
=======
import { Database } from 'react-feather';
import { useStore } from 'zustand';
>>>>>>> dd011652

import { confirmWarn } from '@/portainer/services/modal.service/confirm';

import { Datatable } from '@@/datatables';
import { Button, ButtonGroup } from '@@/buttons';
import { Icon } from '@@/Icon';
import { useSearchBarState } from '@@/datatables/SearchBar';
import { createPersistedStore } from '@@/datatables/types';

import { IngressControllerClassMap } from '../types';

import { useColumns } from './columns';

const storageKey = 'ingressClasses';
const settingsStore = createPersistedStore(storageKey);

interface Props {
  onChangeControllers: (
    controllerClassMap: IngressControllerClassMap[]
  ) => void; // angular function to save the ingress class list
  description: string;
  ingressControllers: IngressControllerClassMap[] | undefined;
  allowNoneIngressClass: boolean;
  isLoading: boolean;
  noIngressControllerLabel: string;
  view: string;
}

export function IngressClassDatatable({
  onChangeControllers,
  description,
  ingressControllers,
  allowNoneIngressClass,
  isLoading,
  noIngressControllerLabel,
  view,
}: Props) {
  const settings = useStore(settingsStore);
  const [search, setSearch] = useSearchBarState(storageKey);
  const [ingControllerFormValues, setIngControllerFormValues] = useState(
    ingressControllers || []
  );
  const columns = useColumns();

  useEffect(() => {
    if (allowNoneIngressClass === undefined) {
      return;
    }

    let newIngFormValues: IngressControllerClassMap[];
    const isCustomTypeExist = ingControllerFormValues.some(
      (ic) => ic.Type === 'custom'
    );
    if (allowNoneIngressClass) {
      newIngFormValues = [...ingControllerFormValues];
      // add the ingress controller type 'custom' with a 'none' ingress class name
      if (!isCustomTypeExist) {
        newIngFormValues.push({
          Name: 'none',
          ClassName: 'none',
          Type: 'custom',
          Availability: true,
          New: false,
          Used: false,
        });
      }
    } else {
      newIngFormValues = ingControllerFormValues.filter(
        (ingController) => ingController.ClassName !== 'none'
      );
    }
    setIngControllerFormValues(newIngFormValues);
    onChangeControllers(newIngFormValues);
    // eslint-disable-next-line react-hooks/exhaustive-deps
  }, [allowNoneIngressClass, onChangeControllers]);

  return (
    <div className="-mx-[15px]">
      <Datatable
        dataset={ingControllerFormValues || []}
        columns={columns}
        isLoading={isLoading}
        emptyContentLabel={noIngressControllerLabel}
<<<<<<< HEAD
        titleOptions={{
          icon: 'database',
          title: 'Ingress controllers',
        }}
=======
        title="Ingress Controllers"
        titleIcon={Database}
>>>>>>> dd011652
        getRowId={(row) => `${row.Name}-${row.ClassName}-${row.Type}`}
        renderTableActions={(selectedRows) => renderTableActions(selectedRows)}
        description={renderIngressClassDescription()}
        initialPageSize={settings.pageSize}
        onPageSizeChange={settings.setPageSize}
        initialSortBy={settings.sortBy}
        onSortByChange={settings.setSortBy}
        searchValue={search}
        onSearchChange={setSearch}
      />
    </div>
  );

  function renderTableActions(selectedRows: IngressControllerClassMap[]) {
    return (
      <div className="flex items-start">
        <ButtonGroup>
          <Button
            disabled={
              selectedRows.filter((row) => row.Availability === true).length ===
              0
            }
            color="dangerlight"
            size="small"
            onClick={() =>
              updateIngressControllers(
                selectedRows,
                ingControllerFormValues || [],
                false
              )
            }
          >
            Disallow selected
          </Button>
          <Button
            disabled={
              selectedRows.filter((row) => row.Availability === false)
                .length === 0
            }
            color="default"
            size="small"
            onClick={() =>
              updateIngressControllers(
                selectedRows,
                ingControllerFormValues || [],
                true
              )
            }
          >
            Allow selected
          </Button>
        </ButtonGroup>
      </div>
    );
  }

  function renderIngressClassDescription() {
    return (
      <div className="flex flex-col !text-xs text-muted w-full">
        <div className="mt-1">{description}</div>
        {ingressControllers &&
          ingControllerFormValues &&
          isUnsavedChanges(ingressControllers, ingControllerFormValues) && (
            <span className="flex items-center text-warning mt-1">
              <Icon icon={AlertTriangle} className="!mr-1" />
              <span className="text-warning">Unsaved changes.</span>
            </span>
          )}
      </div>
    );
  }

  function updateIngressControllers(
    selectedRows: IngressControllerClassMap[],
    ingControllerFormValues: IngressControllerClassMap[],
    availability: boolean
  ) {
    const updatedIngressControllers = getUpdatedIngressControllers(
      selectedRows,
      ingControllerFormValues || [],
      availability
    );

    if (ingressControllers && ingressControllers.length) {
      const newAllowed = updatedIngressControllers.map(
        (ingController) => ingController.Availability
      );
      if (view === 'namespace') {
        setIngControllerFormValues(updatedIngressControllers);
        onChangeControllers(updatedIngressControllers);
        return;
      }

      const usedControllersToDisallow = ingressControllers.filter(
        (ingController, index) => {
          // if any of the current controllers are allowed, and are used, then become disallowed, then add the controller to a new list
          if (
            ingController.Availability &&
            ingController.Used &&
            !newAllowed[index]
          ) {
            return true;
          }
          return false;
        }
      );

      if (usedControllersToDisallow.length > 0) {
        const usedControllerHtmlListItems = usedControllersToDisallow.map(
          (controller) => `<li>${controller.ClassName}</li>`
        );
        const usedControllerHtmlList = `<ul class="ml-6">${usedControllerHtmlListItems.join(
          ''
        )}</ul>`;
        confirmWarn({
          title: 'Disallow in-use ingress controllers?',
          message: `
            <div>
              <p>There are ingress controllers you want to disallow that are in use:</p>
              ${usedControllerHtmlList}
              <p>No new ingress rules can be created for the disallowed controllers.</p>
            </div>`,
          buttons: {
            cancel: {
              label: 'Cancel',
              className: 'btn-default',
            },
            confirm: {
              label: 'Disallow',
              className: 'btn-warning',
            },
          },
          callback: (confirmed) => {
            if (confirmed) {
              setIngControllerFormValues(updatedIngressControllers);
              onChangeControllers(updatedIngressControllers);
            }
          },
        });
        return;
      }
      setIngControllerFormValues(updatedIngressControllers);
      onChangeControllers(updatedIngressControllers);
    }
  }
}

function isUnsavedChanges(
  oldIngressControllers: IngressControllerClassMap[],
  newIngressControllers: IngressControllerClassMap[]
) {
  if (oldIngressControllers.length !== newIngressControllers.length) {
    return true;
  }
  for (let i = 0; i < newIngressControllers.length; i += 1) {
    if (
      oldIngressControllers[i]?.Availability !==
      newIngressControllers[i]?.Availability
    ) {
      return true;
    }
  }
  return false;
}

function getUpdatedIngressControllers(
  selectedRows: IngressControllerClassMap[],
  allRows: IngressControllerClassMap[],
  allow: boolean
) {
  const selectedRowClassNames = selectedRows.map((row) => row.ClassName);
  const updatedIngressControllers = allRows?.map((row) => {
    if (selectedRowClassNames.includes(row.ClassName)) {
      return { ...row, Availability: allow };
    }
    return row;
  });
  return updatedIngressControllers;
}<|MERGE_RESOLUTION|>--- conflicted
+++ resolved
@@ -1,10 +1,6 @@
 import { useEffect, useState } from 'react';
-<<<<<<< HEAD
-import { AlertTriangle } from 'lucide-react';
-=======
-import { Database } from 'react-feather';
+import { AlertTriangle, Database } from 'lucide-react';
 import { useStore } from 'zustand';
->>>>>>> dd011652
 
 import { confirmWarn } from '@/portainer/services/modal.service/confirm';
 
@@ -88,15 +84,8 @@
         columns={columns}
         isLoading={isLoading}
         emptyContentLabel={noIngressControllerLabel}
-<<<<<<< HEAD
-        titleOptions={{
-          icon: 'database',
-          title: 'Ingress controllers',
-        }}
-=======
         title="Ingress Controllers"
         titleIcon={Database}
->>>>>>> dd011652
         getRowId={(row) => `${row.Name}-${row.ClassName}-${row.Type}`}
         renderTableActions={(selectedRows) => renderTableActions(selectedRows)}
         description={renderIngressClassDescription()}
