--- conflicted
+++ resolved
@@ -160,48 +160,14 @@
         data-cy="k8sSecret-addSecretWithFormButton"
         color="secondary"
       >
-<<<<<<< HEAD
-        Remove
-      </Button>
-      <Link
-        to="kubernetes.secrets.new"
-        className="ml-1"
-        data-cy="k8sSecret-addSecretWithFormLink"
-      >
-        <Button
-          className="btn-wrapper"
-          color="secondary"
-          icon={Plus}
-          data-cy="k8sSecret-addSecretWithFormButton"
-        >
-          Add with form
-        </Button>
-      </Link>
-      <Link
-        to="kubernetes.deploy"
-=======
         Add with form
       </AddButton>
       <CreateFromManifestButton
->>>>>>> c95ffa9e
         params={{
           tab: 'secrets',
         }}
         data-cy="k8sSecret-deployFromManifestButton"
-<<<<<<< HEAD
-      >
-        <Button
-          className="btn-wrapper"
-          color="primary"
-          icon={Plus}
-          data-cy="k8s-secrets-deploy-button"
-        >
-          Create from manifest
-        </Button>
-      </Link>
-=======
       />
->>>>>>> c95ffa9e
     </Authorized>
   );
 }