--- conflicted
+++ resolved
@@ -37,26 +37,7 @@
           <Authorized authorizations="AzureContainerGroupDelete">
             <DeleteButton
               disabled={selectedRows.length === 0}
-<<<<<<< HEAD
-              onClick={() => handleRemoveClick(selectedRows.map((r) => r.id))}
-              icon={Trash2}
               data-cy="remove-containers-button"
-            >
-              Remove
-            </Button>
-          </Authorized>
-
-          <Authorized authorizations="AzureContainerGroupCreate">
-            <Link
-              to="azure.containerinstances.new"
-              className="space-left"
-              data-cy="add-container-link"
-            >
-              <Button icon={Plus} data-cy="add-container-button">
-                Add container
-              </Button>
-            </Link>
-=======
               onConfirmed={() =>
                 handleRemoveClick(selectedRows.map((r) => r.id))
               }
@@ -65,8 +46,7 @@
           </Authorized>
 
           <Authorized authorizations="AzureContainerGroupCreate">
-            <AddButton>Add container</AddButton>
->>>>>>> c95ffa9e
+            <AddButton data-cy="add-container-button">Add container</AddButton>
           </Authorized>
         </div>
       )}
