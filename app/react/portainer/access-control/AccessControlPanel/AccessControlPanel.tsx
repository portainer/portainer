import { useReducer } from 'react';
import { Edit, Eye } from 'lucide-react';

import { useUser } from '@/react/hooks/useUser';
import { Icon } from '@/react/components/Icon';
import { TeamMembership, TeamRole } from '@/react/portainer/users/teams/types';
import { useUserMembership } from '@/portainer/users/queries';
import { EnvironmentId } from '@/react/portainer/environments/types';

import { TableContainer, TableTitle } from '@@/datatables';
import { Button } from '@@/buttons';

import { ResourceControlType, ResourceId } from '../types';
import { ResourceControlViewModel } from '../models/ResourceControlViewModel';

import { AccessControlPanelDetails } from './AccessControlPanelDetails';
import { AccessControlPanelForm } from './AccessControlPanelForm';

interface Props {
  resourceControl?: ResourceControlViewModel;
  resourceType: ResourceControlType;
  resourceId: ResourceId;
  environmentId: EnvironmentId;
  disableOwnershipChange?: boolean;
  onUpdateSuccess(): Promise<void>;
}

export function AccessControlPanel({
  resourceControl,
  resourceType,
  disableOwnershipChange,
  resourceId,
  environmentId,
  onUpdateSuccess,
}: Props) {
  const [isEditMode, toggleEditMode] = useReducer((state) => !state, false);
  const { isAdmin } = useUser();

  const isInherited = checkIfInherited();

  const { isPartOfRestrictedUsers, isLeaderOfAnyRestrictedTeams } =
    useRestrictions(resourceControl);

  const isEditDisabled =
    disableOwnershipChange ||
    isInherited ||
    (!isAdmin && !isPartOfRestrictedUsers && !isLeaderOfAnyRestrictedTeams);

  return (
<<<<<<< HEAD
    <div className="row">
      <div className="col-sm-12">
        <TableContainer>
          <TableTitle label="Access control" icon={Eye} />
          <AccessControlPanelDetails
            resourceType={resourceType}
            resourceControl={resourceControl}
          />

          {!isEditDisabled && !isEditMode && (
            <div className="row">
              <div>
                <Button color="link" onClick={toggleEditMode}>
                  <Icon icon={Edit} className="space-right" />
                  Change ownership
                </Button>
              </div>
            </div>
          )}

          {isEditMode && (
            <AccessControlPanelForm
              resourceControl={resourceControl}
              onCancelClick={() => toggleEditMode()}
              resourceId={resourceId}
              resourceType={resourceType}
              environmentId={environmentId}
              onUpdateSuccess={handleUpdateSuccess}
            />
          )}
        </TableContainer>
      </div>
    </div>
=======
    <TableContainer>
      <TableTitle label="Access control" icon="eye" featherIcon />
      <AccessControlPanelDetails
        resourceType={resourceType}
        resourceControl={resourceControl}
      />

      {!isEditDisabled && !isEditMode && (
        <div className="row">
          <div>
            <Button color="link" onClick={toggleEditMode}>
              <Icon icon="edit" className="space-right" feather />
              Change ownership
            </Button>
          </div>
        </div>
      )}

      {isEditMode && (
        <AccessControlPanelForm
          resourceControl={resourceControl}
          onCancelClick={() => toggleEditMode()}
          resourceId={resourceId}
          resourceType={resourceType}
          environmentId={environmentId}
          onUpdateSuccess={handleUpdateSuccess}
        />
      )}
    </TableContainer>
>>>>>>> dd011652
  );

  async function handleUpdateSuccess() {
    await onUpdateSuccess();
    toggleEditMode();
  }

  function checkIfInherited() {
    if (!resourceControl) {
      return false;
    }

    const inheritedVolume =
      resourceControl.Type === ResourceControlType.Container &&
      resourceType === ResourceControlType.Volume;
    const inheritedContainer =
      resourceControl.Type === ResourceControlType.Service &&
      resourceType === ResourceControlType.Container;
    const inheritedFromStack =
      resourceControl.Type === ResourceControlType.Stack &&
      resourceType !== ResourceControlType.Stack;

    return inheritedVolume || inheritedContainer || inheritedFromStack;
  }
}

function useRestrictions(resourceControl?: ResourceControlViewModel) {
  const { user, isAdmin } = useUser();

  const memberships = useUserMembership(user.Id);

  if (!resourceControl || isAdmin) {
    return {
      isPartOfRestrictedUsers: false,
      isLeaderOfAnyRestrictedTeams: false,
    };
  }

  if (resourceControl.UserAccesses.some((ua) => ua.UserId === user.Id)) {
    return {
      isPartOfRestrictedUsers: true,
      isLeaderOfAnyRestrictedTeams: false,
    };
  }

  const isTeamLeader =
    memberships.isSuccess &&
    isLeaderOfAnyRestrictedTeams(memberships.data, resourceControl);

  return {
    isPartOfRestrictedUsers: false,
    isLeaderOfAnyRestrictedTeams: isTeamLeader,
  };
}

// returns true if user is a team leader and resource is limited to this team
function isLeaderOfAnyRestrictedTeams(
  userMemberships: TeamMembership[],
  resourceControl: ResourceControlViewModel
) {
  return userMemberships.some(
    (membership) =>
      membership.Role === TeamRole.Leader &&
      resourceControl.TeamAccesses.some((ta) => ta.TeamId === membership.TeamID)
  );
}<|MERGE_RESOLUTION|>--- conflicted
+++ resolved
@@ -47,43 +47,8 @@
     (!isAdmin && !isPartOfRestrictedUsers && !isLeaderOfAnyRestrictedTeams);
 
   return (
-<<<<<<< HEAD
-    <div className="row">
-      <div className="col-sm-12">
-        <TableContainer>
-          <TableTitle label="Access control" icon={Eye} />
-          <AccessControlPanelDetails
-            resourceType={resourceType}
-            resourceControl={resourceControl}
-          />
-
-          {!isEditDisabled && !isEditMode && (
-            <div className="row">
-              <div>
-                <Button color="link" onClick={toggleEditMode}>
-                  <Icon icon={Edit} className="space-right" />
-                  Change ownership
-                </Button>
-              </div>
-            </div>
-          )}
-
-          {isEditMode && (
-            <AccessControlPanelForm
-              resourceControl={resourceControl}
-              onCancelClick={() => toggleEditMode()}
-              resourceId={resourceId}
-              resourceType={resourceType}
-              environmentId={environmentId}
-              onUpdateSuccess={handleUpdateSuccess}
-            />
-          )}
-        </TableContainer>
-      </div>
-    </div>
-=======
     <TableContainer>
-      <TableTitle label="Access control" icon="eye" featherIcon />
+      <TableTitle label="Access control" icon={Eye} />
       <AccessControlPanelDetails
         resourceType={resourceType}
         resourceControl={resourceControl}
@@ -93,7 +58,7 @@
         <div className="row">
           <div>
             <Button color="link" onClick={toggleEditMode}>
-              <Icon icon="edit" className="space-right" feather />
+              <Icon icon={Edit} className="space-right" />
               Change ownership
             </Button>
           </div>
@@ -111,7 +76,6 @@
         />
       )}
     </TableContainer>
->>>>>>> dd011652
   );
 
   async function handleUpdateSuccess() {
