--- conflicted
+++ resolved
@@ -175,39 +175,9 @@
   return (
     <>
       {totalAvailable === 0 && <NoEnvironmentsInfoPanel isAdmin={isAdmin} />}
-<<<<<<< HEAD
-      <div className="row">
-        <div className="col-sm-12">
-          <TableContainer>
-            <TableTitle icon={HardDrive} label="Environments" />
-
-            <TableActions className={styles.actionBar}>
-              <div className={styles.description}>
-                Click on an environment to manage
-              </div>
-              <div className={styles.actionButton}>
-                <div className={styles.refreshButton}>
-                  {isAdmin && (
-                    <Button
-                      onClick={onRefresh}
-                      data-cy="home-refreshEndpointsButton"
-                      size="medium"
-                      color="secondary"
-                      className={clsx(
-                        'vertical-center !ml-0',
-                        styles.refreshEnvironmentsButton
-                      )}
-                    >
-                      <RefreshCcw
-                        className="lucide icon-sm icon-white"
-                        aria-hidden="true"
-                      />
-                      Refresh
-                    </Button>
-=======
 
       <TableContainer>
-        <TableTitle icon="hard-drive" featherIcon label="Environments" />
+        <TableTitle icon={HardDrive} label="Environments" />
 
         <TableActions className={styles.actionBar}>
           <div className={styles.description}>
@@ -224,11 +194,10 @@
                   className={clsx(
                     'vertical-center !ml-0',
                     styles.refreshEnvironmentsButton
->>>>>>> dd011652
                   )}
                 >
                   <RefreshCcw
-                    className="feather icon-sm icon-white"
+                    className="lucide icon-sm icon-white"
                     aria-hidden="true"
                   />
                   Refresh
