--- conflicted
+++ resolved
@@ -42,16 +42,9 @@
           <DeleteButton
             onConfirmed={() => handleRemoveClick(selectedRows)}
             disabled={selectedRows.length === 0}
-<<<<<<< HEAD
-            icon={Trash2}
+            confirmMessage="Are you sure you want to remove the selected teams?"
             data-cy="remove-teams-button"
-          >
-            Remove
-          </Button>
-=======
-            confirmMessage="Are you sure you want to remove the selected teams?"
           />
->>>>>>> c95ffa9e
         )
       }
       emptyContentLabel="No teams found"
