import { HardDrive, Trash2 } from 'lucide-react';
import { useState } from 'react';

import { useEnvironmentList } from '@/react/portainer/environments/queries';
import { useGroups } from '@/react/portainer/environments/environment-groups/queries';

import { Datatable } from '@@/datatables';
import { createPersistedStore } from '@@/datatables/types';
import { AddButton, Button } from '@@/buttons';
import { useTableState } from '@@/datatables/useTableState';

import { isBE } from '../../feature-flags/feature-flags.service';
import { isSortType } from '../queries/useEnvironmentList';
import { EnvironmentStatus } from '../types';

import { columns } from './columns';
import { EnvironmentListItem } from './types';
import { ImportFdoDeviceButton } from './ImportFdoDeviceButton';

const tableKey = 'environments';
const settingsStore = createPersistedStore(tableKey, 'Name');

export function EnvironmentsDatatable({
  onRemove,
}: {
  onRemove: (environments: Array<EnvironmentListItem>) => void;
}) {
  const tableState = useTableState(settingsStore, tableKey);

  const [page, setPage] = useState(0);

  const groupsQuery = useGroups();
  const { environments, isLoading, totalCount } = useEnvironmentList(
    {
      search: tableState.search,
      excludeSnapshots: true,
      page: page + 1,
      pageLimit: tableState.pageSize,
      sort: isSortType(tableState.sortBy?.id)
        ? tableState.sortBy?.id
        : undefined,
      order: tableState.sortBy?.desc ? 'desc' : 'asc',
    },
    { enabled: groupsQuery.isSuccess, refetchInterval: 30 * 1000 }
  );

  const environmentsWithGroups = environments.map<EnvironmentListItem>(
    (env) => {
      const groupId = env.GroupId;
      const group = groupsQuery.data?.find((g) => g.Id === groupId);
      return {
        ...env,
        GroupName: group?.Name,
      };
    }
  );

  return (
    <Datatable
      title="Environments"
      titleIcon={HardDrive}
      dataset={environmentsWithGroups}
      columns={columns}
      settingsManager={tableState}
      isServerSidePagination
      page={page}
      onPageChange={setPage}
      totalCount={totalCount}
      isLoading={isLoading}
      isRowSelectable={(row) =>
        row.original.Status !== EnvironmentStatus.Provisioning
      }
      renderTableActions={(selectedRows) => (
        <div className="flex items-center gap-2">
          <Button
            color="dangerlight"
            disabled={selectedRows.length === 0}
            onClick={() => onRemove(selectedRows)}
            icon={Trash2}
            className="!m-0"
            data-cy="remove-environments-button"
          >
            Remove
          </Button>

          <ImportFdoDeviceButton />

          {isBE && (
            <AddButton
              color="secondary"
<<<<<<< HEAD
              icon={Plus}
              props={{
                to: 'portainer.endpoints.edgeAutoCreateScript',
                'data-cy': 'environments-auto-onboarding-button',
              }}
              data-cy="environments-auto-onboarding-button"
=======
              to="portainer.endpoints.edgeAutoCreateScript"
>>>>>>> c95ffa9e
            >
              Auto onboarding
            </AddButton>
          )}
<<<<<<< HEAD
          <Link
            to="portainer.wizard.endpoints"
            data-cy="environments-add-environments-link"
          >
            <Button
              onClick={() =>
                localStorage.setItem('wizardReferrer', 'environments')
              }
              icon={Plus}
              className="!m-0"
              data-cy="environments-add-environments-button"
            >
              Add environment
            </Button>
          </Link>
=======

          <AddButton
            to="portainer.wizard.endpoints"
            params={{ referrer: 'environments' }}
          >
            Add environment
          </AddButton>
>>>>>>> c95ffa9e
        </div>
      )}
      data-cy="environments-datatable"
    />
  );
}<|MERGE_RESOLUTION|>--- conflicted
+++ resolved
@@ -88,45 +88,20 @@
           {isBE && (
             <AddButton
               color="secondary"
-<<<<<<< HEAD
-              icon={Plus}
-              props={{
-                to: 'portainer.endpoints.edgeAutoCreateScript',
-                'data-cy': 'environments-auto-onboarding-button',
-              }}
               data-cy="environments-auto-onboarding-button"
-=======
               to="portainer.endpoints.edgeAutoCreateScript"
->>>>>>> c95ffa9e
             >
               Auto onboarding
             </AddButton>
           )}
-<<<<<<< HEAD
-          <Link
-            to="portainer.wizard.endpoints"
-            data-cy="environments-add-environments-link"
-          >
-            <Button
-              onClick={() =>
-                localStorage.setItem('wizardReferrer', 'environments')
-              }
-              icon={Plus}
-              className="!m-0"
-              data-cy="environments-add-environments-button"
-            >
-              Add environment
-            </Button>
-          </Link>
-=======
 
           <AddButton
             to="portainer.wizard.endpoints"
             params={{ referrer: 'environments' }}
+            data-cy="environments-add-environments-button"
           >
             Add environment
           </AddButton>
->>>>>>> c95ffa9e
         </div>
       )}
       data-cy="environments-datatable"
