import { number, object, SchemaOf, string } from 'yup';

<<<<<<< HEAD
=======
import {
  edgeAsyncIntervalsValidation,
  EdgeAsyncIntervalsValues,
} from '@/react/edge/components/EdgeAsyncIntervalsForm';
import { gpusListValidation } from '@/react/portainer/environments/wizard/EnvironmentsCreationView/shared/Hardware/GpusList';
import { validation as urlValidation } from '@/react/portainer/common/PortainerTunnelAddrField';
import { validation as addressValidation } from '@/react/portainer/common/PortainerUrlField';
import { isBE } from '@/react/portainer/feature-flags/feature-flags.service';

>>>>>>> 96e5d44c
import { metadataValidation } from '../../MetadataFieldset/validation';
import { useNameValidation } from '../../NameField';

import { FormValues } from './types';

export function useValidationSchema(asyncMode: boolean): SchemaOf<FormValues> {
  const nameValidation = useNameValidation();

  return object().shape({
    name: nameValidation,
    portainerUrl: urlValidation(),
    tunnelServerAddr: asyncMode ? string() : addressValidation(),
    pollFrequency: number().required(),
    meta: metadataValidation(),
<<<<<<< HEAD
=======
    gpus: gpusListValidation(),
    edge: isBE
      ? edgeAsyncIntervalsValidation()
      : (null as unknown as SchemaOf<EdgeAsyncIntervalsValues>),
>>>>>>> 96e5d44c
  });
}<|MERGE_RESOLUTION|>--- conflicted
+++ resolved
@@ -1,17 +1,13 @@
 import { number, object, SchemaOf, string } from 'yup';
 
-<<<<<<< HEAD
-=======
 import {
   edgeAsyncIntervalsValidation,
   EdgeAsyncIntervalsValues,
 } from '@/react/edge/components/EdgeAsyncIntervalsForm';
-import { gpusListValidation } from '@/react/portainer/environments/wizard/EnvironmentsCreationView/shared/Hardware/GpusList';
 import { validation as urlValidation } from '@/react/portainer/common/PortainerTunnelAddrField';
 import { validation as addressValidation } from '@/react/portainer/common/PortainerUrlField';
 import { isBE } from '@/react/portainer/feature-flags/feature-flags.service';
 
->>>>>>> 96e5d44c
 import { metadataValidation } from '../../MetadataFieldset/validation';
 import { useNameValidation } from '../../NameField';
 
@@ -26,12 +22,8 @@
     tunnelServerAddr: asyncMode ? string() : addressValidation(),
     pollFrequency: number().required(),
     meta: metadataValidation(),
-<<<<<<< HEAD
-=======
-    gpus: gpusListValidation(),
     edge: isBE
       ? edgeAsyncIntervalsValidation()
       : (null as unknown as SchemaOf<EdgeAsyncIntervalsValues>),
->>>>>>> 96e5d44c
   });
 }