import { v4 as uuid } from 'uuid';
import { useReducer, useState } from 'react';

import { Environment } from '@/react/portainer/environments/types';
import { EdgeScriptForm } from '@/react/edge/components/EdgeScriptForm';
import { CommandTab } from '@/react/edge/components/EdgeScriptForm/scripts';
import { OS, EdgeInfo } from '@/react/edge/components/EdgeScriptForm/types';
import { EdgeKeyDisplay } from '@/react/portainer/environments/ItemView/EdgeKeyDisplay';

import { Button } from '@@/buttons';

import { EdgeAgentForm } from './EdgeAgentForm';

interface Props {
  onCreate: (environment: Environment) => void;
  commands: CommandTab[] | Partial<Record<OS, CommandTab[]>>;
  isNomadTokenVisible?: boolean;
<<<<<<< HEAD
=======
  showGpus?: boolean;
  asyncMode?: boolean;
>>>>>>> 96e5d44c
}

export function EdgeAgentTab({
  onCreate,
  commands,
  isNomadTokenVisible,
<<<<<<< HEAD
=======
  showGpus = false,
  asyncMode = false,
>>>>>>> 96e5d44c
}: Props) {
  const [edgeInfo, setEdgeInfo] = useState<EdgeInfo>();
  const [formKey, clearForm] = useReducer((state) => state + 1, 0);

  return (
    <>
      <EdgeAgentForm
        onCreate={handleCreate}
        readonly={!!edgeInfo}
        key={formKey}
<<<<<<< HEAD
=======
        showGpus={showGpus}
        asyncMode={asyncMode}
>>>>>>> 96e5d44c
      />

      {edgeInfo && (
        <>
          <div className="clear-both" />

          <hr />

          <EdgeKeyDisplay edgeKey={edgeInfo.key} />

          <hr />

          <EdgeScriptForm
            edgeInfo={edgeInfo}
            commands={commands}
            isNomadTokenVisible={isNomadTokenVisible}
            asyncMode={asyncMode}
          />

          <hr />

          <div className="row">
            <div className="flex justify-end">
              <Button color="primary" type="reset" onClick={handleReset}>
                Add another environment
              </Button>
            </div>
          </div>
        </>
      )}
    </>
  );

  function handleCreate(environment: Environment) {
    setEdgeInfo({ key: environment.EdgeKey, id: environment.EdgeID || uuid() });
    onCreate(environment);
  }

  function handleReset() {
    setEdgeInfo(undefined);
    clearForm();
  }
}<|MERGE_RESOLUTION|>--- conflicted
+++ resolved
@@ -15,22 +15,14 @@
   onCreate: (environment: Environment) => void;
   commands: CommandTab[] | Partial<Record<OS, CommandTab[]>>;
   isNomadTokenVisible?: boolean;
-<<<<<<< HEAD
-=======
-  showGpus?: boolean;
   asyncMode?: boolean;
->>>>>>> 96e5d44c
 }
 
 export function EdgeAgentTab({
   onCreate,
   commands,
   isNomadTokenVisible,
-<<<<<<< HEAD
-=======
-  showGpus = false,
   asyncMode = false,
->>>>>>> 96e5d44c
 }: Props) {
   const [edgeInfo, setEdgeInfo] = useState<EdgeInfo>();
   const [formKey, clearForm] = useReducer((state) => state + 1, 0);
@@ -41,11 +33,7 @@
         onCreate={handleCreate}
         readonly={!!edgeInfo}
         key={formKey}
-<<<<<<< HEAD
-=======
-        showGpus={showGpus}
         asyncMode={asyncMode}
->>>>>>> 96e5d44c
       />
 
       {edgeInfo && (
