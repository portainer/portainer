import { Clock } from 'lucide-react';
import { useMemo } from 'react';
import _ from 'lodash';

import { notifySuccess } from '@/portainer/services/notifications';
import { withLimitToBE } from '@/react/hooks/useLimitToBE';
import { useEdgeGroups } from '@/react/edge/edge-groups/queries/useEdgeGroups';

import { Datatable } from '@@/datatables';
import { PageHeader } from '@@/PageHeader';
import { AddButton } from '@@/buttons';
import { useTableState } from '@@/datatables/useTableState';
import { DeleteButton } from '@@/buttons/DeleteButton';

import { useList } from '../queries/list';
import { EdgeUpdateSchedule, StatusType } from '../types';
import { useRemoveMutation } from '../queries/useRemoveMutation';
import { BetaAlert } from '../common/BetaAlert';

import { columns } from './columns';
import { createStore } from './datatable-store';
import { DecoratedItem } from './types';

const storageKey = 'update-schedules-list';
const settingsStore = createStore(storageKey);

export default withLimitToBE(ListView);

export function ListView() {
  const tableState = useTableState(settingsStore, storageKey);

  const listQuery = useList(true);
  const groupsQuery = useEdgeGroups({
    select: (groups) => Object.fromEntries(groups.map((g) => [g.Id, g.Name])),
  });

  const items: Array<DecoratedItem> = useMemo(() => {
    if (!listQuery.data || !groupsQuery.data) {
      return [];
    }

    return listQuery.data.map((item) => ({
      ...item,
      edgeGroupNames: _.compact(
        item.edgeGroupIds.map((id) => groupsQuery.data[id])
      ),
    }));
  }, [listQuery.data, groupsQuery.data]);

  if (!listQuery.data || !groupsQuery.data) {
    return null;
  }

  return (
    <>
      <PageHeader
        title="Update & Rollback"
        breadcrumbs="Update and rollback"
        reload
      />

      <BetaAlert
        className="mb-2 ml-[15px]"
        message="Beta feature - currently limited to standalone Linux edge devices."
      />

      <Datatable
        dataset={items}
        columns={columns}
        settingsManager={tableState}
        title="Update & rollback"
        titleIcon={Clock}
        emptyContentLabel="No schedules found"
        isLoading={listQuery.isLoading}
        renderTableActions={(selectedRows) => (
          <TableActions selectedRows={selectedRows} />
        )}
        isRowSelectable={(row) => row.original.status === StatusType.Pending}
        data-cy="environment-update-schedules-datatable"
      />
    </>
  );
}

function TableActions({
  selectedRows,
}: {
  selectedRows: EdgeUpdateSchedule[];
}) {
  const removeMutation = useRemoveMutation();
  return (
    <>
      <DeleteButton
        onConfirmed={() => handleRemove()}
        disabled={selectedRows.length === 0}
<<<<<<< HEAD
        data-cy="remove-update-schedules-button"
      >
        Remove
      </Button>

      <Link to=".create" data-cy="add-update-schedules-link">
        <Button data-cy="add-update-schedules-button">
          Add update & rollback schedule
        </Button>
      </Link>
=======
        confirmMessage="Are you sure you want to remove these schedules?"
      />
      <AddButton to=".create">Add update & rollback schedule</AddButton>
>>>>>>> c95ffa9e
    </>
  );

  async function handleRemove() {
    removeMutation.mutate(selectedRows, {
      onSuccess: () => {
        notifySuccess('Success', 'Schedules successfully removed');
      },
    });
  }
}<|MERGE_RESOLUTION|>--- conflicted
+++ resolved
@@ -93,22 +93,12 @@
       <DeleteButton
         onConfirmed={() => handleRemove()}
         disabled={selectedRows.length === 0}
-<<<<<<< HEAD
         data-cy="remove-update-schedules-button"
-      >
-        Remove
-      </Button>
-
-      <Link to=".create" data-cy="add-update-schedules-link">
-        <Button data-cy="add-update-schedules-button">
-          Add update & rollback schedule
-        </Button>
-      </Link>
-=======
         confirmMessage="Are you sure you want to remove these schedules?"
       />
-      <AddButton to=".create">Add update & rollback schedule</AddButton>
->>>>>>> c95ffa9e
+      <AddButton to=".create" data-cy="add-update-schedules-button">
+        Add update & rollback schedule
+      </AddButton>
     </>
   );
 
