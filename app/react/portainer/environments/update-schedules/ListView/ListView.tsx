<<<<<<< HEAD
import { Clock, Trash2 } from 'lucide-react';
=======
import { Clock, Trash2 } from 'react-feather';
import { useStore } from 'zustand';
>>>>>>> dd011652

import {
  FeatureFlag,
  useRedirectFeatureFlag,
} from '@/react/portainer/feature-flags/useRedirectFeatureFlag';
import { notifySuccess } from '@/portainer/services/notifications';
import { confirmDeletionAsync } from '@/portainer/services/modal.service/confirm';

import { Datatable } from '@@/datatables';
import { PageHeader } from '@@/PageHeader';
import { Button } from '@@/buttons';
import { Link } from '@@/Link';
import { useSearchBarState } from '@@/datatables/SearchBar';

import { useList } from '../queries/list';
import { EdgeUpdateSchedule } from '../types';
import { useRemoveMutation } from '../queries/useRemoveMutation';

import { columns } from './columns';
import { createStore } from './datatable-store';

const storageKey = 'update-schedules-list';
const settingsStore = createStore(storageKey);

export function ListView() {
  useRedirectFeatureFlag(FeatureFlag.EdgeRemoteUpdate);

  const settings = useStore(settingsStore);
  const [search, setSearch] = useSearchBarState(storageKey);

  const listQuery = useList();

  if (!listQuery.data) {
    return null;
  }

  return (
    <>
      <PageHeader
        title="Update & Rollback"
        reload
        breadcrumbs="Update and rollback"
      />

      <Datatable
        dataset={listQuery.data}
        columns={columns}
        title="Update & rollback"
        titleIcon={Clock}
        emptyContentLabel="No schedules found"
        isLoading={listQuery.isLoading}
        totalCount={listQuery.data.length}
        renderTableActions={(selectedRows) => (
          <TableActions selectedRows={selectedRows} />
        )}
        initialPageSize={settings.pageSize}
        onPageSizeChange={settings.setPageSize}
        initialSortBy={settings.sortBy}
        onSortByChange={settings.setSortBy}
        searchValue={search}
        onSearchChange={setSearch}
      />
    </>
  );
}

function TableActions({
  selectedRows,
}: {
  selectedRows: EdgeUpdateSchedule[];
}) {
  const removeMutation = useRemoveMutation();
  return (
    <>
      <Button
        icon={Trash2}
        color="dangerlight"
        onClick={() => handleRemove()}
        disabled={selectedRows.length === 0}
      >
        Remove
      </Button>

      <Link to=".create">
        <Button>Add update & rollback schedule</Button>
      </Link>
    </>
  );

  async function handleRemove() {
    const confirmed = await confirmDeletionAsync(
      'Are you sure you want to remove these?'
    );
    if (!confirmed) {
      return;
    }

    removeMutation.mutate(selectedRows, {
      onSuccess: () => {
        notifySuccess('Success', 'Schedules successfully removed');
      },
    });
  }
}<|MERGE_RESOLUTION|>--- conflicted
+++ resolved
@@ -1,9 +1,5 @@
-<<<<<<< HEAD
 import { Clock, Trash2 } from 'lucide-react';
-=======
-import { Clock, Trash2 } from 'react-feather';
 import { useStore } from 'zustand';
->>>>>>> dd011652
 
 import {
   FeatureFlag,
