import axios, { parseAxiosError } from '@/portainer/services/axios';
import { type EnvironmentGroupId } from '@/react/portainer/environments/environment-groups/types';
import { type TagId } from '@/portainer/tags/types';
import { EdgeAsyncIntervalsValues } from '@/react/edge/components/EdgeAsyncIntervalsForm';

import { type Environment, EnvironmentCreationTypes } from '../types';

import { arrayToJson, buildUrl, json2formData } from './utils';

export interface EnvironmentMetadata {
  groupId?: EnvironmentGroupId;
  tagIds?: TagId[];
}

interface CreateLocalDockerEnvironment {
  name: string;
  socketPath?: string;
  publicUrl?: string;
  meta?: EnvironmentMetadata;
}

export async function createLocalDockerEnvironment({
  name,
  socketPath = '',
  publicUrl = '',
  meta = { tagIds: [] },
}: CreateLocalDockerEnvironment) {
  const url = prefixPath(socketPath);

  return createEnvironment(
    name,
    EnvironmentCreationTypes.LocalDockerEnvironment,
    {
      url,
      publicUrl,
      meta,
    }
  );

  function prefixPath(path: string) {
    if (path === '') {
      return path;
    }

    // Windows named pipe
    if (path.startsWith('//./pipe/')) {
      return `npipe://${path}`;
    }

    return `unix://${path}`;
  }
}

interface CreateLocalKubernetesEnvironment {
  name: string;
  meta?: EnvironmentMetadata;
}

export async function createLocalKubernetesEnvironment({
  name,
  meta = { tagIds: [] },
}: CreateLocalKubernetesEnvironment) {
  return createEnvironment(
    name,
    EnvironmentCreationTypes.LocalKubernetesEnvironment,
    { meta, tls: { skipClientVerify: true, skipVerify: true } }
  );
}

interface AzureSettings {
  applicationId: string;
  tenantId: string;
  authenticationKey: string;
}

interface CreateAzureEnvironment {
  name: string;
  azure: AzureSettings;
  meta?: EnvironmentMetadata;
}

export async function createAzureEnvironment({
  name,
  azure,
  meta = { tagIds: [] },
}: CreateAzureEnvironment) {
  return createEnvironment(name, EnvironmentCreationTypes.AzureEnvironment, {
    meta,
    azure,
  });
}

interface TLSSettings {
  skipVerify?: boolean;
  skipClientVerify?: boolean;
  caCertFile?: File;
  certFile?: File;
  keyFile?: File;
}

<<<<<<< HEAD
interface EnvironmentOptions {
=======
interface EdgeSettings extends EdgeAsyncIntervalsValues {
  asyncMode: boolean;
}

export interface EnvironmentOptions {
>>>>>>> 96e5d44c
  url?: string;
  publicUrl?: string;
  meta?: EnvironmentMetadata;
  azure?: AzureSettings;
  tls?: TLSSettings;
  isEdgeDevice?: boolean;
  pollFrequency?: number;
  edge?: EdgeSettings;
  tunnelServerAddr?: string;
}

interface CreateRemoteEnvironment {
  name: string;
  creationType: Exclude<
    EnvironmentCreationTypes,
    EnvironmentCreationTypes.EdgeAgentEnvironment
  >;
  url: string;
  options?: Omit<EnvironmentOptions, 'url'>;
}

export async function createRemoteEnvironment({
  creationType,
  name,
  url,
  options = {},
}: CreateRemoteEnvironment) {
  return createEnvironment(name, creationType, {
    ...options,
    url: `tcp://${url}`,
  });
}

export interface CreateAgentEnvironmentValues {
  name: string;
  environmentUrl: string;
  meta: EnvironmentMetadata;
}

export function createAgentEnvironment({
  name,
  environmentUrl,
  meta = { tagIds: [] },
}: CreateAgentEnvironmentValues) {
  return createRemoteEnvironment({
    name,
    url: environmentUrl,
    creationType: EnvironmentCreationTypes.AgentEnvironment,
    options: {
      meta,
      tls: {
        skipVerify: true,
        skipClientVerify: true,
      },
    },
  });
}

interface CreateEdgeAgentEnvironment {
  name: string;
  portainerUrl: string;
  tunnelServerAddr?: string;
  meta?: EnvironmentMetadata;
  pollFrequency: number;
  isEdgeDevice?: boolean;
  edge: EdgeSettings;
}

export function createEdgeAgentEnvironment({
  name,
  portainerUrl,
  meta = { tagIds: [] },
  isEdgeDevice,
  pollFrequency,
  edge,
}: CreateEdgeAgentEnvironment) {
  return createEnvironment(
    name,
    EnvironmentCreationTypes.EdgeAgentEnvironment,
    {
      url: portainerUrl,
      tls: {
        skipVerify: true,
        skipClientVerify: true,
      },
      isEdgeDevice,
      pollFrequency,
      edge,
      meta,
    }
  );
}

async function createEnvironment(
  name: string,
  creationType: EnvironmentCreationTypes,
  options?: EnvironmentOptions
) {
  let payload: Record<string, unknown> = {
    Name: name,
    EndpointCreationType: creationType,
  };

  if (options) {
    const { groupId, tagIds = [] } = options.meta || {};

    payload = {
      ...payload,
      URL: options.url,
      PublicURL: options.publicUrl,
      GroupID: groupId,
      TagIds: arrayToJson(tagIds),
      CheckinInterval: options.pollFrequency,
      IsEdgeDevice: options.isEdgeDevice,
    };

    const { tls, azure } = options;

    if (tls) {
      payload = {
        ...payload,
        TLS: true,
        TLSSkipVerify: tls.skipVerify,
        TLSSkipClientVerify: tls.skipClientVerify,
        TLSCACertFile: tls.caCertFile,
        TLSCertFile: tls.certFile,
        TLSKeyFile: tls.keyFile,
      };
    }

    if (azure) {
      payload = {
        ...payload,
        AzureApplicationID: azure.applicationId,
        AzureTenantID: azure.tenantId,
        AzureAuthenticationKey: azure.authenticationKey,
      };
    }

    if (options.edge?.asyncMode) {
      payload = {
        ...payload,
        EdgeAsyncMode: true,
        EdgePingInterval: options.edge?.PingInterval,
        EdgeSnapshotInterval: options.edge?.SnapshotInterval,
        EdgeCommandInterval: options.edge?.CommandInterval,
      };
    }
  }

  const formPayload = json2formData(payload);
  try {
    const { data } = await axios.post<Environment>(buildUrl(), formPayload);

    return data;
  } catch (e) {
    throw parseAxiosError(e as Error);
  }
}<|MERGE_RESOLUTION|>--- conflicted
+++ resolved
@@ -98,15 +98,11 @@
   keyFile?: File;
 }
 
-<<<<<<< HEAD
-interface EnvironmentOptions {
-=======
 interface EdgeSettings extends EdgeAsyncIntervalsValues {
   asyncMode: boolean;
 }
 
 export interface EnvironmentOptions {
->>>>>>> 96e5d44c
   url?: string;
   publicUrl?: string;
   meta?: EnvironmentMetadata;
