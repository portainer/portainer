import { Bell } from 'lucide-react';
import { useStore } from 'zustand';
import { useCurrentStateAndParams } from '@uirouter/react';

import { withCurrentUser } from '@/react-tools/withCurrentUser';
import { react2angular } from '@/react-tools/react2angular';
import { useUser } from '@/react/hooks/useUser';
import { withUIRouter } from '@/react-tools/withUIRouter';
import { withReactQuery } from '@/react-tools/withReactQuery';

import { PageHeader } from '@@/PageHeader';
import { Datatable } from '@@/datatables';
import { createPersistedStore } from '@@/datatables/types';
import { useTableState } from '@@/datatables/useTableState';
import { DeleteButton } from '@@/buttons/DeleteButton';

import { notificationsStore } from './notifications-store';
import { ToastNotification } from './types';
import { columns } from './columns';

const storageKey = 'notifications-list';
const settingsStore = createPersistedStore(storageKey, {
  id: 'time',
  desc: true,
});

export function NotificationsView() {
  const { user } = useUser();

  const userNotifications: ToastNotification[] =
    useStore(notificationsStore, (state) => state.userNotifications[user.Id]) ||
    [];

  const breadcrumbs = 'Notifications';
  const tableState = useTableState(settingsStore, storageKey);

  const {
    params: { id: activeItemId },
  } = useCurrentStateAndParams();

  return (
    <>
      <PageHeader title="Notifications" breadcrumbs={breadcrumbs} reload />
      <Datatable
        columns={columns}
        title="Notifications"
        titleIcon={Bell}
        dataset={userNotifications}
        settingsManager={tableState}
        emptyContentLabel="No notifications found"
        renderTableActions={(selectedRows) => (
          <TableActions selectedRows={selectedRows} />
        )}
        getRowId={(row) => row.id}
        highlightedItemId={activeItemId}
        data-cy="notifications-datatable"
      />
    </>
  );
}

function TableActions({ selectedRows }: { selectedRows: ToastNotification[] }) {
  const { user } = useUser();
  const notificationsStoreState = useStore(notificationsStore);
  return (
    <DeleteButton
      onConfirmed={() => handleRemove()}
      disabled={selectedRows.length === 0}
<<<<<<< HEAD
      data-cy="remove-notifications-button"
    >
      Remove
    </Button>
=======
      confirmMessage="Are you sure you want to remove the selected notifications?"
    />
>>>>>>> c95ffa9e
  );

  function handleRemove() {
    const { removeNotifications } = notificationsStoreState;
    const ids = selectedRows.map((row) => row.id);
    removeNotifications(user.Id, ids);
  }
}

export const NotificationsViewAngular = react2angular(
  withUIRouter(withReactQuery(withCurrentUser(NotificationsView))),
  []
);<|MERGE_RESOLUTION|>--- conflicted
+++ resolved
@@ -66,15 +66,9 @@
     <DeleteButton
       onConfirmed={() => handleRemove()}
       disabled={selectedRows.length === 0}
-<<<<<<< HEAD
       data-cy="remove-notifications-button"
-    >
-      Remove
-    </Button>
-=======
       confirmMessage="Are you sure you want to remove the selected notifications?"
     />
->>>>>>> c95ffa9e
   );
 
   function handleRemove() {
