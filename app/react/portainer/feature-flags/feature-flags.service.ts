--- conflicted
+++ resolved
@@ -37,11 +37,8 @@
     [FeatureId.POD_SECURITY_POLICY_CONSTRAINT]: Edition.BE,
     [FeatureId.HIDE_DOCKER_HUB_ANONYMOUS]: Edition.BE,
     [FeatureId.CUSTOM_LOGIN_BANNER]: Edition.BE,
-<<<<<<< HEAD
     [FeatureId.ENFORCE_DEPLOYMENT_OPTIONS]: Edition.BE,
-=======
     [FeatureId.K8S_ADM_ONLY_USR_INGRESS_DEPLY]: Edition.BE,
->>>>>>> bb48ab00
   };
 
   state.currentEdition = currentEdition;
