import { CellProps, Column } from 'react-table';
import { Clock, FileText } from 'lucide-react';

import { Task } from '@/react/nomad/types';

import { Link } from '@@/Link';
import { Icon } from '@@/Icon';

export const actions: Column<Task> = {
  Header: 'Task Actions',
  id: 'actions',
  disableFilters: true,
  canHide: true,
  disableResizing: true,
  width: '5px',
  sortType: 'string',
  Filter: () => null,
  Cell: ActionsCell,
};

export function ActionsCell({ row }: CellProps<Task>) {
  const params = {
    allocationID: row.original.AllocationID,
    taskName: row.original.TaskName,
    namespace: row.original.Namespace,
    jobID: row.original.JobID,
  };

  return (
    <div className="text-center vertical-center">
      {/* events */}
      <Link
        to="nomad.events"
        params={params}
        title="Events"
        className="space-right"
      >
<<<<<<< HEAD
        <Icon icon={Clock} className="space-right icon" />
=======
        <Icon icon="clock" feather className="space-right icon" />
>>>>>>> dd011652
      </Link>

      {/* logs */}
      <Link to="nomad.logs" params={params} title="Logs">
<<<<<<< HEAD
        <Icon icon={FileText} className="space-right icon" />
=======
        <Icon icon="file-text" feather className="space-right icon" />
>>>>>>> dd011652
      </Link>
    </div>
  );
}<|MERGE_RESOLUTION|>--- conflicted
+++ resolved
@@ -35,20 +35,12 @@
         title="Events"
         className="space-right"
       >
-<<<<<<< HEAD
-        <Icon icon={Clock} className="space-right icon" />
-=======
-        <Icon icon="clock" feather className="space-right icon" />
->>>>>>> dd011652
+        <Icon icon={Clock} className="space-right" />
       </Link>
 
       {/* logs */}
       <Link to="nomad.logs" params={params} title="Logs">
-<<<<<<< HEAD
-        <Icon icon={FileText} className="space-right icon" />
-=======
-        <Icon icon="file-text" feather className="space-right icon" />
->>>>>>> dd011652
+        <Icon icon={FileText} className="space-right" />
       </Link>
     </div>
   );
