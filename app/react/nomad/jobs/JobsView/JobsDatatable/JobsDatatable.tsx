<<<<<<< HEAD
import { Fragment, useEffect } from 'react';
import {
  useExpanded,
  useFilters,
  useGlobalFilter,
  usePagination,
  useSortBy,
  useTable,
} from 'react-table';
import { useRowSelectColumn } from '@lineup-lite/hooks';
import { Boxes } from 'lucide-react';
=======
import { useStore } from 'zustand';
import { Clock } from 'react-feather';
>>>>>>> dd011652

import { Job } from '@/react/nomad/types';

import { useRepeater } from '@@/datatables/useRepeater';
import { ExpandableDatatable } from '@@/datatables/ExpandableDatatable';
import { TableSettingsMenu } from '@@/datatables';
import { useSearchBarState } from '@@/datatables/SearchBar';

import { TasksDatatable } from './TasksDatatable';
import { columns } from './columns';
import { createStore } from './datatable-store';
import { JobsDatatableSettings } from './JobsDatatableSettings';

export interface JobsDatatableProps {
  jobs: Job[];
  refreshData: () => Promise<void>;
  isLoading?: boolean;
}

const storageKey = 'jobs';
const settingsStore = createStore(storageKey);

export function JobsDatatable({
  jobs,
  refreshData,
  isLoading,
}: JobsDatatableProps) {
  const [search, setSearch] = useSearchBarState(storageKey);
  const settings = useStore(settingsStore);
  useRepeater(settings.autoRefreshRate, refreshData);

  return (
<<<<<<< HEAD
    <TableContainer>
      <TableTitle icon={Boxes} label="Nomad Jobs">
        <TableTitleActions>
          <TableSettingsMenu>
            <JobsDatatableSettings />
          </TableSettingsMenu>
        </TableTitleActions>
      </TableTitle>

      <TableActions />

      <SearchBar value={searchBarValue} onChange={handleSearchBarChange} />

      <Table
        className={tableProps.className}
        role={tableProps.role}
        style={tableProps.style}
      >
        <thead>
          {headerGroups.map((headerGroup) => {
            const { key, className, role, style } =
              headerGroup.getHeaderGroupProps();

            return (
              <TableHeaderRow<Job>
                key={key}
                className={className}
                role={role}
                style={style}
                headers={headerGroup.headers}
                onSortChange={handleSortChange}
              />
            );
          })}
        </thead>
        <tbody
          className={tbodyProps.className}
          role={tbodyProps.role}
          style={tbodyProps.style}
        >
          <TableContent
            rows={page}
            prepareRow={prepareRow}
            isLoading={isLoading}
            emptyContent="No jobs found"
            renderRow={(row, { key, className, role, style }) => (
              <Fragment key={key}>
                <TableRow<Job>
                  cells={row.cells}
                  key={key}
                  className={className}
                  role={role}
                  style={style}
                />

                {row.isExpanded && (
                  <tr>
                    <td />
                    <td colSpan={row.cells.length - 1}>
                      <TasksDatatable data={row.original.Tasks} />
                    </td>
                  </tr>
                )}
              </Fragment>
            )}
          />
        </tbody>
      </Table>

      <TableFooter>
        <SelectedRowsCount value={selectedFlatRows.length} />
        <PaginationControls
          showAll
          pageLimit={pageSize}
          page={pageIndex + 1}
          onPageChange={(p) => gotoPage(p - 1)}
          totalCount={jobs.length}
          onPageLimitChange={handlePageSizeChange}
        />
      </TableFooter>
    </TableContainer>
=======
    <ExpandableDatatable<Job>
      dataset={jobs}
      columns={columns}
      initialPageSize={settings.pageSize}
      onPageSizeChange={settings.setPageSize}
      initialSortBy={settings.sortBy}
      onSortByChange={settings.setSortBy}
      searchValue={search}
      onSearchChange={setSearch}
      title="Nomad Jobs"
      titleIcon={Clock}
      disableSelect
      emptyContentLabel="No jobs found"
      renderSubRow={(row) => <TasksDatatable data={row.original.Tasks} />}
      isLoading={isLoading}
      renderTableSettings={() => (
        <TableSettingsMenu>
          <JobsDatatableSettings settings={settings} />
        </TableSettingsMenu>
      )}
    />
>>>>>>> dd011652
  );
}<|MERGE_RESOLUTION|>--- conflicted
+++ resolved
@@ -1,19 +1,5 @@
-<<<<<<< HEAD
-import { Fragment, useEffect } from 'react';
-import {
-  useExpanded,
-  useFilters,
-  useGlobalFilter,
-  usePagination,
-  useSortBy,
-  useTable,
-} from 'react-table';
-import { useRowSelectColumn } from '@lineup-lite/hooks';
-import { Boxes } from 'lucide-react';
-=======
 import { useStore } from 'zustand';
-import { Clock } from 'react-feather';
->>>>>>> dd011652
+import { Clock } from 'lucide-react';
 
 import { Job } from '@/react/nomad/types';
 
@@ -46,89 +32,6 @@
   useRepeater(settings.autoRefreshRate, refreshData);
 
   return (
-<<<<<<< HEAD
-    <TableContainer>
-      <TableTitle icon={Boxes} label="Nomad Jobs">
-        <TableTitleActions>
-          <TableSettingsMenu>
-            <JobsDatatableSettings />
-          </TableSettingsMenu>
-        </TableTitleActions>
-      </TableTitle>
-
-      <TableActions />
-
-      <SearchBar value={searchBarValue} onChange={handleSearchBarChange} />
-
-      <Table
-        className={tableProps.className}
-        role={tableProps.role}
-        style={tableProps.style}
-      >
-        <thead>
-          {headerGroups.map((headerGroup) => {
-            const { key, className, role, style } =
-              headerGroup.getHeaderGroupProps();
-
-            return (
-              <TableHeaderRow<Job>
-                key={key}
-                className={className}
-                role={role}
-                style={style}
-                headers={headerGroup.headers}
-                onSortChange={handleSortChange}
-              />
-            );
-          })}
-        </thead>
-        <tbody
-          className={tbodyProps.className}
-          role={tbodyProps.role}
-          style={tbodyProps.style}
-        >
-          <TableContent
-            rows={page}
-            prepareRow={prepareRow}
-            isLoading={isLoading}
-            emptyContent="No jobs found"
-            renderRow={(row, { key, className, role, style }) => (
-              <Fragment key={key}>
-                <TableRow<Job>
-                  cells={row.cells}
-                  key={key}
-                  className={className}
-                  role={role}
-                  style={style}
-                />
-
-                {row.isExpanded && (
-                  <tr>
-                    <td />
-                    <td colSpan={row.cells.length - 1}>
-                      <TasksDatatable data={row.original.Tasks} />
-                    </td>
-                  </tr>
-                )}
-              </Fragment>
-            )}
-          />
-        </tbody>
-      </Table>
-
-      <TableFooter>
-        <SelectedRowsCount value={selectedFlatRows.length} />
-        <PaginationControls
-          showAll
-          pageLimit={pageSize}
-          page={pageIndex + 1}
-          onPageChange={(p) => gotoPage(p - 1)}
-          totalCount={jobs.length}
-          onPageLimitChange={handlePageSizeChange}
-        />
-      </TableFooter>
-    </TableContainer>
-=======
     <ExpandableDatatable<Job>
       dataset={jobs}
       columns={columns}
@@ -150,6 +53,5 @@
         </TableSettingsMenu>
       )}
     />
->>>>>>> dd011652
   );
 }