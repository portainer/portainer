--- conflicted
+++ resolved
@@ -1,17 +1,4 @@
-<<<<<<< HEAD
-import {
-  Column,
-  useGlobalFilter,
-  usePagination,
-  useRowSelect,
-  useSortBy,
-  useTable,
-} from 'react-table';
-import { useRowSelectColumn } from '@lineup-lite/hooks';
-import { Box } from 'lucide-react';
-=======
 import { useStore } from 'zustand';
->>>>>>> dd011652
 
 import { Environment } from '@/react/portainer/environments/types';
 import { notifySuccess } from '@/portainer/services/notifications';
@@ -43,32 +30,6 @@
   const [search, setSearch] = useSearchBarState(storageKey);
 
   return (
-<<<<<<< HEAD
-    <div className="row">
-      <div className="col-sm-12">
-        <Table.Container>
-          <Table.Title label="Edge Devices Waiting Room" icon={Box}>
-            <SearchBar
-              onChange={handleSearchBarChange}
-              value={searchBarValue}
-            />
-            <Table.Actions>
-              <Button
-                onClick={() =>
-                  handleAssociateDevice(selectedFlatRows.map((r) => r.original))
-                }
-                disabled={selectedFlatRows.length === 0}
-              >
-                Associate Device
-              </Button>
-            </Table.Actions>
-          </Table.Title>
-
-          <Table
-            className={tableProps.className}
-            role={tableProps.role}
-            style={tableProps.style}
-=======
     <GenericDatatable
       columns={columns}
       dataset={devices}
@@ -85,7 +46,6 @@
           <Button
             onClick={() => handleAssociateDevice(selectedRows)}
             disabled={selectedRows.length === 0}
->>>>>>> dd011652
           >
             Associate Device
           </Button>
