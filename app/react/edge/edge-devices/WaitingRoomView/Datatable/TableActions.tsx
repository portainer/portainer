import { Check, CheckCircle } from 'lucide-react';

import { notifySuccess } from '@/portainer/services/notifications';
import { useDeleteEnvironmentsMutation } from '@/react/portainer/environments/queries/useDeleteEnvironmentsMutation';
import { Environment } from '@/react/portainer/environments/types';
import { withReactQuery } from '@/react-tools/withReactQuery';
import { useIsPureAdmin } from '@/react/hooks/useUser';

import { Button } from '@@/buttons';
import { openModal } from '@@/modals';
import { TooltipWithChildren } from '@@/Tip/TooltipWithChildren';
import { DeleteButton } from '@@/buttons/DeleteButton';

import { useAssociateDeviceMutation, useLicenseOverused } from '../queries';
import { WaitingRoomEnvironment } from '../types';

import { AssignmentDialog } from './AssignmentDialog/AssignmentDialog';

const overusedTooltip = (
  <>
    Associating devices is disabled as your node count exceeds your license
    limit
  </>
);

export function TableActions({
  selectedRows,
}: {
  selectedRows: WaitingRoomEnvironment[];
}) {
  const isPureAdmin = useIsPureAdmin();
  const associateMutation = useAssociateDeviceMutation();
  const removeMutation = useDeleteEnvironmentsMutation();
  const licenseOverused = useLicenseOverused(selectedRows.length);

  return (
    <>
<<<<<<< HEAD
      <Button
        onClick={() => handleRemoveDevice(selectedRows)}
        data-cy="remove-device-button"
=======
      <DeleteButton
        onConfirmed={() => handleRemoveDevice(selectedRows)}
>>>>>>> c95ffa9e
        disabled={selectedRows.length === 0}
        confirmMessage="You're about to remove edge device(s) from waiting room, which will not be shown until next agent startup."
      >
        Remove Device
      </DeleteButton>

      <TooltipWithChildren
        message={
          licenseOverused ? (
            overusedTooltip
          ) : (
            <>
              Associate device(s) and assigning edge groups, group and tags with
              overriding options
            </>
          )
        }
      >
        <span>
          <Button
            onClick={() => handleAssociateAndAssign(selectedRows)}
            data-cy="associate-and-assign-button"
            disabled={
              selectedRows.length === 0 || licenseOverused || !isPureAdmin
            }
            color="secondary"
            icon={CheckCircle}
          >
            Associate and assignment
          </Button>
        </span>
      </TooltipWithChildren>

      <TooltipWithChildren
        message={
          licenseOverused ? (
            overusedTooltip
          ) : (
            <>
              Associate device(s) based on their pre-assigned edge groups, group
              and tags
            </>
          )
        }
      >
        <span>
          <Button
            onClick={() => handleAssociateDevice(selectedRows)}
            data-cy="associate-device-button"
            disabled={selectedRows.length === 0 || licenseOverused}
            icon={Check}
          >
            Associate Device
          </Button>
        </span>
      </TooltipWithChildren>
    </>
  );

  async function handleAssociateAndAssign(
    environments: WaitingRoomEnvironment[]
  ) {
    const assigned = await openModal(withReactQuery(AssignmentDialog), {
      environments,
    });

    if (!assigned) {
      return;
    }

    handleAssociateDevice(environments);
  }

  function handleAssociateDevice(devices: Environment[]) {
    associateMutation.mutate(
      devices.map((d) => d.Id),
      {
        onSuccess() {
          notifySuccess('Success', 'Edge devices associated successfully');
        },
      }
    );
  }

  async function handleRemoveDevice(devices: Environment[]) {
    removeMutation.mutate(
      devices.map((d) => d.Id),
      {
        onSuccess() {
          notifySuccess('Success', 'Edge devices were hidden successfully');
        },
      }
    );
  }
}<|MERGE_RESOLUTION|>--- conflicted
+++ resolved
@@ -35,15 +35,10 @@
 
   return (
     <>
-<<<<<<< HEAD
-      <Button
-        onClick={() => handleRemoveDevice(selectedRows)}
-        data-cy="remove-device-button"
-=======
       <DeleteButton
         onConfirmed={() => handleRemoveDevice(selectedRows)}
->>>>>>> c95ffa9e
         disabled={selectedRows.length === 0}
+        data-cy="remove-device-button"
         confirmMessage="You're about to remove edge device(s) from waiting room, which will not be shown until next agent startup."
       >
         Remove Device
