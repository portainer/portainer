import _ from 'lodash';
<<<<<<< HEAD
import { Box } from 'lucide-react';
=======
import { useStore } from 'zustand';
import { Box } from 'react-feather';
import { useState } from 'react';
>>>>>>> dd011652

import { EdgeTypes, Environment } from '@/react/portainer/environments/types';
import { EnvironmentGroup } from '@/react/portainer/environments/environment-groups/types';
import { useEnvironmentList } from '@/react/portainer/environments/queries/useEnvironmentList';

import { ExpandableDatatable } from '@@/datatables/ExpandableDatatable';
import { TableSettingsMenu } from '@@/datatables';
import { ColumnVisibilityMenu } from '@@/datatables/ColumnVisibilityMenu';
import { InformationPanel } from '@@/InformationPanel';
import { TextTip } from '@@/Tip/TextTip';
import { useSearchBarState } from '@@/datatables/SearchBar';

import { AMTDevicesDatatable } from './AMTDevicesDatatable';
import { columns } from './columns';
import { EdgeDevicesDatatableActions } from './EdgeDevicesDatatableActions';
import { EdgeDevicesDatatableSettings } from './EdgeDevicesDatatableSettings';
import { RowProvider } from './columns/RowContext';
import styles from './EdgeDevicesDatatable.module.css';
import { createStore } from './datatable-store';

export interface EdgeDevicesTableProps {
  storageKey: string;
  isFdoEnabled: boolean;
  isOpenAmtEnabled: boolean;
  showWaitingRoomLink: boolean;
  mpsServer: string;
  groups: EnvironmentGroup[];
}
const storageKey = 'edgeDevices';

const settingsStore = createStore(storageKey);

export function EdgeDevicesDatatable({
  isFdoEnabled,
  isOpenAmtEnabled,
  showWaitingRoomLink,
  mpsServer,
  groups,
}: EdgeDevicesTableProps) {
  const settings = useStore(settingsStore);
  const [page, setPage] = useState(0);

  const [search, setSearch] = useSearchBarState(storageKey);

  const hidableColumns = _.compact(
    columns.filter((col) => col.canHide).map((col) => col.id)
  );

  const { environments, isLoading, totalCount } = useEnvironmentList(
    {
      edgeDevice: true,
      search,
      types: EdgeTypes,
      excludeSnapshots: true,
      page: page + 1,
      pageLimit: settings.pageSize,
      sort: settings.sortBy.id,
      order: settings.sortBy.desc ? 'desc' : 'asc',
    },
    settings.autoRefreshRate * 1000
  );

  const someDeviceHasAMTActivated = environments.some(
    (environment) =>
      environment.AMTDeviceGUID && environment.AMTDeviceGUID !== ''
  );

  return (
<<<<<<< HEAD
    <div className="row">
      <div className="col-sm-12">
        <TableContainer>
          <TableTitle icon={Box} label="Edge Devices">
            <SearchBar value={search} onChange={handleSearchBarChange} />
            <TableActions>
              <EdgeDevicesDatatableActions
                selectedItems={selectedFlatRows.map((row) => row.original)}
                isFDOEnabled={isFdoEnabled}
                isOpenAMTEnabled={isOpenAmtEnabled}
                setLoadingMessage={setLoadingMessage}
                showWaitingRoomLink={showWaitingRoomLink}
              />
            </TableActions>
            <TableTitleActions>
              <ColumnVisibilityMenu<Environment>
                columns={columnsToHide}
                onChange={handleChangeColumnsVisibility}
                value={settings.hiddenColumns}
              />
              <TableSettingsMenu>
                <EdgeDevicesDatatableSettings />
              </TableSettingsMenu>
            </TableTitleActions>
          </TableTitle>
          {isOpenAmtEnabled && someDeviceHasAMTActivated && (
            <div className={styles.kvmTip}>
              <TextTip color="blue">
                For the KVM function to work you need to have the MPS server
                added to your trusted site list, browse to this{' '}
                <a
                  href={`https://${mpsServer}`}
                  target="_blank"
                  rel="noreferrer"
                  className="space-right"
                >
                  site
                </a>
                and add to your trusted site list
              </TextTip>
            </div>
=======
    <>
      {isOpenAmtEnabled && someDeviceHasAMTActivated && (
        <InformationPanel>
          <div className={styles.kvmTip}>
            <TextTip color="blue">
              For the KVM function to work you need to have the MPS server added
              to your trusted site list, browse to this
              <a
                href={`https://${mpsServer}`}
                target="_blank"
                rel="noreferrer"
                className="mx-px"
              >
                site
              </a>
              and add to your trusted site list
            </TextTip>
          </div>
        </InformationPanel>
      )}
      <RowProvider context={{ isOpenAmtEnabled, groups }}>
        <ExpandableDatatable
          dataset={environments}
          columns={columns}
          isLoading={isLoading}
          totalCount={totalCount}
          title="Edge Devices"
          titleIcon={Box}
          initialPageSize={settings.pageSize}
          onPageSizeChange={settings.setPageSize}
          initialSortBy={settings.sortBy}
          onSortByChange={settings.setSortBy}
          searchValue={search}
          onSearchChange={setSearch}
          renderSubRow={(row) => (
            <tr>
              <td />
              <td colSpan={row.cells.length - 1}>
                <AMTDevicesDatatable environmentId={row.original.Id} />
              </td>
            </tr>
>>>>>>> dd011652
          )}
          initialTableState={{ pageIndex: page }}
          pageCount={Math.ceil(totalCount / settings.pageSize)}
          renderTableActions={(selectedRows) => (
            <EdgeDevicesDatatableActions
              selectedItems={selectedRows}
              isFDOEnabled={isFdoEnabled}
              isOpenAMTEnabled={isOpenAmtEnabled}
              showWaitingRoomLink={showWaitingRoomLink}
            />
          )}
          renderTableSettings={(tableInstance) => {
            const columnsToHide = tableInstance.allColumns.filter(
              (colInstance) => hidableColumns?.includes(colInstance.id)
            );
            return (
              <>
                <ColumnVisibilityMenu<Environment>
                  columns={columnsToHide}
                  onChange={(hiddenColumns) => {
                    settings.setHiddenColumns(hiddenColumns);
                    tableInstance.setHiddenColumns(hiddenColumns);
                  }}
                  value={settings.hiddenColumns}
                />
                <TableSettingsMenu>
                  <EdgeDevicesDatatableSettings settings={settings} />
                </TableSettingsMenu>
              </>
            );
          }}
          onPageChange={setPage}
        />
      </RowProvider>
    </>
  );
}<|MERGE_RESOLUTION|>--- conflicted
+++ resolved
@@ -1,11 +1,7 @@
 import _ from 'lodash';
-<<<<<<< HEAD
+import { useStore } from 'zustand';
 import { Box } from 'lucide-react';
-=======
-import { useStore } from 'zustand';
-import { Box } from 'react-feather';
 import { useState } from 'react';
->>>>>>> dd011652
 
 import { EdgeTypes, Environment } from '@/react/portainer/environments/types';
 import { EnvironmentGroup } from '@/react/portainer/environments/environment-groups/types';
@@ -74,49 +70,6 @@
   );
 
   return (
-<<<<<<< HEAD
-    <div className="row">
-      <div className="col-sm-12">
-        <TableContainer>
-          <TableTitle icon={Box} label="Edge Devices">
-            <SearchBar value={search} onChange={handleSearchBarChange} />
-            <TableActions>
-              <EdgeDevicesDatatableActions
-                selectedItems={selectedFlatRows.map((row) => row.original)}
-                isFDOEnabled={isFdoEnabled}
-                isOpenAMTEnabled={isOpenAmtEnabled}
-                setLoadingMessage={setLoadingMessage}
-                showWaitingRoomLink={showWaitingRoomLink}
-              />
-            </TableActions>
-            <TableTitleActions>
-              <ColumnVisibilityMenu<Environment>
-                columns={columnsToHide}
-                onChange={handleChangeColumnsVisibility}
-                value={settings.hiddenColumns}
-              />
-              <TableSettingsMenu>
-                <EdgeDevicesDatatableSettings />
-              </TableSettingsMenu>
-            </TableTitleActions>
-          </TableTitle>
-          {isOpenAmtEnabled && someDeviceHasAMTActivated && (
-            <div className={styles.kvmTip}>
-              <TextTip color="blue">
-                For the KVM function to work you need to have the MPS server
-                added to your trusted site list, browse to this{' '}
-                <a
-                  href={`https://${mpsServer}`}
-                  target="_blank"
-                  rel="noreferrer"
-                  className="space-right"
-                >
-                  site
-                </a>
-                and add to your trusted site list
-              </TextTip>
-            </div>
-=======
     <>
       {isOpenAmtEnabled && someDeviceHasAMTActivated && (
         <InformationPanel>
@@ -158,7 +111,6 @@
                 <AMTDevicesDatatable environmentId={row.original.Id} />
               </td>
             </tr>
->>>>>>> dd011652
           )}
           initialTableState={{ pageIndex: page }}
           pageCount={Math.ceil(totalCount / settings.pageSize)}
