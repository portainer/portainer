--- conflicted
+++ resolved
@@ -116,7 +116,6 @@
   padding-left: 20px;
 }
 
-<<<<<<< HEAD
 .boxselector_wrapper input[type='radio']:not(:disabled) ~ label,
 .box-selector-item input[type='radio']:not(:disabled) ~ label {
   background-color: var(--bg-boxselector-color);
@@ -127,8 +126,6 @@
   margin-bottom: 0;
 }
 
-=======
->>>>>>> 5cf789a8
 .box-selector-item p {
   margin-bottom: 0;
 }