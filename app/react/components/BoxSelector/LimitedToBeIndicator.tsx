import { HelpCircle } from 'lucide-react';
import clsx from 'clsx';

import { FeatureId } from '@/react/portainer/feature-flags/enums';

import { TooltipWithChildren } from '@@/Tip/TooltipWithChildren';
import { getFeatureDetails } from '@@/BEFeatureIndicator/utils';

interface Props {
  tooltipId: string;
  featureId?: FeatureId;
}

export function LimitedToBeIndicator({ featureId, tooltipId }: Props) {
  const { url } = getFeatureDetails(featureId);

  return (
<<<<<<< HEAD
    <>
      <div className="absolute left-0 top-0 w-full">
        <div className="mx-auto max-w-fit bg-warning-4 rounded-b-lg py-1 px-3 flex gap-1 text-sm items-center">
          <a href={url} target="_blank" rel="noopener noreferrer">
            <span className="text-warning-9">BE Feature</span>
          </a>
          <HelpCircle
            className="lucide !text-warning-7"
            data-tip
            data-for={tooltipId}
            tooltip-append-to-body="true"
            tooltip-placement="top"
            tooltip-class="portainer-tooltip"
          />
        </div>
=======
    <div className="absolute left-0 top-0 w-full">
      <div className="mx-auto max-w-fit bg-warning-4 rounded-b-lg py-1 px-3 flex gap-1 text-sm items-center">
        <a href={url} target="_blank" rel="noopener noreferrer">
          <span className="text-warning-9">Pro Feature</span>
        </a>
        <TooltipWithChildren
          position="bottom"
          className={clsx(tooltipId, 'portainer-tooltip')}
          heading="Business Edition feature."
          message="This feature is currently limited to Business Edition users only."
        >
          <HelpCircle className="ml-1 !text-warning-7" aria-hidden="true" />
        </TooltipWithChildren>
>>>>>>> 37896661
      </div>
    </div>
  );
}<|MERGE_RESOLUTION|>--- conflicted
+++ resolved
@@ -15,27 +15,10 @@
   const { url } = getFeatureDetails(featureId);
 
   return (
-<<<<<<< HEAD
-    <>
-      <div className="absolute left-0 top-0 w-full">
-        <div className="mx-auto max-w-fit bg-warning-4 rounded-b-lg py-1 px-3 flex gap-1 text-sm items-center">
-          <a href={url} target="_blank" rel="noopener noreferrer">
-            <span className="text-warning-9">BE Feature</span>
-          </a>
-          <HelpCircle
-            className="lucide !text-warning-7"
-            data-tip
-            data-for={tooltipId}
-            tooltip-append-to-body="true"
-            tooltip-placement="top"
-            tooltip-class="portainer-tooltip"
-          />
-        </div>
-=======
     <div className="absolute left-0 top-0 w-full">
       <div className="mx-auto max-w-fit bg-warning-4 rounded-b-lg py-1 px-3 flex gap-1 text-sm items-center">
         <a href={url} target="_blank" rel="noopener noreferrer">
-          <span className="text-warning-9">Pro Feature</span>
+          <span className="text-warning-9">BE Feature</span>
         </a>
         <TooltipWithChildren
           position="bottom"
@@ -45,7 +28,6 @@
         >
           <HelpCircle className="ml-1 !text-warning-7" aria-hidden="true" />
         </TooltipWithChildren>
->>>>>>> 37896661
       </div>
     </div>
   );
