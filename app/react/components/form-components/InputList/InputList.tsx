--- conflicted
+++ resolved
@@ -133,13 +133,8 @@
                 {!readOnly && movable && (
                   <>
                     <Button
-<<<<<<< HEAD
                       size="medium"
-                      disabled={index === 0}
-=======
-                      size="small"
                       disabled={disabled || index === 0}
->>>>>>> 82b848af
                       onClick={() => handleMoveUp(index)}
                     >
                       <Icon icon="arrow-up" feather />
@@ -154,26 +149,16 @@
                     </Button>
                   </>
                 )}
-<<<<<<< HEAD
-                <Button
-                  color="dangerlight"
-                  size="medium"
-                  onClick={() => handleRemoveItem(key, item)}
-                >
-                  <Icon icon="trash-2" feather />
-                </Button>
-=======
                 {!readOnly && (
                   <Button
-                    color="danger"
-                    size="small"
+                    color="dangerlight"
+                    size="medium"
                     onClick={() => handleRemoveItem(key, item)}
                     disabled={disabled}
                   >
-                    <i className="fa fa-trash" aria-hidden="true" />
+                    <Icon icon="trash-2" feather />
                   </Button>
                 )}
->>>>>>> 82b848af
               </div>
             </div>
           );
