--- conflicted
+++ resolved
@@ -152,11 +152,7 @@
                 )}
                 {!readOnly && (
                   <Button
-<<<<<<< HEAD
                     color="dangerlight"
-=======
-                    color="danger"
->>>>>>> 03590d46
                     size="medium"
                     onClick={() => handleRemoveItem(key, item)}
                     disabled={disabled}
