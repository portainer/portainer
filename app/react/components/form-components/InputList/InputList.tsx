import { ComponentType } from 'react';
import clsx from 'clsx';
import { FormikErrors } from 'formik';

import { AddButton, Button } from '@@/buttons';
import { Icon } from '@@/Icon';
import { Tooltip } from '@@/Tip/Tooltip';
import { TextTip } from '@@/Tip/TextTip';

import { Input } from '../Input';
import { FormError } from '../FormError';

import styles from './InputList.module.css';
import { arrayMove } from './utils';

export interface ItemProps<T> {
  item: T;
  onChange(value: T): void;
  error?: string | FormikErrors<T>;
  disabled?: boolean;
  readOnly?: boolean;
}
type Key = string | number;
type ChangeType = 'delete' | 'create' | 'update';
export type DefaultType = { value: string };

type OnChangeEvent<T> =
  | {
      item: T;
      type: ChangeType;
    }
  | {
      type: 'move';
      fromIndex: number;
      to: number;
    };

type RenderItemFunction<T> = (
  item: T,
  onChange: (value: T) => void,
  error?: string | FormikErrors<T>
) => React.ReactNode;

interface Props<T> {
  label: string;
  value: T[];
  onChange(value: T[], e: OnChangeEvent<T>): void;
  itemBuilder?(): T;
  renderItem?: RenderItemFunction<T>;
  item?: ComponentType<ItemProps<T>>;
  tooltip?: string;
  addLabel?: string;
  itemKeyGetter?(item: T, index: number): Key;
  movable?: boolean;
  errors?: FormikErrors<T>[] | string | string[];
  textTip?: string;
  isAddButtonHidden?: boolean;
  disabled?: boolean;
  readOnly?: boolean;
}

export function InputList<T = DefaultType>({
  label,
  value,
  onChange,
  itemBuilder = defaultItemBuilder as unknown as () => T,
  renderItem = renderDefaultItem as unknown as RenderItemFunction<T>,
  item: Item,
  tooltip,
  addLabel = 'Add item',
  itemKeyGetter = (item: T, index: number) => index,
  movable,
  errors,
  textTip,
  isAddButtonHidden = false,
  disabled,
  readOnly,
}: Props<T>) {
  return (
    <div className={clsx('form-group', styles.root)}>
      <div className={clsx('col-sm-12', styles.header)}>
        <div className={clsx('control-label text-left', styles.label)}>
          {label}
          {tooltip && <Tooltip message={tooltip} />}
        </div>
        {!(isAddButtonHidden || readOnly) && (
          <AddButton
            label={addLabel}
            className="space-left"
            onClick={handleAdd}
            disabled={disabled}
          />
        )}
      </div>

      {textTip && (
        <div className="col-sm-12 mt-5">
          <TextTip color="blue">{textTip}</TextTip>
        </div>
      )}

      <div className={clsx('col-sm-12', styles.items, 'space-y-4')}>
        {value.map((item, index) => {
          const key = itemKeyGetter(item, index);
          const error = typeof errors === 'object' ? errors[index] : undefined;

          return (
            <div
              key={key}
              className={clsx(
                styles.itemLine,
                { [styles.hasError]: !!error },
                'vertical-center'
              )}
            >
              {Item ? (
                <Item
                  item={item}
                  onChange={(value: T) => handleChangeItem(key, value)}
                  error={error}
                  disabled={disabled}
                  readOnly={readOnly}
                />
              ) : (
                renderItem(
                  item,
                  (value: T) => handleChangeItem(key, value),
                  error
                )
              )}
              <div className={clsx(styles.itemActions, 'items-start')}>
                {!readOnly && movable && (
                  <>
                    <Button
                      size="medium"
                      disabled={disabled || index === 0}
                      onClick={() => handleMoveUp(index)}
                      className="vertical-center btn-only-icon"
                    >
                      <Icon icon="arrow-up" feather />
                    </Button>
                    <Button
                      size="medium"
                      type="button"
                      disabled={disabled || index === value.length - 1}
                      onClick={() => handleMoveDown(index)}
                      className="vertical-center btn-only-icon"
                    >
                      <Icon icon="arrow-down" feather />
                    </Button>
                  </>
                )}
                {!readOnly && (
                  <Button
                    color="dangerlight"
<<<<<<< HEAD
                    size="medium"
=======
                    size="small"
>>>>>>> b28f635f
                    onClick={() => handleRemoveItem(key, item)}
                    className="vertical-center btn-only-icon"
                  >
                    <Icon icon="trash-2" feather size="md" />
                  </Button>
                )}
              </div>
            </div>
          );
        })}
      </div>
    </div>
  );

  function handleMoveUp(index: number) {
    if (index <= 0) {
      return;
    }
    handleMove(index, index - 1);
  }

  function handleMoveDown(index: number) {
    if (index >= value.length - 1) {
      return;
    }
    handleMove(index, index + 1);
  }

  function handleMove(from: number, to: number) {
    if (!movable) {
      return;
    }

    onChange(arrayMove(value, from, to), {
      type: 'move',
      fromIndex: from,
      to,
    });
  }

  function handleRemoveItem(key: Key, item: T) {
    onChange(
      value.filter((item, index) => {
        const itemKey = itemKeyGetter(item, index);
        return itemKey !== key;
      }),
      { type: 'delete', item }
    );
  }

  function handleAdd() {
    const newItem = itemBuilder();
    onChange([...value, newItem], { type: 'create', item: newItem });
  }

  function handleChangeItem(key: Key, newItemValue: T) {
    const newItems = value.map((item, index) => {
      const itemKey = itemKeyGetter(item, index);
      if (itemKey !== key) {
        return item;
      }
      return newItemValue;
    });
    onChange(newItems, {
      type: 'update',
      item: newItemValue,
    });
  }
}

function defaultItemBuilder(): DefaultType {
  return { value: '' };
}

function DefaultItem({
  item,
  onChange,
  error,
  disabled,
  readOnly,
}: ItemProps<DefaultType>) {
  return (
    <>
      <Input
        value={item.value}
        onChange={(e) => onChange({ value: e.target.value })}
        className={styles.defaultItem}
        disabled={disabled}
        readOnly={readOnly}
      />
      {error && <FormError>{error}</FormError>}
    </>
  );
}

function renderDefaultItem(
  item: DefaultType,
  onChange: (value: DefaultType) => void,
  error?: FormikErrors<DefaultType>
) {
  return <DefaultItem item={item} onChange={onChange} error={error} />;
}<|MERGE_RESOLUTION|>--- conflicted
+++ resolved
@@ -153,11 +153,7 @@
                 {!readOnly && (
                   <Button
                     color="dangerlight"
-<<<<<<< HEAD
                     size="medium"
-=======
-                    size="small"
->>>>>>> b28f635f
                     onClick={() => handleRemoveItem(key, item)}
                     className="vertical-center btn-only-icon"
                   >
