--- conflicted
+++ resolved
@@ -205,13 +205,8 @@
                         itemIndex={index}
                         initialItemsCount={initialItemsCount.current}
                         handleRemoveItem={handleRemoveItem}
-<<<<<<< HEAD
-                        handleToggleNeedsDeletion={handleToggleNeedsDeletion}
+                        handleToggleNeedsDeletion={toggleNeedsDeletion}
                         dataCy={`${dataCy}RemoveButton_${index}`}
-=======
-                        handleToggleNeedsDeletion={toggleNeedsDeletion}
-                        dataCy={`${deleteButtonDataCy}_${index}`}
->>>>>>> dc9d7ae3
                       />
                     )}
                 </div>
