--- conflicted
+++ resolved
@@ -21,13 +21,9 @@
         </div>
         {children && <span>{children}</span>}
       </div>
-<<<<<<< HEAD
       <div className="flex items-end">
         <NotificationsMenu />
-=======
-      <div className="flex items-center gap-4">
         <ContextHelp />
->>>>>>> 3b2f0ff9
         {!window.ddExtension && <UserMenu />}
       </div>
     </div>
