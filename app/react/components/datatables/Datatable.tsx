--- conflicted
+++ resolved
@@ -20,26 +20,6 @@
 import { Table } from './Table';
 import { multiple } from './filter-types';
 import { useRowSelect } from './useRowSelect';
-<<<<<<< HEAD
-import { PaginationTableSettings, SortableTableSettings } from './types';
-
-interface DefaultTableSettings
-  extends SortableTableSettings,
-    PaginationTableSettings {}
-
-interface TitleOptionsVisible {
-  title: string;
-  icon?: IconProps['icon'];
-  hide?: never;
-}
-
-type TitleOptions = TitleOptionsVisible | { hide: true };
-
-interface Props<
-  D extends Record<string, unknown>,
-  TSettings extends DefaultTableSettings
-> {
-=======
 import { BasicTableSettings } from './types';
 import { DatatableHeader } from './DatatableHeader';
 import { DatatableFooter } from './DatatableFooter';
@@ -49,7 +29,6 @@
 import { useGoToHighlightedRow } from './useGoToHighlightedRow';
 
 export interface Props<D extends Record<string, unknown>> {
->>>>>>> dd011652
   dataset: D[];
   columns: readonly Column<D>[];
   renderTableSettings?(instance: TableInstance<D>): ReactNode;
@@ -159,91 +138,6 @@
   );
 
   return (
-<<<<<<< HEAD
-    <div className="row">
-      <div className="col-sm-12">
-        <TableSettingsProvider settings={settingsStore}>
-          <Table.Container>
-            {isTitleVisible(titleOptions) && (
-              <Table.Title
-                label={titleOptions.title}
-                icon={titleOptions.icon}
-                description={description}
-              >
-                <SearchBar value={searchBarValue} onChange={setGlobalFilter} />
-                {renderTableActions && (
-                  <Table.Actions>
-                    {renderTableActions(selectedItems)}
-                  </Table.Actions>
-                )}
-                <Table.TitleActions>
-                  {!!renderTableSettings && renderTableSettings(tableInstance)}
-                </Table.TitleActions>
-              </Table.Title>
-            )}
-            <Table
-              className={tableProps.className}
-              role={tableProps.role}
-              style={tableProps.style}
-            >
-              <thead>
-                {headerGroups.map((headerGroup) => {
-                  const { key, className, role, style } =
-                    headerGroup.getHeaderGroupProps();
-                  return (
-                    <Table.HeaderRow<D>
-                      key={key}
-                      className={className}
-                      role={role}
-                      style={style}
-                      headers={headerGroup.headers}
-                    />
-                  );
-                })}
-              </thead>
-              <tbody
-                className={tbodyProps.className}
-                role={tbodyProps.role}
-                style={tbodyProps.style}
-              >
-                <Table.Content<D>
-                  rows={page}
-                  isLoading={isLoading}
-                  prepareRow={prepareRow}
-                  emptyContent={emptyContentLabel}
-                  renderRow={(row, { key, className, role, style }) => (
-                    <Table.Row<D>
-                      cells={row.cells}
-                      key={key}
-                      className={clsx(
-                        className,
-                        initialActiveItem &&
-                          initialActiveItem === row.id &&
-                          'active'
-                      )}
-                      role={role}
-                      style={style}
-                    />
-                  )}
-                />
-              </tbody>
-            </Table>
-            <Table.Footer>
-              <SelectedRowsCount value={selectedFlatRows.length} />
-              <PaginationControls
-                showAll
-                pageLimit={pageSize}
-                page={pageIndex + 1}
-                onPageChange={(p) => gotoPage(p - 1)}
-                totalCount={totalCount}
-                onPageLimitChange={setPageSize}
-              />
-            </Table.Footer>
-          </Table.Container>
-        </TableSettingsProvider>
-      </div>
-    </div>
-=======
     <Table.Container noWidget={noWidget}>
       <DatatableHeader
         onSearchChange={handleSearchBarChange}
@@ -273,7 +167,6 @@
         totalSelected={selectedItems.length}
       />
     </Table.Container>
->>>>>>> dd011652
   );
 
   function handleSearchBarChange(value: string) {
