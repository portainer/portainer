--- conflicted
+++ resolved
@@ -22,11 +22,7 @@
         <Icon
           icon={icon}
           feather={featherIcon}
-<<<<<<< HEAD
-          className="space-right inline-flex"
-=======
           className="icon-nested-blue icon-primary space-right"
->>>>>>> b059641c
         />
 
         {label}
