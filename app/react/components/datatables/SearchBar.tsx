<<<<<<< HEAD
import { Search } from 'lucide-react';
import { useEffect, useMemo, useState } from 'react';
import _ from 'lodash';
=======
import { Search } from 'react-feather';
>>>>>>> 0f0513c6

import { useLocalStorage } from '@/react/hooks/useLocalStorage';
import { AutomationTestingProps } from '@/types';
import { useDebounce } from '@/react/hooks/useDebounce';

interface Props extends AutomationTestingProps {
  value: string;
  placeholder?: string;
  onChange(value: string): void;
}

export function SearchBar({
  value,
  placeholder = 'Search...',
  onChange,
  'data-cy': dataCy,
}: Props) {
  const [searchValue, setSearchValue] = useDebounce(value, onChange);

  return (
    <div className="searchBar items-center flex min-w-[90px]">
      <Search className="searchIcon lucide shrink-0" />
      <input
        type="text"
        className="searchInput"
        value={searchValue}
        onChange={(e) => setSearchValue(e.target.value)}
        placeholder={placeholder}
        data-cy={dataCy}
      />
    </div>
  );
}

export function useSearchBarState(
  key: string
): [string, (value: string) => void] {
  const filterKey = keyBuilder(key);
  const [value, setValue] = useLocalStorage(filterKey, '', sessionStorage);

  return [value, setValue];

  function keyBuilder(key: string) {
    return `datatable_text_filter_${key}`;
  }
}<|MERGE_RESOLUTION|>--- conflicted
+++ resolved
@@ -1,10 +1,4 @@
-<<<<<<< HEAD
 import { Search } from 'lucide-react';
-import { useEffect, useMemo, useState } from 'react';
-import _ from 'lodash';
-=======
-import { Search } from 'react-feather';
->>>>>>> 0f0513c6
 
 import { useLocalStorage } from '@/react/hooks/useLocalStorage';
 import { AutomationTestingProps } from '@/types';
