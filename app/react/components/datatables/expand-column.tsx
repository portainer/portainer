--- conflicted
+++ resolved
@@ -18,11 +18,8 @@
             color="none"
             icon={table.getIsAllRowsExpanded() ? ChevronDown : ChevronUp}
             title="Expand all"
-<<<<<<< HEAD
             data-cy="expand-all-rows-button"
-=======
             aria-label="Expand all rows"
->>>>>>> dc9d7ae3
           />
         )
       );
@@ -39,12 +36,9 @@
           color="none"
           icon={row.getIsExpanded() ? ChevronDown : ChevronUp}
           title={row.getIsExpanded() ? 'Collapse' : 'Expand'}
-<<<<<<< HEAD
           data-cy={`expand-row-button_${row.index}`}
-=======
           aria-label={row.getIsExpanded() ? 'Collapse row' : 'Expand row'}
           aria-expanded={row.getIsExpanded()}
->>>>>>> dc9d7ae3
         />
       ),
     enableColumnFilter: false,
