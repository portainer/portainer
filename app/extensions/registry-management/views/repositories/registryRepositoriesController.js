import _ from 'lodash-es';

import { RegistryTypes } from 'Extensions/registry-management/models/registryTypes';

angular.module('portainer.extensions.registrymanagement').controller('RegistryRepositoriesController', [
  '$transition$',
  '$scope',
  'RegistryService',
  'RegistryServiceSelector',
  'Notifications',
  'Authentication',
  function ($transition$, $scope, RegistryService, RegistryServiceSelector, Notifications, Authentication) {
    $scope.state = {
      displayInvalidConfigurationMessage: false,
      loading: false,
    };

    $scope.paginationAction = function (repositories) {
      if ($scope.registry.Type === RegistryTypes.GITLAB) {
        return;
      }
      $scope.state.loading = true;
      RegistryServiceSelector.getRepositoriesDetails($scope.registry, repositories)
        .then(function success(data) {
          for (var i = 0; i < data.length; i++) {
            var idx = _.findIndex($scope.repositories, { Name: data[i].Name });
            if (idx !== -1) {
              if (data[i].TagsCount === 0) {
                $scope.repositories.splice(idx, 1);
              } else {
                $scope.repositories[idx].TagsCount = data[i].TagsCount;
              }
            }
          }
          $scope.state.loading = false;
        })
        .catch(function error(err) {
          Notifications.error('Failure', err, 'Unable to retrieve repositories details');
        });
    };

    function initView() {
      const registryId = $transition$.params().id;

<<<<<<< HEAD
      var authenticationEnabled = $scope.applicationState.application.authentication;
      if (authenticationEnabled) {
        $scope.isAdmin = Authentication.isAdmin();
      }
=======
      $scope.isAdmin = Authentication.isAdmin();
>>>>>>> 89fb3c8d

      RegistryService.registry(registryId)
        .then(function success(data) {
          $scope.registry = data;
          RegistryServiceSelector.ping($scope.registry, false)
            .then(function success() {
              return RegistryServiceSelector.repositories($scope.registry);
            })
            .then(function success(data) {
              $scope.repositories = data;
            })
            .catch(function error() {
              $scope.state.displayInvalidConfigurationMessage = true;
            });
        })
        .catch(function error(err) {
          Notifications.error('Failure', err, 'Unable to retrieve registry details');
        });
    }

    initView();
  },
]);<|MERGE_RESOLUTION|>--- conflicted
+++ resolved
@@ -42,14 +42,7 @@
     function initView() {
       const registryId = $transition$.params().id;
 
-<<<<<<< HEAD
-      var authenticationEnabled = $scope.applicationState.application.authentication;
-      if (authenticationEnabled) {
-        $scope.isAdmin = Authentication.isAdmin();
-      }
-=======
       $scope.isAdmin = Authentication.isAdmin();
->>>>>>> 89fb3c8d
 
       RegistryService.registry(registryId)
         .then(function success(data) {
