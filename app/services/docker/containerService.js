--- conflicted
+++ resolved
@@ -3,9 +3,6 @@
   'use strict';
   var service = {};
 
-<<<<<<< HEAD
-  service.containers = function (all, filters) {
-=======
   service.container = function(id) {
     var deferred = $q.defer();
 
@@ -21,8 +18,7 @@
     return deferred.promise;
   };
 
-  service.containers = function(all) {
->>>>>>> f3a1250b
+  service.containers = function(all, filters) {
     var deferred = $q.defer();
 
     Container.query({ all: all, filters: filters ? filters : {} }).$promise
