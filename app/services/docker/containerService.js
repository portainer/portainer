--- conflicted
+++ resolved
@@ -18,10 +18,6 @@
     return deferred.promise;
   };
 
-<<<<<<< HEAD
-  service.containers = function(all) {
-    return Container.query({ all: all }).$promise
-=======
   service.containers = function(all, filters) {
     var deferred = $q.defer();
 
@@ -32,18 +28,14 @@
       });
       deferred.resolve(containers);
     })
->>>>>>> dc05ad4c
     .catch(function error(err) {
       throw {
         msg: 'Unable to retrieve containers', 
         err: err 
       };
     });
-<<<<<<< HEAD
-=======
 
     return deferred.promise;
->>>>>>> dc05ad4c
   };
 
   service.createContainer = function(configuration) {
