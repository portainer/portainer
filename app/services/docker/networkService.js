angular.module('portainer.services')
.factory('NetworkService', ['$q', 'Network', function NetworkServiceFactory($q, Network) {
  'use strict';
  var service = {};

  service.create = function(networkConfiguration) {
    var deferred = $q.defer();

    Network.create(networkConfiguration).$promise
    .then(function success(data) {
      deferred.resolve(data);
    })
    .catch(function error(err) {
      deferred.reject({ msg: 'Unable to create network', err: err });
    });
    return deferred.promise;
  };

  service.network = function(id) {
    var deferred = $q.defer();

    Network.get({id: id}).$promise
    .then(function success(data) {
      var network = new NetworkViewModel(data);
      deferred.resolve(network);
    })
    .catch(function error(err) {
      deferred.reject({msg: 'Unable to retrieve network details', err: err});
    });

    return deferred.promise;
  };


  service.networks = function(localNetworks, swarmNetworks, swarmAttachableNetworks, globalNetworks) {
    var deferred = $q.defer();

    Network.query({}).$promise
    .then(function success(data) {
      var networks = data;

      var filteredNetworks = networks.filter(function(network) {
        if (localNetworks && network.Scope === 'local') {
          return network;
        }
        if (swarmNetworks && network.Scope === 'swarm') {
          return network;
        }
        if (swarmAttachableNetworks && network.Scope === 'swarm' && network.Attachable === true) {
          return network;
        }
        if (globalNetworks && network.Scope === 'global') {
          return network;
        }
<<<<<<< HEAD
      })
      .map(function (item) {
=======
      }).map(function (item) {
>>>>>>> f3a1250b
        return new NetworkViewModel(item);
      });

      deferred.resolve(filteredNetworks);
    })
    .catch(function error(err) {
      deferred.reject({msg: 'Unable to retrieve networks', err: err});
    });

    return deferred.promise;
  };

  return service;
}]);<|MERGE_RESOLUTION|>--- conflicted
+++ resolved
@@ -52,12 +52,7 @@
         if (globalNetworks && network.Scope === 'global') {
           return network;
         }
-<<<<<<< HEAD
-      })
-      .map(function (item) {
-=======
       }).map(function (item) {
->>>>>>> f3a1250b
         return new NetworkViewModel(item);
       });
 
