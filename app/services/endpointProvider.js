--- conflicted
+++ resolved
@@ -31,17 +31,11 @@
   service.endpointPublicURL = function() {
     return endpoint.PublicURL;
   };
-<<<<<<< HEAD
-=======
 
->>>>>>> 949f14b1
   service.setEndpointPublicURL = function(publicURL) {
     endpoint.PublicURL = publicURL;
     LocalStorage.storeEndpointPublicURL(publicURL);
   };
-<<<<<<< HEAD
-=======
 
->>>>>>> 949f14b1
   return service;
 }]);