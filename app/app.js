angular.module('portainer.filters', []);
angular.module('portainer.rest', ['ngResource']);
angular.module('portainer.services', []);
angular.module('portainer.helpers', []);
angular.module('portainer', [
  'ui.bootstrap',
  'ui.router',
  'isteven-multi-select',
  'ngCookies',
  'ngSanitize',
  'ngFileUpload',
  'angularUtils.directives.dirPagination',
  'LocalStorageModule',
  'angular-jwt',
  'angular-google-analytics',
  'portainer.templates',
  'portainer.filters',
  'portainer.rest',
  'portainer.helpers',
  'portainer.services',
  'auth',
  'dashboard',
  'common.accesscontrol.panel',
  'common.accesscontrol.form',
  'container',
  'containerConsole',
  'containerLogs',
  'containers',
  'createContainer',
  'createNetwork',
  'createService',
  'createVolume',
  'docker',
  'endpoint',
  'endpointAccess',
  'endpointInit',
  'endpoints',
  'events',
  'image',
  'images',
  'main',
  'network',
  'networks',
  'node',
  'service',
  'services',
  'settings',
  'sidebar',
  'stats',
  'swarm',
  'task',
  'team',
  'teams',
  'templates',
  'user',
  'users',
  'volume',
  'volumes'])
  .config(['$stateProvider', '$urlRouterProvider', '$httpProvider', 'localStorageServiceProvider', 'jwtOptionsProvider', 'AnalyticsProvider', '$uibTooltipProvider', '$compileProvider', function ($stateProvider, $urlRouterProvider, $httpProvider, localStorageServiceProvider, jwtOptionsProvider, AnalyticsProvider, $uibTooltipProvider, $compileProvider) {
    'use strict';

    var environment = '@@ENVIRONMENT';
    if (environment === 'production') {
      $compileProvider.debugInfoEnabled(false);
    }

    localStorageServiceProvider
    .setStorageType('sessionStorage')
    .setPrefix('portainer');

    jwtOptionsProvider.config({
      tokenGetter: ['LocalStorage', function(LocalStorage) {
        return LocalStorage.getJWT();
      }],
      unauthenticatedRedirector: ['$state', function($state) {
        $state.go('auth', {error: 'Your session has expired'});
      }]
    });
    $httpProvider.interceptors.push('jwtInterceptor');

    AnalyticsProvider.setAccount('@@CONFIG_GA_ID');
    AnalyticsProvider.startOffline(true);

    $urlRouterProvider.otherwise('/auth');

    toastr.options.timeOut = 3000;

    $uibTooltipProvider.setTriggers({
      'mouseenter': 'mouseleave',
      'click': 'click',
      'focus': 'blur',
      'outsideClick': 'outsideClick'
    });

    $stateProvider
    .state('root', {
      abstract: true,
      resolve: {
        requiresLogin: ['StateManager', function (StateManager) {
          var applicationState = StateManager.getState();
          return applicationState.application.authentication;
        }]
      }
    })
    .state('auth', {
      parent: 'root',
      url: '/auth',
      params: {
        logout: false,
        error: ''
      },
      views: {
        'content@': {
          templateUrl: 'app/components/auth/auth.html',
          controller: 'AuthenticationController'
        }
      },
      data: {
        requiresLogin: false
      }
    })
    .state('containers', {
      parent: 'root',
      url: '/containers/',
      views: {
        'content@': {
          templateUrl: 'app/components/containers/containers.html',
          controller: 'ContainersController'
        },
        'sidebar@': {
          templateUrl: 'app/components/sidebar/sidebar.html',
          controller: 'SidebarController'
        }
      }
    })
    .state('container', {
      url: '^/containers/:id',
      views: {
        'content@': {
          templateUrl: 'app/components/container/container.html',
          controller: 'ContainerController'
        },
        'sidebar@': {
          templateUrl: 'app/components/sidebar/sidebar.html',
          controller: 'SidebarController'
        }
      }
    })
    .state('stats', {
      url: '^/containers/:id/stats',
      views: {
        'content@': {
          templateUrl: 'app/components/stats/stats.html',
          controller: 'StatsController'
        },
        'sidebar@': {
          templateUrl: 'app/components/sidebar/sidebar.html',
          controller: 'SidebarController'
        }
      }
    })
    .state('logs', {
      url: '^/containers/:id/logs',
      views: {
        'content@': {
          templateUrl: 'app/components/containerLogs/containerlogs.html',
          controller: 'ContainerLogsController'
        },
        'sidebar@': {
          templateUrl: 'app/components/sidebar/sidebar.html',
          controller: 'SidebarController'
        }
      }
    })
    .state('console', {
      url: '^/containers/:id/console',
      views: {
        'content@': {
          templateUrl: 'app/components/containerConsole/containerConsole.html',
          controller: 'ContainerConsoleController'
        },
        'sidebar@': {
          templateUrl: 'app/components/sidebar/sidebar.html',
          controller: 'SidebarController'
        }
      }
    })
    .state('dashboard', {
      parent: 'root',
      url: '/dashboard',
      views: {
        'content@': {
          templateUrl: 'app/components/dashboard/dashboard.html',
          controller: 'DashboardController'
        },
        'sidebar@': {
          templateUrl: 'app/components/sidebar/sidebar.html',
          controller: 'SidebarController'
        }
      }
    })
    .state('actions', {
      abstract: true,
      url: '/actions',
      views: {
        'content@': {
          template: '<div ui-view="content@"></div>'
        },
        'sidebar@': {
<<<<<<< HEAD
          template: '<div ui-view="sidebar@"></div>'
=======
          template: '<div ui-view"sidebar@"></div>'
>>>>>>> 2ef1c902
        }
      }
    })
    .state('actions.create', {
      abstract: true,
      url: '/create',
      views: {
        'content@': {
          template: '<div ui-view="content@"></div>'
        },
        'sidebar@': {
<<<<<<< HEAD
          template: '<div ui-view="sidebar@"></div>'
=======
          template: '<div ui-view"sidebar@"></div>'
>>>>>>> 2ef1c902
        }
      }
    })
    .state('actions.create.container', {
      url: '/container',
      views: {
        'content@': {
          templateUrl: 'app/components/createContainer/createcontainer.html',
          controller: 'CreateContainerController'
        },
        'sidebar@': {
          templateUrl: 'app/components/sidebar/sidebar.html',
          controller: 'SidebarController'
        }
      }
    })
    .state('actions.create.network', {
      url: '/network',
      views: {
        'content@': {
          templateUrl: 'app/components/createNetwork/createnetwork.html',
          controller: 'CreateNetworkController'
        },
        'sidebar@': {
          templateUrl: 'app/components/sidebar/sidebar.html',
          controller: 'SidebarController'
        }
      }
    })
    .state('actions.create.service', {
      url: '/service',
      views: {
        'content@': {
          templateUrl: 'app/components/createService/createservice.html',
          controller: 'CreateServiceController'
        },
        'sidebar@': {
          templateUrl: 'app/components/sidebar/sidebar.html',
          controller: 'SidebarController'
        }
      }
    })
    .state('actions.create.volume', {
      url: '/volume',
      views: {
        'content@': {
          templateUrl: 'app/components/createVolume/createvolume.html',
          controller: 'CreateVolumeController'
        },
        'sidebar@': {
          templateUrl: 'app/components/sidebar/sidebar.html',
          controller: 'SidebarController'
        }
      }
    })
    .state('docker', {
      url: '/docker/',
      views: {
        'content@': {
          templateUrl: 'app/components/docker/docker.html',
          controller: 'DockerController'
        },
        'sidebar@': {
          templateUrl: 'app/components/sidebar/sidebar.html',
          controller: 'SidebarController'
        }
      }
    })
    .state('endpoints', {
      url: '/endpoints/',
      views: {
        'content@': {
          templateUrl: 'app/components/endpoints/endpoints.html',
          controller: 'EndpointsController'
        },
        'sidebar@': {
          templateUrl: 'app/components/sidebar/sidebar.html',
          controller: 'SidebarController'
        }
      }
    })
    .state('endpoint', {
      url: '^/endpoints/:id',
      views: {
        'content@': {
          templateUrl: 'app/components/endpoint/endpoint.html',
          controller: 'EndpointController'
        },
        'sidebar@': {
          templateUrl: 'app/components/sidebar/sidebar.html',
          controller: 'SidebarController'
        }
      }
    })
    .state('endpoint.access', {
      url: '^/endpoints/:id/access',
      views: {
        'content@': {
          templateUrl: 'app/components/endpointAccess/endpointAccess.html',
          controller: 'EndpointAccessController'
        },
        'sidebar@': {
          templateUrl: 'app/components/sidebar/sidebar.html',
          controller: 'SidebarController'
        }
      }
    })
    .state('endpointInit', {
      url: '/init/endpoint',
      views: {
        'content@': {
          templateUrl: 'app/components/endpointInit/endpointInit.html',
          controller: 'EndpointInitController'
        }
      }
    })
    .state('events', {
      url: '/events/',
      views: {
        'content@': {
          templateUrl: 'app/components/events/events.html',
          controller: 'EventsController'
        },
        'sidebar@': {
          templateUrl: 'app/components/sidebar/sidebar.html',
          controller: 'SidebarController'
        }
      }
    })
    .state('images', {
      url: '/images/',
      views: {
        'content@': {
          templateUrl: 'app/components/images/images.html',
          controller: 'ImagesController'
        },
        'sidebar@': {
          templateUrl: 'app/components/sidebar/sidebar.html',
          controller: 'SidebarController'
        }
      }
    })
    .state('image', {
      url: '^/images/:id/',
      views: {
        'content@': {
          templateUrl: 'app/components/image/image.html',
          controller: 'ImageController'
        },
        'sidebar@': {
          templateUrl: 'app/components/sidebar/sidebar.html',
          controller: 'SidebarController'
        }
      }
    })
    .state('networks', {
      url: '/networks/',
      views: {
        'content@': {
          templateUrl: 'app/components/networks/networks.html',
          controller: 'NetworksController'
        },
        'sidebar@': {
          templateUrl: 'app/components/sidebar/sidebar.html',
          controller: 'SidebarController'
        }
      }
    })
    .state('network', {
      url: '^/networks/:id/',
      views: {
        'content@': {
          templateUrl: 'app/components/network/network.html',
          controller: 'NetworkController'
        },
        'sidebar@': {
          templateUrl: 'app/components/sidebar/sidebar.html',
          controller: 'SidebarController'
        }
      }
    })
    .state('node', {
      url: '^/nodes/:id/',
      views: {
        'content@': {
          templateUrl: 'app/components/node/node.html',
          controller: 'NodeController'
        },
        'sidebar@': {
          templateUrl: 'app/components/sidebar/sidebar.html',
          controller: 'SidebarController'
        }
      }
    })
    .state('services', {
      url: '/services/',
      views: {
        'content@': {
          templateUrl: 'app/components/services/services.html',
          controller: 'ServicesController'
        },
        'sidebar@': {
          templateUrl: 'app/components/sidebar/sidebar.html',
          controller: 'SidebarController'
        }
      }
    })
    .state('service', {
      url: '^/service/:id/',
      views: {
        'content@': {
          templateUrl: 'app/components/service/service.html',
          controller: 'ServiceController'
        },
        'sidebar@': {
          templateUrl: 'app/components/sidebar/sidebar.html',
          controller: 'SidebarController'
        }
      }
    })
    .state('settings', {
      url: '/settings/',
      views: {
        'content@': {
          templateUrl: 'app/components/settings/settings.html',
          controller: 'SettingsController'
        },
        'sidebar@': {
          templateUrl: 'app/components/sidebar/sidebar.html',
          controller: 'SidebarController'
        }
      }
    })
    .state('task', {
      url: '^/task/:id',
      views: {
        'content@': {
          templateUrl: 'app/components/task/task.html',
          controller: 'TaskController'
        },
        'sidebar@': {
          templateUrl: 'app/components/sidebar/sidebar.html',
          controller: 'SidebarController'
        }
      }
    })
    .state('templates', {
      url: '/templates/',
      params: {
        key: 'containers',
        hide_descriptions: false
      },
      views: {
        'content@': {
          templateUrl: 'app/components/templates/templates.html',
          controller: 'TemplatesController'
        },
        'sidebar@': {
          templateUrl: 'app/components/sidebar/sidebar.html',
          controller: 'SidebarController'
        }
      }
    })
    .state('templates_linuxserver', {
      url: '^/templates/linuxserver.io',
      params: {
        key: 'linuxserver.io',
        hide_descriptions: true
      },
      views: {
        'content@': {
          templateUrl: 'app/components/templates/templates.html',
          controller: 'TemplatesController'
        },
        'sidebar@': {
          templateUrl: 'app/components/sidebar/sidebar.html',
          controller: 'SidebarController'
        }
      }
    })
    .state('volumes', {
      url: '/volumes/',
      views: {
        'content@': {
          templateUrl: 'app/components/volumes/volumes.html',
          controller: 'VolumesController'
        },
        'sidebar@': {
<<<<<<< HEAD
          templateUrl: 'app/components/sidebar/sidebar.html',
          controller: 'SidebarController'
        }
      }
    })
    .state('volume', {
      url: '^/volumes/:id',
      views: {
        'content@': {
          templateUrl: 'app/components/volume/volume.html',
          controller: 'VolumeController'
        },
        'sidebar@': {
=======
>>>>>>> 2ef1c902
          templateUrl: 'app/components/sidebar/sidebar.html',
          controller: 'SidebarController'
        }
      }
    })
    .state('users', {
      url: '/users/',
      views: {
        'content@': {
          templateUrl: 'app/components/users/users.html',
          controller: 'UsersController'
        },
        'sidebar@': {
          templateUrl: 'app/components/sidebar/sidebar.html',
          controller: 'SidebarController'
        }
      }
    })
    .state('user', {
      url: '^/users/:id',
      views: {
        'content@': {
          templateUrl: 'app/components/user/user.html',
          controller: 'UserController'
        },
        'sidebar@': {
<<<<<<< HEAD
          templateUrl: 'app/components/sidebar/sidebar.html',
          controller: 'SidebarController'
        }
      }
    })
    .state('teams', {
      url: '/teams/',
      views: {
        'content@': {
          templateUrl: 'app/components/teams/teams.html',
          controller: 'TeamsController'
        },
        'sidebar@': {
          templateUrl: 'app/components/sidebar/sidebar.html',
          controller: 'SidebarController'
        }
      }
    })
    .state('team', {
      url: '^/teams/:id',
      views: {
        'content@': {
          templateUrl: 'app/components/team/team.html',
          controller: 'TeamController'
        },
        'sidebar@': {
=======
>>>>>>> 2ef1c902
          templateUrl: 'app/components/sidebar/sidebar.html',
          controller: 'SidebarController'
        }
      }
    })
    .state('swarm', {
      url: '/swarm/',
      views: {
        'content@': {
          templateUrl: 'app/components/swarm/swarm.html',
          controller: 'SwarmController'
        },
        'sidebar@': {
          templateUrl: 'app/components/sidebar/sidebar.html',
          controller: 'SidebarController'
        }
      }
    });
  }])
  .run(['$rootScope', '$state', 'Authentication', 'authManager', 'StateManager', 'EndpointProvider', 'Notifications', 'Analytics', function ($rootScope, $state, Authentication, authManager, StateManager, EndpointProvider, Notifications, Analytics) {
    EndpointProvider.initialize();
    StateManager.initialize().then(function success(state) {
      if (state.application.authentication) {
        authManager.checkAuthOnRefresh();
        authManager.redirectWhenUnauthenticated();
        Authentication.init();
        $rootScope.$on('tokenHasExpired', function($state) {
          $state.go('auth', {error: 'Your session has expired'});
        });
      }
      if (state.application.analytics) {
        Analytics.offline(false);
        Analytics.registerScriptTags();
        Analytics.registerTrackers();
        $rootScope.$on('$stateChangeSuccess', function (event, toState, toParams, fromState, fromParams) {
          Analytics.trackPage(toState.url);
          Analytics.pageView();
        });
      }
    }, function error(err) {
      Notifications.error('Failure', err, 'Unable to retrieve application settings');
    });

    $rootScope.$state = $state;
  }])
  // This is your docker url that the api will use to make requests
  // You need to set this to the api endpoint without the port i.e. http://192.168.1.9
  .constant('DOCKER_PORT', '') // Docker port, leave as an empty string if no port is required.  If you have a port, prefix it with a ':' i.e. :4243
  .constant('DOCKER_ENDPOINT', 'api/docker')
  .constant('CONFIG_ENDPOINT', 'api/settings')
  .constant('AUTH_ENDPOINT', 'api/auth')
  .constant('USERS_ENDPOINT', 'api/users')
  .constant('TEAMS_ENDPOINT', 'api/teams')
  .constant('TEAM_MEMBERSHIPS_ENDPOINT', 'api/team_memberships')
  .constant('RESOURCE_ENDPOINT', 'api/resources')
  .constant('ENDPOINTS_ENDPOINT', 'api/endpoints')
  .constant('TEMPLATES_ENDPOINT', 'api/templates')
  .constant('PAGINATION_MAX_ITEMS', 10)
  .constant('UI_VERSION', 'v1.12.4');<|MERGE_RESOLUTION|>--- conflicted
+++ resolved
@@ -207,11 +207,7 @@
           template: '<div ui-view="content@"></div>'
         },
         'sidebar@': {
-<<<<<<< HEAD
           template: '<div ui-view="sidebar@"></div>'
-=======
-          template: '<div ui-view"sidebar@"></div>'
->>>>>>> 2ef1c902
         }
       }
     })
@@ -223,11 +219,7 @@
           template: '<div ui-view="content@"></div>'
         },
         'sidebar@': {
-<<<<<<< HEAD
           template: '<div ui-view="sidebar@"></div>'
-=======
-          template: '<div ui-view"sidebar@"></div>'
->>>>>>> 2ef1c902
         }
       }
     })
@@ -516,7 +508,6 @@
           controller: 'VolumesController'
         },
         'sidebar@': {
-<<<<<<< HEAD
           templateUrl: 'app/components/sidebar/sidebar.html',
           controller: 'SidebarController'
         }
@@ -530,8 +521,6 @@
           controller: 'VolumeController'
         },
         'sidebar@': {
-=======
->>>>>>> 2ef1c902
           templateUrl: 'app/components/sidebar/sidebar.html',
           controller: 'SidebarController'
         }
@@ -558,7 +547,6 @@
           controller: 'UserController'
         },
         'sidebar@': {
-<<<<<<< HEAD
           templateUrl: 'app/components/sidebar/sidebar.html',
           controller: 'SidebarController'
         }
@@ -585,8 +573,6 @@
           controller: 'TeamController'
         },
         'sidebar@': {
-=======
->>>>>>> 2ef1c902
           templateUrl: 'app/components/sidebar/sidebar.html',
           controller: 'SidebarController'
         }
