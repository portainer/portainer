angular.module('portainer.filters', []);
angular.module('portainer.rest', ['ngResource']);
angular.module('portainer.services', []);
angular.module('portainer.helpers', []);
angular.module('portainer', [
  'ui.bootstrap',
  'ui.router',
  'isteven-multi-select',
  'ngCookies',
  'ngSanitize',
  'ngFileUpload',
  'angularUtils.directives.dirPagination',
  'LocalStorageModule',
  'angular-jwt',
  'angular-google-analytics',
  'portainer.templates',
  'portainer.filters',
  'portainer.rest',
  'portainer.helpers',
  'portainer.services',
  'auth',
  'dashboard',
  'common.accesscontrol.panel',
  'common.accesscontrol.form',
  'container',
  'containerConsole',
  'containerLogs',
  'serviceLogs',
  'containers',
  'createContainer',
  'createNetwork',
  'createService',
  'createVolume',
  'docker',
  'endpoint',
  'endpointAccess',
  'endpointInit',
  'endpoints',
  'events',
  'image',
  'images',
  'main',
  'network',
  'networks',
  'node',
  'service',
  'services',
  'settings',
  'sidebar',
  'stats',
  'swarm',
  'task',
  'team',
  'teams',
  'templates',
  'user',
  'users',
  'volume',
  'volumes'])
  .config(['$stateProvider', '$urlRouterProvider', '$httpProvider', 'localStorageServiceProvider', 'jwtOptionsProvider', 'AnalyticsProvider', '$uibTooltipProvider', '$compileProvider', function ($stateProvider, $urlRouterProvider, $httpProvider, localStorageServiceProvider, jwtOptionsProvider, AnalyticsProvider, $uibTooltipProvider, $compileProvider) {
    'use strict';

    var environment = '@@ENVIRONMENT';
    if (environment === 'production') {
      $compileProvider.debugInfoEnabled(false);
    }

    localStorageServiceProvider
    .setStorageType('sessionStorage')
    .setPrefix('portainer');

    jwtOptionsProvider.config({
      tokenGetter: ['LocalStorage', function(LocalStorage) {
        return LocalStorage.getJWT();
      }],
      unauthenticatedRedirector: ['$state', function($state) {
        $state.go('auth', {error: 'Your session has expired'});
      }]
    });
    $httpProvider.interceptors.push('jwtInterceptor');

    AnalyticsProvider.setAccount('@@CONFIG_GA_ID');
    AnalyticsProvider.startOffline(true);

    $urlRouterProvider.otherwise('/auth');

    toastr.options.timeOut = 3000;

    $uibTooltipProvider.setTriggers({
      'mouseenter': 'mouseleave',
      'click': 'click',
      'focus': 'blur',
      'outsideClick': 'outsideClick'
    });

    $stateProvider
    .state('root', {
      abstract: true,
      resolve: {
        requiresLogin: ['StateManager', function (StateManager) {
          var applicationState = StateManager.getState();
          return applicationState.application.authentication;
        }]
      }
    })
    .state('auth', {
      parent: 'root',
      url: '/auth',
      params: {
        logout: false,
        error: ''
      },
      views: {
        'content@': {
          templateUrl: 'app/components/auth/auth.html',
          controller: 'AuthenticationController'
        }
      },
      data: {
        requiresLogin: false
      }
    })
    .state('containers', {
      parent: 'root',
      url: '/containers/',
      views: {
        'content@': {
          templateUrl: 'app/components/containers/containers.html',
          controller: 'ContainersController'
        },
        'sidebar@': {
          templateUrl: 'app/components/sidebar/sidebar.html',
          controller: 'SidebarController'
        }
      }
    })
    .state('container', {
      url: '^/containers/:id',
      views: {
        'content@': {
          templateUrl: 'app/components/container/container.html',
          controller: 'ContainerController'
        },
        'sidebar@': {
          templateUrl: 'app/components/sidebar/sidebar.html',
          controller: 'SidebarController'
        }
      }
    })
    .state('stats', {
      url: '^/containers/:id/stats',
      views: {
        'content@': {
          templateUrl: 'app/components/stats/stats.html',
          controller: 'StatsController'
        },
        'sidebar@': {
          templateUrl: 'app/components/sidebar/sidebar.html',
          controller: 'SidebarController'
        }
      }
    })
<<<<<<< HEAD
    .state('containerlogs', {
      url: "^/containers/:id/logs",
=======
    .state('logs', {
      url: '^/containers/:id/logs',
>>>>>>> 3356fd98
      views: {
        'content@': {
          templateUrl: 'app/components/containerLogs/containerlogs.html',
          controller: 'ContainerLogsController'
        },
        'sidebar@': {
          templateUrl: 'app/components/sidebar/sidebar.html',
          controller: 'SidebarController'
        }
      }
    })
    .state('servicelogs', {
      url: "^/services/:id/logs",
      views: {
        "content@": {
          templateUrl: 'app/components/serviceLogs/servicelogs.html',
          controller: 'ServiceLogsController'
        },
        "sidebar@": {
          templateUrl: 'app/components/sidebar/sidebar.html',
          controller: 'SidebarController'
        }
      }
    })
    .state('console', {
      url: '^/containers/:id/console',
      views: {
        'content@': {
          templateUrl: 'app/components/containerConsole/containerConsole.html',
          controller: 'ContainerConsoleController'
        },
        'sidebar@': {
          templateUrl: 'app/components/sidebar/sidebar.html',
          controller: 'SidebarController'
        }
      }
    })
    .state('dashboard', {
      parent: 'root',
      url: '/dashboard',
      views: {
        'content@': {
          templateUrl: 'app/components/dashboard/dashboard.html',
          controller: 'DashboardController'
        },
        'sidebar@': {
          templateUrl: 'app/components/sidebar/sidebar.html',
          controller: 'SidebarController'
        }
      }
    })
    .state('actions', {
      abstract: true,
      url: '/actions',
      views: {
        'content@': {
          template: '<div ui-view="content@"></div>'
        },
        'sidebar@': {
          template: '<div ui-view="sidebar@"></div>'
        }
      }
    })
    .state('actions.create', {
      abstract: true,
      url: '/create',
      views: {
        'content@': {
          template: '<div ui-view="content@"></div>'
        },
        'sidebar@': {
          template: '<div ui-view="sidebar@"></div>'
        }
      }
    })
    .state('actions.create.container', {
      url: '/container',
      views: {
        'content@': {
          templateUrl: 'app/components/createContainer/createcontainer.html',
          controller: 'CreateContainerController'
        },
        'sidebar@': {
          templateUrl: 'app/components/sidebar/sidebar.html',
          controller: 'SidebarController'
        }
      }
    })
    .state('actions.create.network', {
      url: '/network',
      views: {
        'content@': {
          templateUrl: 'app/components/createNetwork/createnetwork.html',
          controller: 'CreateNetworkController'
        },
        'sidebar@': {
          templateUrl: 'app/components/sidebar/sidebar.html',
          controller: 'SidebarController'
        }
      }
    })
    .state('actions.create.service', {
      url: '/service',
      views: {
        'content@': {
          templateUrl: 'app/components/createService/createservice.html',
          controller: 'CreateServiceController'
        },
        'sidebar@': {
          templateUrl: 'app/components/sidebar/sidebar.html',
          controller: 'SidebarController'
        }
      }
    })
    .state('actions.create.volume', {
      url: '/volume',
      views: {
        'content@': {
          templateUrl: 'app/components/createVolume/createvolume.html',
          controller: 'CreateVolumeController'
        },
        'sidebar@': {
          templateUrl: 'app/components/sidebar/sidebar.html',
          controller: 'SidebarController'
        }
      }
    })
    .state('docker', {
      url: '/docker/',
      views: {
        'content@': {
          templateUrl: 'app/components/docker/docker.html',
          controller: 'DockerController'
        },
        'sidebar@': {
          templateUrl: 'app/components/sidebar/sidebar.html',
          controller: 'SidebarController'
        }
      }
    })
    .state('endpoints', {
      url: '/endpoints/',
      views: {
        'content@': {
          templateUrl: 'app/components/endpoints/endpoints.html',
          controller: 'EndpointsController'
        },
        'sidebar@': {
          templateUrl: 'app/components/sidebar/sidebar.html',
          controller: 'SidebarController'
        }
      }
    })
    .state('endpoint', {
      url: '^/endpoints/:id',
      views: {
        'content@': {
          templateUrl: 'app/components/endpoint/endpoint.html',
          controller: 'EndpointController'
        },
        'sidebar@': {
          templateUrl: 'app/components/sidebar/sidebar.html',
          controller: 'SidebarController'
        }
      }
    })
    .state('endpoint.access', {
      url: '^/endpoints/:id/access',
      views: {
        'content@': {
          templateUrl: 'app/components/endpointAccess/endpointAccess.html',
          controller: 'EndpointAccessController'
        },
        'sidebar@': {
          templateUrl: 'app/components/sidebar/sidebar.html',
          controller: 'SidebarController'
        }
      }
    })
    .state('endpointInit', {
      url: '/init/endpoint',
      views: {
        'content@': {
          templateUrl: 'app/components/endpointInit/endpointInit.html',
          controller: 'EndpointInitController'
        }
      }
    })
    .state('events', {
      url: '/events/',
      views: {
        'content@': {
          templateUrl: 'app/components/events/events.html',
          controller: 'EventsController'
        },
        'sidebar@': {
          templateUrl: 'app/components/sidebar/sidebar.html',
          controller: 'SidebarController'
        }
      }
    })
    .state('images', {
      url: '/images/',
      views: {
        'content@': {
          templateUrl: 'app/components/images/images.html',
          controller: 'ImagesController'
        },
        'sidebar@': {
          templateUrl: 'app/components/sidebar/sidebar.html',
          controller: 'SidebarController'
        }
      }
    })
    .state('image', {
      url: '^/images/:id/',
      views: {
        'content@': {
          templateUrl: 'app/components/image/image.html',
          controller: 'ImageController'
        },
        'sidebar@': {
          templateUrl: 'app/components/sidebar/sidebar.html',
          controller: 'SidebarController'
        }
      }
    })
    .state('networks', {
      url: '/networks/',
      views: {
        'content@': {
          templateUrl: 'app/components/networks/networks.html',
          controller: 'NetworksController'
        },
        'sidebar@': {
          templateUrl: 'app/components/sidebar/sidebar.html',
          controller: 'SidebarController'
        }
      }
    })
    .state('network', {
      url: '^/networks/:id/',
      views: {
        'content@': {
          templateUrl: 'app/components/network/network.html',
          controller: 'NetworkController'
        },
        'sidebar@': {
          templateUrl: 'app/components/sidebar/sidebar.html',
          controller: 'SidebarController'
        }
      }
    })
    .state('node', {
      url: '^/nodes/:id/',
      views: {
        'content@': {
          templateUrl: 'app/components/node/node.html',
          controller: 'NodeController'
        },
        'sidebar@': {
          templateUrl: 'app/components/sidebar/sidebar.html',
          controller: 'SidebarController'
        }
      }
    })
    .state('services', {
      url: '/services/',
      views: {
        'content@': {
          templateUrl: 'app/components/services/services.html',
          controller: 'ServicesController'
        },
        'sidebar@': {
          templateUrl: 'app/components/sidebar/sidebar.html',
          controller: 'SidebarController'
        }
      }
    })
    .state('service', {
      url: '^/service/:id/',
      views: {
        'content@': {
          templateUrl: 'app/components/service/service.html',
          controller: 'ServiceController'
        },
        'sidebar@': {
          templateUrl: 'app/components/sidebar/sidebar.html',
          controller: 'SidebarController'
        }
      }
    })
    .state('settings', {
      url: '/settings/',
      views: {
        'content@': {
          templateUrl: 'app/components/settings/settings.html',
          controller: 'SettingsController'
        },
        'sidebar@': {
          templateUrl: 'app/components/sidebar/sidebar.html',
          controller: 'SidebarController'
        }
      }
    })
    .state('task', {
      url: '^/task/:id',
      views: {
        'content@': {
          templateUrl: 'app/components/task/task.html',
          controller: 'TaskController'
        },
        'sidebar@': {
          templateUrl: 'app/components/sidebar/sidebar.html',
          controller: 'SidebarController'
        }
      }
    })
    .state('templates', {
      url: '/templates/',
      params: {
        key: 'containers',
        hide_descriptions: false
      },
      views: {
        'content@': {
          templateUrl: 'app/components/templates/templates.html',
          controller: 'TemplatesController'
        },
        'sidebar@': {
          templateUrl: 'app/components/sidebar/sidebar.html',
          controller: 'SidebarController'
        }
      }
    })
    .state('templates_linuxserver', {
      url: '^/templates/linuxserver.io',
      params: {
        key: 'linuxserver.io',
        hide_descriptions: true
      },
      views: {
        'content@': {
          templateUrl: 'app/components/templates/templates.html',
          controller: 'TemplatesController'
        },
        'sidebar@': {
          templateUrl: 'app/components/sidebar/sidebar.html',
          controller: 'SidebarController'
        }
      }
    })
    .state('volumes', {
      url: '/volumes/',
      views: {
        'content@': {
          templateUrl: 'app/components/volumes/volumes.html',
          controller: 'VolumesController'
        },
        'sidebar@': {
          templateUrl: 'app/components/sidebar/sidebar.html',
          controller: 'SidebarController'
        }
      }
    })
    .state('volume', {
      url: '^/volumes/:id',
      views: {
        'content@': {
          templateUrl: 'app/components/volume/volume.html',
          controller: 'VolumeController'
        },
        'sidebar@': {
          templateUrl: 'app/components/sidebar/sidebar.html',
          controller: 'SidebarController'
        }
      }
    })
    .state('users', {
      url: '/users/',
      views: {
        'content@': {
          templateUrl: 'app/components/users/users.html',
          controller: 'UsersController'
        },
        'sidebar@': {
          templateUrl: 'app/components/sidebar/sidebar.html',
          controller: 'SidebarController'
        }
      }
    })
    .state('user', {
      url: '^/users/:id',
      views: {
        'content@': {
          templateUrl: 'app/components/user/user.html',
          controller: 'UserController'
        },
        'sidebar@': {
          templateUrl: 'app/components/sidebar/sidebar.html',
          controller: 'SidebarController'
        }
      }
    })
    .state('teams', {
      url: '/teams/',
      views: {
        'content@': {
          templateUrl: 'app/components/teams/teams.html',
          controller: 'TeamsController'
        },
        'sidebar@': {
          templateUrl: 'app/components/sidebar/sidebar.html',
          controller: 'SidebarController'
        }
      }
    })
    .state('team', {
      url: '^/teams/:id',
      views: {
        'content@': {
          templateUrl: 'app/components/team/team.html',
          controller: 'TeamController'
        },
        'sidebar@': {
          templateUrl: 'app/components/sidebar/sidebar.html',
          controller: 'SidebarController'
        }
      }
    })
    .state('swarm', {
      url: '/swarm/',
      views: {
        'content@': {
          templateUrl: 'app/components/swarm/swarm.html',
          controller: 'SwarmController'
        },
        'sidebar@': {
          templateUrl: 'app/components/sidebar/sidebar.html',
          controller: 'SidebarController'
        }
      }
    });
  }])
  .run(['$rootScope', '$state', 'Authentication', 'authManager', 'StateManager', 'EndpointProvider', 'Notifications', 'Analytics', function ($rootScope, $state, Authentication, authManager, StateManager, EndpointProvider, Notifications, Analytics) {
    EndpointProvider.initialize();
    StateManager.initialize().then(function success(state) {
      if (state.application.authentication) {
        authManager.checkAuthOnRefresh();
        authManager.redirectWhenUnauthenticated();
        Authentication.init();
        $rootScope.$on('tokenHasExpired', function($state) {
          $state.go('auth', {error: 'Your session has expired'});
        });
      }
      if (state.application.analytics) {
        Analytics.offline(false);
        Analytics.registerScriptTags();
        Analytics.registerTrackers();
        $rootScope.$on('$stateChangeSuccess', function (event, toState, toParams, fromState, fromParams) {
          Analytics.trackPage(toState.url);
          Analytics.pageView();
        });
      }
    }, function error(err) {
      Notifications.error('Failure', err, 'Unable to retrieve application settings');
    });

    $rootScope.$state = $state;
  }])
  // This is your docker url that the api will use to make requests
  // You need to set this to the api endpoint without the port i.e. http://192.168.1.9
  .constant('DOCKER_PORT', '') // Docker port, leave as an empty string if no port is required.  If you have a port, prefix it with a ':' i.e. :4243
  .constant('DOCKER_ENDPOINT', 'api/docker')
  .constant('CONFIG_ENDPOINT', 'api/settings')
  .constant('AUTH_ENDPOINT', 'api/auth')
  .constant('USERS_ENDPOINT', 'api/users')
  .constant('TEAMS_ENDPOINT', 'api/teams')
  .constant('TEAM_MEMBERSHIPS_ENDPOINT', 'api/team_memberships')
  .constant('RESOURCE_CONTROL_ENDPOINT', 'api/resource_controls')
  .constant('ENDPOINTS_ENDPOINT', 'api/endpoints')
  .constant('TEMPLATES_ENDPOINT', 'api/templates')
  .constant('PAGINATION_MAX_ITEMS', 10)
  .constant('UI_VERSION', 'v1.13.0');<|MERGE_RESOLUTION|>--- conflicted
+++ resolved
@@ -160,13 +160,8 @@
         }
       }
     })
-<<<<<<< HEAD
     .state('containerlogs', {
       url: "^/containers/:id/logs",
-=======
-    .state('logs', {
-      url: '^/containers/:id/logs',
->>>>>>> 3356fd98
       views: {
         'content@': {
           templateUrl: 'app/components/containerLogs/containerlogs.html',
