import _ from 'lodash-es';
<<<<<<< HEAD
import PortainerError from 'Portainer/error';
import { KubernetesApplication, KubernetesApplicationTypes, KubernetesApplicationTypeStrings } from 'Kubernetes/models/application/models';
import { KubernetesDeployment } from 'Kubernetes/models/deployment/models';
import { KubernetesStatefulSet } from 'Kubernetes/models/stateful-set/models';
import { KubernetesDaemonSet } from 'Kubernetes/models/daemon-set/models';
import { KubernetesPod } from 'Kubernetes/pod/models';
=======
>>>>>>> 36ab4dfb

export class KubernetesHorizontalPodAutoScalerHelper {
  static findApplicationBoundScaler(sList, app) {
    const kind = app.ApplicationType;
    return _.find(sList, (item) => item.TargetEntity.Kind === kind && item.TargetEntity.Name === app.Name);
  }
<<<<<<< HEAD

  static getApplicationTypeString(app) {
    if ((app instanceof KubernetesApplication && app.ApplicationType === KubernetesApplicationTypes.DEPLOYMENT) || app instanceof KubernetesDeployment) {
      return KubernetesApplicationTypeStrings.DEPLOYMENT;
    } else if ((app instanceof KubernetesApplication && app.ApplicationType === KubernetesApplicationTypes.DAEMONSET) || app instanceof KubernetesDaemonSet) {
      return KubernetesApplicationTypeStrings.DAEMONSET;
    } else if ((app instanceof KubernetesApplication && app.ApplicationType === KubernetesApplicationTypes.STATEFULSET) || app instanceof KubernetesStatefulSet) {
      return KubernetesApplicationTypeStrings.STATEFULSET;
    } else if ((app instanceof KubernetesApplication && app.ApplicationType === KubernetesApplicationTypes.POD) || app instanceof KubernetesPod) {
      return KubernetesApplicationTypeStrings.POD;
    } else {
      throw new PortainerError('Unable to determine application type');
    }
  }
=======
>>>>>>> 36ab4dfb
}<|MERGE_RESOLUTION|>--- conflicted
+++ resolved
@@ -1,34 +1,8 @@
 import _ from 'lodash-es';
-<<<<<<< HEAD
-import PortainerError from 'Portainer/error';
-import { KubernetesApplication, KubernetesApplicationTypes, KubernetesApplicationTypeStrings } from 'Kubernetes/models/application/models';
-import { KubernetesDeployment } from 'Kubernetes/models/deployment/models';
-import { KubernetesStatefulSet } from 'Kubernetes/models/stateful-set/models';
-import { KubernetesDaemonSet } from 'Kubernetes/models/daemon-set/models';
-import { KubernetesPod } from 'Kubernetes/pod/models';
-=======
->>>>>>> 36ab4dfb
 
 export class KubernetesHorizontalPodAutoScalerHelper {
   static findApplicationBoundScaler(sList, app) {
     const kind = app.ApplicationType;
     return _.find(sList, (item) => item.TargetEntity.Kind === kind && item.TargetEntity.Name === app.Name);
   }
-<<<<<<< HEAD
-
-  static getApplicationTypeString(app) {
-    if ((app instanceof KubernetesApplication && app.ApplicationType === KubernetesApplicationTypes.DEPLOYMENT) || app instanceof KubernetesDeployment) {
-      return KubernetesApplicationTypeStrings.DEPLOYMENT;
-    } else if ((app instanceof KubernetesApplication && app.ApplicationType === KubernetesApplicationTypes.DAEMONSET) || app instanceof KubernetesDaemonSet) {
-      return KubernetesApplicationTypeStrings.DAEMONSET;
-    } else if ((app instanceof KubernetesApplication && app.ApplicationType === KubernetesApplicationTypes.STATEFULSET) || app instanceof KubernetesStatefulSet) {
-      return KubernetesApplicationTypeStrings.STATEFULSET;
-    } else if ((app instanceof KubernetesApplication && app.ApplicationType === KubernetesApplicationTypes.POD) || app instanceof KubernetesPod) {
-      return KubernetesApplicationTypeStrings.POD;
-    } else {
-      throw new PortainerError('Unable to determine application type');
-    }
-  }
-=======
->>>>>>> 36ab4dfb
 }