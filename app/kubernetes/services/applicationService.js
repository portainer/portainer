import _ from 'lodash-es';
import angular from 'angular';
import PortainerError from 'Portainer/error';

import KubernetesApplicationHelper from 'Kubernetes/helpers/application';
import KubernetesApplicationConverter from 'Kubernetes/converters/application';
import { KubernetesStatefulSet } from 'Kubernetes/models/stateful-set/models';
import KubernetesServiceHelper from 'Kubernetes/helpers/serviceHelper';
import { KubernetesHorizontalPodAutoScalerHelper } from 'Kubernetes/horizontal-pod-auto-scaler/helper';
import { KubernetesHorizontalPodAutoScalerConverter } from 'Kubernetes/horizontal-pod-auto-scaler/converter';
import KubernetesPodConverter from 'Kubernetes/pod/converter';
import { notifyError } from '@/portainer/services/notifications';
import { KubernetesIngressConverter } from 'Kubernetes/ingress/converter';
import { generateNewIngressesFromFormPaths } from '@/react/kubernetes/applications/CreateView/application-services/utils';
<<<<<<< HEAD
import { KubernetesPod } from '../pod/models';
=======
import { KubernetesApplicationDeploymentTypes, KubernetesApplicationTypes } from 'Kubernetes/models/application/models/appConstants';
>>>>>>> 36ab4dfb

class KubernetesApplicationService {
  /* #region  CONSTRUCTOR */
  /* @ngInject */
  constructor(
    $async,
    Authentication,
    KubernetesDeploymentService,
    KubernetesDaemonSetService,
    KubernetesStatefulSetService,
    KubernetesServiceService,
    KubernetesSecretService,
    KubernetesPersistentVolumeClaimService,
    KubernetesNamespaceService,
    KubernetesPodService,
    KubernetesHorizontalPodAutoScalerService,
    KubernetesIngressService
  ) {
    this.$async = $async;
    this.Authentication = Authentication;
    this.KubernetesDeploymentService = KubernetesDeploymentService;
    this.KubernetesDaemonSetService = KubernetesDaemonSetService;
    this.KubernetesStatefulSetService = KubernetesStatefulSetService;
    this.KubernetesServiceService = KubernetesServiceService;
    this.KubernetesSecretService = KubernetesSecretService;
    this.KubernetesPersistentVolumeClaimService = KubernetesPersistentVolumeClaimService;
    this.KubernetesNamespaceService = KubernetesNamespaceService;
    this.KubernetesPodService = KubernetesPodService;
    this.KubernetesHorizontalPodAutoScalerService = KubernetesHorizontalPodAutoScalerService;
    this.KubernetesIngressService = KubernetesIngressService;

    this.getAsync = this.getAsync.bind(this);
    this.getAllAsync = this.getAllAsync.bind(this);
    this.createAsync = this.createAsync.bind(this);
    this.patchAsync = this.patchAsync.bind(this);
    this.patchPartialAsync = this.patchPartialAsync.bind(this);
    this.deleteAsync = this.deleteAsync.bind(this);
  }
  /* #endregion */

  /* #region  UTILS */
  _getApplicationApiService(app) {
    let apiService;
    if (app.ApplicationType === KubernetesApplicationTypes.Deployment) {
      apiService = this.KubernetesDeploymentService;
    } else if (app.ApplicationType === KubernetesApplicationTypes.DaemonSet) {
      apiService = this.KubernetesDaemonSetService;
    } else if (app.ApplicationType === KubernetesApplicationTypes.StatefulSet) {
      apiService = this.KubernetesStatefulSetService;
<<<<<<< HEAD
    } else if (app instanceof KubernetesPod || (app instanceof KubernetesApplication && app.ApplicationType === KubernetesApplicationTypes.POD)) {
=======
    } else if (app.ApplicationType === KubernetesApplicationTypes.Pod) {
>>>>>>> 36ab4dfb
      apiService = this.KubernetesPodService;
    } else {
      throw new PortainerError('Unable to determine which association to use to retrieve API Service');
    }
    return apiService;
  }

  _generateIngressPatchPromises(oldIngresses, newIngresses) {
    return _.map(newIngresses, (newIng) => {
      const oldIng = _.find(oldIngresses, { Name: newIng.Name });
      return this.KubernetesIngressService.patch(oldIng, newIng);
    });
  }
  /* #endregion */

  /* #region  GET */
  async getAsync(namespace, name) {
    const [deployment, daemonSet, statefulSet, pod, pods, autoScalers, ingresses] = await Promise.allSettled([
      this.KubernetesDeploymentService.get(namespace, name),
      this.KubernetesDaemonSetService.get(namespace, name),
      this.KubernetesStatefulSetService.get(namespace, name),
      this.KubernetesPodService.get(namespace, name),
      this.KubernetesPodService.get(namespace),
      this.KubernetesHorizontalPodAutoScalerService.get(namespace),
      this.KubernetesIngressService.get(namespace),
    ]);

    let rootItem;
    let converterFunc;
    if (deployment.status === 'fulfilled') {
      rootItem = deployment;
      converterFunc = KubernetesApplicationConverter.apiDeploymentToApplication;
    } else if (daemonSet.status === 'fulfilled') {
      rootItem = daemonSet;
      converterFunc = KubernetesApplicationConverter.apiDaemonSetToApplication;
    } else if (statefulSet.status === 'fulfilled') {
      rootItem = statefulSet;
      converterFunc = KubernetesApplicationConverter.apiStatefulSetToapplication;
    } else if (pod.status === 'fulfilled') {
      rootItem = pod;
      converterFunc = KubernetesApplicationConverter.apiPodToApplication;
    } else {
      throw new PortainerError('Unable to determine which association to use to convert application');
    }

    const services = await this.KubernetesServiceService.get(namespace);
    const boundService = KubernetesServiceHelper.findApplicationBoundService(services, rootItem.value.Raw);
    const service = boundService ? await this.KubernetesServiceService.get(namespace, boundService.metadata.name) : {};
    const boundServices = KubernetesServiceHelper.findApplicationBoundServices(services, rootItem.value.Raw);

    const application = converterFunc(rootItem.value.Raw, pods.value, service.Raw, ingresses.value);
    application.Yaml = rootItem.value.Yaml;
    application.Raw = rootItem.value.Raw;
    application.Pods = _.map(application.Pods, (item) => KubernetesPodConverter.apiToModel(item));
    application.Containers = KubernetesApplicationHelper.associateContainersAndApplication(application);
    application.Services = boundServices;

    const boundScaler = KubernetesHorizontalPodAutoScalerHelper.findApplicationBoundScaler(autoScalers.value, application);
    const scaler = boundScaler ? await this.KubernetesHorizontalPodAutoScalerService.get(namespace, boundScaler.Name) : undefined;
    application.AutoScaler = scaler;

    if (service.Yaml) {
      application.Yaml += '---\n' + service.Yaml;
    }
    if (scaler && scaler.Yaml) {
      application.Yaml += '---\n' + scaler.Yaml;
    }
    // TODO: refactor @LP
    // append ingress yaml ?
    return application;
  }

  async getAllAsync(namespace) {
    const namespaces = namespace ? [namespace] : _.map(await this.KubernetesNamespaceService.get(), 'Name');

    const convertToApplication = (item, converterFunc, services, pods, ingresses) => {
      const service = KubernetesServiceHelper.findApplicationBoundService(services, item);
      const servicesFound = KubernetesServiceHelper.findApplicationBoundServices(services, item);
      const application = converterFunc(item, pods, service, ingresses);
      application.Containers = KubernetesApplicationHelper.associateContainersAndApplication(application);
      application.Services = servicesFound;
      return application;
    };

    const res = await Promise.all(
      _.map(namespaces, async (ns) => {
        const [deployments, daemonSets, statefulSets, services, pods, ingresses, autoScalers] = await Promise.all([
          this.KubernetesDeploymentService.get(ns),
          this.KubernetesDaemonSetService.get(ns),
          this.KubernetesStatefulSetService.get(ns),
          this.KubernetesServiceService.get(ns),
          this.KubernetesPodService.get(ns),
          this.KubernetesIngressService.get(ns),
          this.KubernetesHorizontalPodAutoScalerService.get(ns),
        ]);

        const deploymentApplications = _.map(deployments, (item) =>
          convertToApplication(item, KubernetesApplicationConverter.apiDeploymentToApplication, services, pods, ingresses)
        );
        const daemonSetApplications = _.map(daemonSets, (item) => convertToApplication(item, KubernetesApplicationConverter.apiDaemonSetToApplication, services, pods, ingresses));
        const statefulSetApplications = _.map(statefulSets, (item) =>
          convertToApplication(item, KubernetesApplicationConverter.apiStatefulSetToapplication, services, pods, ingresses)
        );

        const boundPods = _.concat(_.flatMap(deploymentApplications, 'Pods'), _.flatMap(daemonSetApplications, 'Pods'), _.flatMap(statefulSetApplications, 'Pods'));
        const unboundPods = _.without(pods, ...boundPods);
        const nakedPodsApplications = _.map(unboundPods, (item) => convertToApplication(item, KubernetesApplicationConverter.apiPodToApplication, services, pods, ingresses));

        const applications = _.concat(deploymentApplications, daemonSetApplications, statefulSetApplications, nakedPodsApplications);
        _.forEach(applications, (app) => {
          app.Pods = _.map(app.Pods, (item) => KubernetesPodConverter.apiToModel(item));
        });
        await Promise.all(
          _.forEach(applications, async (application) => {
            const boundScaler = KubernetesHorizontalPodAutoScalerHelper.findApplicationBoundScaler(autoScalers, application);
            const scaler = boundScaler ? await this.KubernetesHorizontalPodAutoScalerService.get(ns, boundScaler.Name) : undefined;
            application.AutoScaler = scaler;
          })
        );
        return applications;
      })
    );
    return _.flatten(res);
  }

  get(namespace, name) {
    if (name) {
      return this.$async(this.getAsync, namespace, name);
    }
    return this.$async(this.getAllAsync, namespace);
  }
  /* #endregion */

  /* #region  CREATE */
  // TODO: review
  // resource creation flow
  // should we keep formValues > Resource_1 || Resource_2
  // or should we switch to formValues > Composite > Resource_1 || Resource_2
  /**
   * NOTE: Keep this method flow in sync with `getCreatedApplicationResources` method in the `applicationService` file
   *    To synchronise with kubernetes resource creation summary output, any new resources created in this method should
   *    also be displayed in the summary output (getCreatedApplicationResources)
   */
  async createAsync(formValues, hideStacks) {
    // formValues -> Application
    let [app, headlessService, services, , claims] = KubernetesApplicationConverter.applicationFormValuesToApplication(formValues);

    if (hideStacks) {
      app.StackName = '';
    }

    if (services) {
      services.forEach(async (service) => {
        try {
          await this.KubernetesServiceService.create(service);
        } catch (error) {
          notifyError('Unable to create service', error);
        }
      });

      try {
        //Generate all ingresses from current form by passing services object
        const newServicePorts = formValues.Services.flatMap((service) => service.Ports);
        const newIngresses = generateNewIngressesFromFormPaths(formValues.OriginalIngresses, newServicePorts);
        if (newIngresses) {
          //Update original ingress with current ingress
          await Promise.all(this._generateIngressPatchPromises(formValues.OriginalIngresses, newIngresses));
        }
      } catch (error) {
        notifyError('Unable to update service', error);
      }
    }

    const apiService = this._getApplicationApiService(app);

    if (app instanceof KubernetesStatefulSet) {
      app.VolumeClaims = claims;
      try {
        headlessService = await this.KubernetesServiceService.create(headlessService);
      } catch (error) {
        notifyError('Unable to create service', error);
      }
      app.ServiceName = headlessService.metadata.name;
    } else {
      const claimPromises = _.map(claims, (item) => {
        if (!item.PreviousName && !item.Id) {
          return this.KubernetesPersistentVolumeClaimService.create(item);
        }
      });
      await Promise.all(_.without(claimPromises, undefined));
    }

    if (formValues.AutoScaler.isUsed && formValues.DeploymentType !== KubernetesApplicationDeploymentTypes.Global) {
      const kind = app.ApplicationType;
      const autoScaler = KubernetesHorizontalPodAutoScalerConverter.applicationFormValuesToModel(formValues, kind);
      await this.KubernetesHorizontalPodAutoScalerService.create(autoScaler);
    }

    await apiService.create(app);
  }

  create(formValues, _, hideStacks) {
    return this.$async(this.createAsync, formValues, hideStacks);
  }
  /* #endregion */

  /* #region  PATCH */
  // this function accepts KubernetesApplicationFormValues as parameters
  /**
   * NOTE: Keep this method flow in sync with `getUpdatedApplicationResources` method in the `applicationService` file
   *    To synchronise with kubernetes resource creation, update and delete summary output, any new resources created
   *    in this method should also be displayed in the summary output (getUpdatedApplicationResources)
   */
  async patchAsync(oldFormValues, newFormValues, originalServicePorts) {
    const [oldApp, oldHeadlessService, oldServices, , oldClaims] = KubernetesApplicationConverter.applicationFormValuesToApplication(oldFormValues);
    const [newApp, newHeadlessService, newServices, , newClaims] = KubernetesApplicationConverter.applicationFormValuesToApplication(newFormValues);
    const oldApiService = this._getApplicationApiService(oldApp);
    const newApiService = this._getApplicationApiService(newApp);

    if (oldApiService !== newApiService) {
      // delete services first
      if (oldServices) {
        await this.KubernetesServiceService.delete(oldServices);
      }

      // delete the app
      await this.delete(oldApp);

      // sleep for 5 seconds to allow the app/services to be deleted
      await new Promise((r) => setTimeout(r, 5000));

      // create the app
      return await this.create(newFormValues);
    }

    if (newApp instanceof KubernetesStatefulSet) {
      try {
        await this.KubernetesServiceService.patch(oldHeadlessService, newHeadlessService);
      } catch (error) {
        notifyError('Unable to update service', error);
      }
    } else {
      const claimPromises = _.map(newClaims, (newClaim) => {
        if (!newClaim.PreviousName && !newClaim.Id) {
          return this.KubernetesPersistentVolumeClaimService.create(newClaim);
        } else if (!newClaim.Id) {
          const oldClaim = _.find(oldClaims, { Name: newClaim.PreviousName });
          return this.KubernetesPersistentVolumeClaimService.patch(oldClaim, newClaim);
        }
      });
      await Promise.all(claimPromises);
    }

    await newApiService.patch(oldApp, newApp);

    // Create services
    if (oldServices.length === 0 && newServices.length !== 0) {
      newServices.forEach(async (service) => {
        try {
          await this.KubernetesServiceService.create(service);
        } catch (error) {
          notifyError('Unable to create service', error);
        }
      });
    }

    // Delete services ( only called when all services been deleted )
    if (oldServices.length !== 0 && newServices.length === 0) {
      await this.KubernetesServiceService.deleteAll(oldServices);
    }

    // Patch services ( Action including: Delete, Update, Create )
    if (oldServices.length !== 0 && newServices.length !== 0) {
      oldServices.forEach(async (oldService) => {
        const newServiceMatched = _.find(newServices, { Name: oldService.Name });
        if (!newServiceMatched) {
          await this.KubernetesServiceService.deleteSingle(oldService);
        }
      });

      newServices.forEach(async (newService) => {
        const oldServiceMatched = _.find(oldServices, { Name: newService.Name });
        if (oldServiceMatched) {
          try {
            await this.KubernetesServiceService.patch(oldServiceMatched, newService);
          } catch (error) {
            notifyError('Unable to update service', error);
          }
        } else {
          try {
            await this.KubernetesServiceService.create(newService);
          } catch (error) {
            notifyError('Unable to create service', error);
          }
        }
      });
    }

    // Update ingresses
    if (newServices) {
      try {
        //Generate all ingresses from current form by passing services object
        const newServicePorts = newFormValues.Services.flatMap((service) => service.Ports);
        const newIngresses = generateNewIngressesFromFormPaths(newFormValues.OriginalIngresses, newServicePorts, originalServicePorts);
        if (newIngresses) {
          //Update original ingress with current ingress
          await Promise.all(this._generateIngressPatchPromises(newFormValues.OriginalIngresses, newIngresses));
        }
      } catch (error) {
        notifyError('Unable to update service', error);
      }
    }

    const newKind = newApp.ApplicationType;
    const newAutoScaler = KubernetesHorizontalPodAutoScalerConverter.applicationFormValuesToModel(newFormValues, newKind);
    if (!oldFormValues.AutoScaler.isUsed) {
      if (newFormValues.AutoScaler.isUsed) {
        await this.KubernetesHorizontalPodAutoScalerService.create(newAutoScaler);
      }
    } else {
      const oldKind = oldApp.ApplicationType;
      const oldAutoScaler = KubernetesHorizontalPodAutoScalerConverter.applicationFormValuesToModel(oldFormValues, oldKind);
      if (newFormValues.AutoScaler.isUsed) {
        await this.KubernetesHorizontalPodAutoScalerService.patch(oldAutoScaler, newAutoScaler);
      } else {
        await this.KubernetesHorizontalPodAutoScalerService.delete(oldAutoScaler);
      }
    }
  }

  // this function accepts KubernetesApplication as parameters
  async patchPartialAsync(oldApp, newApp) {
    const oldAppPayload = {
      Name: oldApp.Name,
      Namespace: oldApp.ResourcePool,
      StackName: oldApp.StackName,
      Note: oldApp.Note,
    };
    const newAppPayload = {
      Name: newApp.Name,
      Namespace: newApp.ResourcePool,
      StackName: newApp.StackName,
      Note: newApp.Note,
    };
    const apiService = this._getApplicationApiService(oldApp);
    await apiService.patch(oldAppPayload, newAppPayload);
  }

  // accept either formValues or applications as parameters depending on partial value
  // true = KubernetesApplication
  // false = KubernetesApplicationFormValues
  //
  // e.g. signatures are
  //
  // patch(oldValues: KubernetesApplication, newValues: KubernetesApplication, partial: (undefined | false)): Promise<unknown>
  // patch(oldValues: KubernetesApplicationFormValues, newValues: KubernetesApplicationFormValues, partial: true): Promise<unknown>
  patch(oldValues, newValues, partial = false, originalServicePorts) {
    if (partial) {
      return this.$async(this.patchPartialAsync, oldValues, newValues);
    }
    return this.$async(this.patchAsync, oldValues, newValues, originalServicePorts);
  }
  /* #endregion */

  /* #region  DELETE */
  async deleteAsync(application) {
    const payload = {
      Namespace: application.ResourcePool || application.Namespace,
      Name: application.Name,
    };
    const servicePayload = angular.copy(payload);
    servicePayload.Name = application.Name;

    const apiService = this._getApplicationApiService(application);
    await apiService.delete(payload);

    if (apiService === this.KubernetesStatefulSetService) {
      const headlessServicePayload = angular.copy(payload);
      headlessServicePayload.Name = application instanceof KubernetesStatefulSet ? application.ServiceName : application.HeadlessServiceName;
    }

    if (application.ServiceType) {
      // delete headless service && non-headless service
      await this.KubernetesServiceService.delete(application.Services);
      const appHasIngressPath = application.PublishedPorts && application.PublishedPorts.flatMap((pp) => pp.IngressRules).length >= 1;
      if (appHasIngressPath) {
        const originalIngresses = await this.KubernetesIngressService.get(payload.Namespace);
        const formValues = {
          OriginalIngresses: originalIngresses,
          PublishedPorts: KubernetesApplicationHelper.generatePublishedPortsFormValuesFromPublishedPorts(application.ServiceType, application.PublishedPorts),
        };
        const ingresses = KubernetesIngressConverter.applicationFormValuesToDeleteIngresses(formValues, application);

        await Promise.all(this._generateIngressPatchPromises(formValues.OriginalIngresses, ingresses));
      }
    }
    if (!_.isEmpty(application.AutoScaler)) {
      await this.KubernetesHorizontalPodAutoScalerService.delete(application.AutoScaler);
    }
  }

  delete(application) {
    return this.$async(this.deleteAsync, application);
  }
  /* #endregion */
}

export default KubernetesApplicationService;
angular.module('portainer.kubernetes').service('KubernetesApplicationService', KubernetesApplicationService);<|MERGE_RESOLUTION|>--- conflicted
+++ resolved
@@ -12,11 +12,7 @@
 import { notifyError } from '@/portainer/services/notifications';
 import { KubernetesIngressConverter } from 'Kubernetes/ingress/converter';
 import { generateNewIngressesFromFormPaths } from '@/react/kubernetes/applications/CreateView/application-services/utils';
-<<<<<<< HEAD
-import { KubernetesPod } from '../pod/models';
-=======
 import { KubernetesApplicationDeploymentTypes, KubernetesApplicationTypes } from 'Kubernetes/models/application/models/appConstants';
->>>>>>> 36ab4dfb
 
 class KubernetesApplicationService {
   /* #region  CONSTRUCTOR */
@@ -66,11 +62,7 @@
       apiService = this.KubernetesDaemonSetService;
     } else if (app.ApplicationType === KubernetesApplicationTypes.StatefulSet) {
       apiService = this.KubernetesStatefulSetService;
-<<<<<<< HEAD
-    } else if (app instanceof KubernetesPod || (app instanceof KubernetesApplication && app.ApplicationType === KubernetesApplicationTypes.POD)) {
-=======
     } else if (app.ApplicationType === KubernetesApplicationTypes.Pod) {
->>>>>>> 36ab4dfb
       apiService = this.KubernetesPodService;
     } else {
       throw new PortainerError('Unable to determine which association to use to retrieve API Service');
