import angular from 'angular';
import PortainerError from 'Portainer/error';
import { KubernetesCommonParams } from 'Kubernetes/models/common/params';
import KubernetesNamespaceConverter from 'Kubernetes/converters/namespace';
import KubernetesNamespaceHelper from 'Kubernetes/helpers/namespaceHelper';
import { updateNamespaces } from 'Kubernetes/store/namespace';

class KubernetesNamespaceService {
  /* @ngInject */
  constructor($async, KubernetesNamespaces, Authentication, LocalStorage, $state) {
    this.$async = $async;
    this.$state = $state;
    this.KubernetesNamespaces = KubernetesNamespaces;
    this.LocalStorage = LocalStorage;
    this.Authentication = Authentication;

    this.getAsync = this.getAsync.bind(this);
    this.getAllAsync = this.getAllAsync.bind(this);
    this.createAsync = this.createAsync.bind(this);
    this.deleteAsync = this.deleteAsync.bind(this);
    this.getJSONAsync = this.getJSONAsync.bind(this);
    this.updateFinalizeAsync = this.updateFinalizeAsync.bind(this);
  }

  /**
   * GET
   */
  async getAsync(name) {
    try {
      const params = new KubernetesCommonParams();
      params.id = name;
      await this.KubernetesNamespaces().status(params).$promise;
      const [raw, yaml] = await Promise.all([this.KubernetesNamespaces().get(params).$promise, this.KubernetesNamespaces().getYaml(params).$promise]);
      const ns = KubernetesNamespaceConverter.apiToNamespace(raw, yaml);
      updateNamespaces([ns]);
      return ns;
    } catch (err) {
      throw new PortainerError('Unable to retrieve namespace', err);
    }
  }

  /**
   * GET namesspace in JSON format
   */
  async getJSONAsync(name) {
    try {
      const params = new KubernetesCommonParams();
      params.id = name;
      await this.KubernetesNamespaces().status(params).$promise;
      return await this.KubernetesNamespaces().getJSON(params).$promise;
    } catch (err) {
      throw new PortainerError('Unable to retrieve namespace', err);
    }
  }

  /**
   * Update finalize
   */
  async updateFinalizeAsync(namespace) {
    try {
      return await this.KubernetesNamespaces().update({ id: namespace.metadata.name, action: 'finalize' }, namespace).$promise;
    } catch (err) {
      throw new PortainerError('Unable to update namespace', err);
    }
  }

  async getAllAsync() {
    try {
<<<<<<< HEAD
      const data = await getNamespaces(this.$state.params.endpointId);
      const hasK8sAccessSystemNamespaces = this.Authentication.hasAuthorizations(['K8sAccessSystemNamespaces']);
      const namespaces = Object.values(data).filter(
        (item) => (!item.IsSystem || hasK8sAccessSystemNamespaces)
      );
      updateNamespaces(namespaces);  
      return namespaces;
=======
      // get the list of all namespaces (RBAC allows users to see the list of namespaces)
      const data = await this.KubernetesNamespaces().get().$promise;
      // get the list of all namespaces with isAccessAllowed flags
      const hasK8sAccessSystemNamespaces = this.Authentication.hasAuthorizations(['K8sAccessSystemNamespaces']);
      const namespaces = data.items.filter((item) => !KubernetesNamespaceHelper.isSystemNamespace(item.metadata.name) || hasK8sAccessSystemNamespaces);
      // parse the namespaces
      const visibleNamespaces = namespaces.map((item) => KubernetesNamespaceConverter.apiToNamespace(item));
      updateNamespaces(visibleNamespaces);
      return visibleNamespaces;
>>>>>>> a7321e6c
    } catch (err) {
      console.error('Error retrieving namespaces:', err);
      throw new PortainerError('Unable to retrieve namespaces', err);
    }
  }

  async get(name) {
    if (name) {
      return this.$async(this.getAsync, name);
    }
    const allowedNamespaces = await this.getAllAsync();
    updateNamespaces(allowedNamespaces);
    return allowedNamespaces;
  }

  /**
   * CREATE
   */
  async createAsync(namespace) {
    try {
      const payload = KubernetesNamespaceConverter.createPayload(namespace);
      const params = {};
      const data = await this.KubernetesNamespaces().create(params, payload).$promise;
      return data;
    } catch (err) {
      throw new PortainerError('Unable to create namespace', err);
    }
  }

  create(namespace) {
    return this.$async(this.createAsync, namespace);
  }

  /**
   * DELETE
   */
  async deleteAsync(namespace) {
    try {
      const params = new KubernetesCommonParams();
      params.id = namespace.Name;
      await this.KubernetesNamespaces().delete(params).$promise;
    } catch (err) {
      throw new PortainerError('Unable to delete namespace', err);
    }
  }

  delete(namespace) {
    return this.$async(this.deleteAsync, namespace);
  }
}

export default KubernetesNamespaceService;
angular.module('portainer.kubernetes').service('KubernetesNamespaceService', KubernetesNamespaceService);<|MERGE_RESOLUTION|>--- conflicted
+++ resolved
@@ -66,15 +66,6 @@
 
   async getAllAsync() {
     try {
-<<<<<<< HEAD
-      const data = await getNamespaces(this.$state.params.endpointId);
-      const hasK8sAccessSystemNamespaces = this.Authentication.hasAuthorizations(['K8sAccessSystemNamespaces']);
-      const namespaces = Object.values(data).filter(
-        (item) => (!item.IsSystem || hasK8sAccessSystemNamespaces)
-      );
-      updateNamespaces(namespaces);  
-      return namespaces;
-=======
       // get the list of all namespaces (RBAC allows users to see the list of namespaces)
       const data = await this.KubernetesNamespaces().get().$promise;
       // get the list of all namespaces with isAccessAllowed flags
@@ -84,7 +75,6 @@
       const visibleNamespaces = namespaces.map((item) => KubernetesNamespaceConverter.apiToNamespace(item));
       updateNamespaces(visibleNamespaces);
       return visibleNamespaces;
->>>>>>> a7321e6c
     } catch (err) {
       console.error('Error retrieving namespaces:', err);
       throw new PortainerError('Unable to retrieve namespaces', err);
