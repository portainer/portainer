--- conflicted
+++ resolved
@@ -4,11 +4,7 @@
 import KubernetesNamespaceConverter from 'Kubernetes/converters/namespace';
 import KubernetesNamespaceHelper from 'Kubernetes/helpers/namespaceHelper';
 import { updateNamespaces } from 'Kubernetes/store/namespace';
-<<<<<<< HEAD
-// import { getNamespaces } from '@/react/kubernetes/namespaces/queries/useNamespacesQuery.ts';
 import KubernetesNamespaceHelper from 'Kubernetes/helpers/namespaceHelper';
-=======
->>>>>>> a7321e6c
 
 class KubernetesNamespaceService {
   /* @ngInject */
@@ -73,10 +69,6 @@
       // get the list of all namespaces (RBAC allows users to see the list of namespaces)
       const data = await this.KubernetesNamespaces().get().$promise;
       // get the list of all namespaces with isAccessAllowed flags
-<<<<<<< HEAD
-      // const namespacesWithAccess = await getNamespaces(this.$state.params.endpointId);
-=======
->>>>>>> a7321e6c
       const hasK8sAccessSystemNamespaces = this.Authentication.hasAuthorizations(['K8sAccessSystemNamespaces']);
       const namespaces = data.items.filter((item) => !KubernetesNamespaceHelper.isSystemNamespace(item.metadata.name) || hasK8sAccessSystemNamespaces);
       // parse the namespaces
