--- conflicted
+++ resolved
@@ -3,14 +3,9 @@
     <rd-widget-body classes="no-padding">
       <div class="toolBar">
         <div class="toolBarTitle flex">
-<<<<<<< HEAD
-          <pr-icon icon="'svg-laptopcode'" mode="'primary'" class-name="'icon-nested-blue'" class="vertical-center" icon-size="'xl'"></pr-icon>
-=======
           <div class="widget-icon space-right">
-            <pr-icon icon="$ctrl.titleIcon" feather="true"></pr-icon>
+            <pr-icon icon="'svg-laptopcode'"></pr-icon>
           </div>
-
->>>>>>> c3ce4d8b
           <span class="vertical-center">
             {{ $ctrl.titleText }}
           </span>
