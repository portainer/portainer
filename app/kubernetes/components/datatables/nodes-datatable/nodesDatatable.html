<div class="datatable">
  <rd-widget>
    <rd-widget-body classes="no-padding">
      <div class="toolBar">
        <div class="toolBarTitle flex">
<<<<<<< HEAD
          <pr-icon icon="$ctrl.titleIcon" feather="true" mode="'primary'" class-name="'icon-nested-blue'"></pr-icon>
=======
          <div class="widget-icon space-right">
            <pr-icon icon="$ctrl.titleIcon"></pr-icon>
          </div>

>>>>>>> c3ce4d8b
          <span class="vertical-center">
            {{ $ctrl.titleText }}
          </span>
        </div>
        <div class="searchBar vertical-center">
          <pr-icon icon="'search'" feather="true"></pr-icon>
          <input
            type="text"
            class="searchInput"
            ng-model="$ctrl.state.textFilter"
            ng-change="$ctrl.onTextFilterChange()"
            placeholder="Search for a node..."
            auto-focus
            ng-model-options="{ debounce: 300 }"
          />
        </div>
        <div class="settings">
          <span
            class="setting vertical-center"
            ng-class="{ 'setting-active': $ctrl.settings.open }"
            uib-dropdown
            dropdown-append-to-body
            auto-close="disabled"
            is-open="$ctrl.settings.open"
          >
            <span uib-dropdown-toggle><pr-icon icon="'more-vertical'" feather="true"></pr-icon></span>
            <div class="dropdown-menu dropdown-menu-right" uib-dropdown-menu>
              <div class="tableMenu">
                <div class="menuHeader"> Table settings </div>
                <div class="menuContent">
                  <div>
                    <div class="md-checkbox">
                      <input id="setting_auto_refresh" type="checkbox" ng-model="$ctrl.settings.repeater.autoRefresh" ng-change="$ctrl.onSettingsRepeaterChange()" />
                      <label for="setting_auto_refresh">Auto refresh</label>
                    </div>
                    <div ng-if="$ctrl.settings.repeater.autoRefresh">
                      <label for="settings_refresh_rate"> Refresh rate </label>
                      <select id="settings_refresh_rate" ng-model="$ctrl.settings.repeater.refreshRate" ng-change="$ctrl.onSettingsRepeaterChange()" class="small-select">
                        <option value="10">10s</option>
                        <option value="30">30s</option>
                        <option value="60">1min</option>
                        <option value="120">2min</option>
                        <option value="300">5min</option>
                      </select>
                      <span>
                        <pr-icon id="refreshRateChange" icon="'check'" mode="'success'" style="display: none" feather="true"></pr-icon>
                      </span>
                    </div>
                  </div>
                </div>
                <div>
                  <a type="button" class="btn btn-default btn-sm" ng-click="$ctrl.settings.open = false;">Close</a>
                </div>
              </div>
            </div>
          </span>
        </div>
      </div>
      <div class="table-responsive">
        <table class="table table-hover nowrap-cells">
          <thead>
            <tr>
              <th>
                <table-column-header
                  col-title="'Name'"
                  can-sort="true"
                  is-sorted="$ctrl.state.orderBy === 'Name'"
                  is-sorted-desc="$ctrl.state.orderBy === 'Name' && $ctrl.state.reverseOrder"
                  ng-click="$ctrl.changeOrderBy('Name')"
                ></table-column-header>
              </th>
              <th>
                <table-column-header
                  col-title="'Role'"
                  can-sort="true"
                  is-sorted="$ctrl.state.orderBy === 'Role'"
                  is-sorted-desc="$ctrl.state.orderBy === 'Role' && $ctrl.state.reverseOrder"
                  ng-click="$ctrl.changeOrderBy('Role')"
                ></table-column-header>
              </th>
              <th>
                <table-column-header
                  col-title="'Status'"
                  can-sort="true"
                  is-sorted="$ctrl.state.orderBy === 'Status'"
                  is-sorted-desc="$ctrl.state.orderBy === 'Status' && $ctrl.state.reverseOrder"
                  ng-click="$ctrl.changeOrderBy('Status')"
                ></table-column-header>
              </th>
              <th>
                <table-column-header
                  col-title="'CPU'"
                  can-sort="true"
                  is-sorted="$ctrl.state.orderBy === 'CPU'"
                  is-sorted-desc="$ctrl.state.orderBy === 'CPU' && $ctrl.state.reverseOrder"
                  ng-click="$ctrl.changeOrderBy('CPU')"
                ></table-column-header>
              </th>
              <th>
                <table-column-header
                  col-title="'Memory'"
                  can-sort="true"
                  is-sorted="$ctrl.state.orderBy === 'Memory'"
                  is-sorted-desc="$ctrl.state.orderBy === 'Memory' && $ctrl.state.reverseOrder"
                  ng-click="$ctrl.changeOrderBy('Memory')"
                ></table-column-header>
              </th>
              <th>
                <table-column-header
                  col-title="'Version'"
                  can-sort="true"
                  is-sorted="$ctrl.state.orderBy === 'Version'"
                  is-sorted-desc="$ctrl.state.orderBy === 'Version' && $ctrl.state.reverseOrder"
                  ng-click="$ctrl.changeOrderBy('Version')"
                ></table-column-header>
              </th>
              <th>
                <table-column-header
                  col-title="'IP Address'"
                  can-sort="true"
                  is-sorted="$ctrl.state.orderBy === 'IPAddress'"
                  is-sorted-desc="$ctrl.state.orderBy === 'IPAddress' && $ctrl.state.reverseOrder"
                  ng-click="$ctrl.changeOrderBy('IPAddress')"
                ></table-column-header>
              </th>
              <th ng-if="$ctrl.useServerMetrics"> Actions </th>
            </tr>
          </thead>
          <tbody>
            <tr
              dir-paginate="item in ($ctrl.state.filteredDataSet = ($ctrl.dataset | filter:$ctrl.state.textFilter | orderBy:$ctrl.state.orderBy:$ctrl.state.reverseOrder | itemsPerPage: $ctrl.state.paginatedItemLimit))"
            >
              <td ng-if="$ctrl.isAdmin">
                <a ui-sref="kubernetes.cluster.node({ name: item.Name })">
                  {{ item.Name }}
                </a>
                <span class="label label-primary image-tag" style="margin-left: 5px" ng-if="item.Api">api</span>
              </td>
              <td>{{ item.Role }}</td>
              <td
                ><span class="label label-{{ item.Status | kubernetesNodeStatusColor }}">{{ item.Status }}</span></td
              >
              <td>{{ item.CPU }}</td>
              <td>{{ item.Memory | humansize }}</td>
              <td>{{ item.Version }}</td>
              <td>{{ item.IPAddress }}</td>
              <td ng-if="$ctrl.useServerMetrics">
                <a ui-sref="kubernetes.cluster.node.stats({ name: item.Name })" class="vertical-center"> <pr-icon icon="'bar-chart'" feather="true"></pr-icon> Stats </a>
              </td>
            </tr>
            <tr ng-if="!$ctrl.dataset">
              <td colspan="7" class="text-center text-muted">Loading...</td>
            </tr>
            <tr ng-if="$ctrl.state.filteredDataSet.length === 0">
              <td colspan="7" class="text-center text-muted">No node available.</td>
            </tr>
          </tbody>
        </table>
      </div>
      <div class="footer" ng-if="$ctrl.dataset">
        <div class="infoBar" ng-if="$ctrl.state.selectedItemCount !== 0"> {{ $ctrl.state.selectedItemCount }} item(s) selected </div>
        <div class="paginationControls">
          <form class="form-inline">
            <span class="limitSelector">
              <span style="margin-right: 5px"> Items per page </span>
              <select class="form-control" ng-model="$ctrl.state.paginatedItemLimit" ng-change="$ctrl.changePaginationLimit()" data-cy="component-paginationSelect">
                <option value="0">All</option>
                <option value="10">10</option>
                <option value="25">25</option>
                <option value="50">50</option>
                <option value="100">100</option>
              </select>
            </span>
            <dir-pagination-controls max-size="5"></dir-pagination-controls>
          </form>
        </div>
      </div>
    </rd-widget-body>
  </rd-widget>
</div><|MERGE_RESOLUTION|>--- conflicted
+++ resolved
@@ -3,14 +3,9 @@
     <rd-widget-body classes="no-padding">
       <div class="toolBar">
         <div class="toolBarTitle flex">
-<<<<<<< HEAD
-          <pr-icon icon="$ctrl.titleIcon" feather="true" mode="'primary'" class-name="'icon-nested-blue'"></pr-icon>
-=======
           <div class="widget-icon space-right">
-            <pr-icon icon="$ctrl.titleIcon"></pr-icon>
+            <pr-icon icon="$ctrl.titleIcon" feather="true"></pr-icon>
           </div>
-
->>>>>>> c3ce4d8b
           <span class="vertical-center">
             {{ $ctrl.titleText }}
           </span>
