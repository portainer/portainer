<div class="datatable">
  <!-- toolbar header actions and settings -->
  <div ng-if="$ctrl.isPrimary" class="toolBar !flex-col gap-1">
    <div class="toolBar vertical-center !gap-x-5 !gap-y-1 flex-wrap !p-0 w-full">
      <div class="toolBarTitle vertical-center">
        <pr-icon icon="'box'" feather="true" class-name="'icon-nested-blue'" mode="'primary'"></pr-icon>
        Applications
      </div>
<<<<<<< HEAD
      <div class="searchBar vertical-center !mr-0 min-w-[280px]">
        <pr-icon icon="'search'" feather="true"></pr-icon>
=======
      <div class="searchBar vertical-center">
        <pr-icon icon="'search'" feather="true" class-name="'searchIcon'"></pr-icon>
>>>>>>> 8d733ccc
        <input
          type="text"
          class="searchInput"
          ng-model="$ctrl.state.textFilter"
          ng-change="$ctrl.onTextFilterChange()"
          placeholder="Search for an application..."
          auto-focus
          ng-model-options="{ debounce: 300 }"
          data-cy="k8sApp-searchApplicationsInput"
        />
      </div>
      <div class="actionBar !gap-3 !mr-0" ng-if="!$ctrl.offlineMode">
        <button
          ng-if="$ctrl.isPrimary"
          type="button"
          class="btn btn-sm btn-dangerlight h-fit vertical-center !ml-0"
          ng-disabled="$ctrl.state.selectedItemCount === 0"
          ng-click="$ctrl.removeAction($ctrl.state.selectedItems)"
          data-cy="k8sApp-removeAppButton"
        >
          <pr-icon icon="'trash-2'" feather="true"></pr-icon>
          Remove
        </button>
        <button
          ng-if="$ctrl.isPrimary"
          type="button"
          class="btn btn-sm btn-secondary h-fit vertical-center !ml-0"
          ui-sref="kubernetes.applications.new"
          data-cy="k8sApp-addApplicationButton"
        >
          <pr-icon icon="'plus'" feather="true" class-name="'!h-3'"></pr-icon>Add with form
        </button>
        <button
          ng-if="$ctrl.isPrimary"
          type="button"
          class="btn btn-sm btn-primary h-fit vertical-center !ml-0"
          ui-sref="kubernetes.deploy"
          data-cy="k8sApp-deployFromManifestButton"
        >
          <pr-icon icon="'plus'" feather="true" class-name="'!h-3'"></pr-icon>Create from manifest
        </button>
      </div>
      <div class="settings" data-cy="k8sApp-tableSettings">
        <span class="setting" ng-class="{ 'setting-active': $ctrl.settings.open }" uib-dropdown dropdown-append-to-body auto-close="disabled" is-open="$ctrl.settings.open">
          <span uib-dropdown-toggle aria-label="Settings">
            <pr-icon icon="'more-vertical'" feather="true" class-name="'!mr-0 !h-4'"></pr-icon>
          </span>
          <div class="dropdown-menu dropdown-menu-right" uib-dropdown-menu>
            <div class="tableMenu">
              <div class="menuHeader"> Table settings </div>
              <div class="menuContent">
                <div>
                  <div class="md-checkbox" ng-if="$ctrl.isAdmin">
                    <input id="applications_setting_show_system" type="checkbox" ng-model="$ctrl.settings.showSystem" ng-change="$ctrl.onSettingsShowSystemChange()" />
                    <label for="applications_setting_show_system">Show system resources</label>
                  </div>
                  <div class="md-checkbox">
                    <input
                      id="setting_auto_refresh"
                      type="checkbox"
                      ng-model="$ctrl.settings.repeater.autoRefresh"
                      ng-change="$ctrl.onSettingsRepeaterChange()"
                      data-cy="k8sApp-autoRefreshCheckbox"
                    />
                    <label for="setting_auto_refresh">Auto refresh</label>
                  </div>
                  <div ng-if="$ctrl.settings.repeater.autoRefresh">
                    <label for="settings_refresh_rate"> Refresh rate </label>
                    <select
                      id="settings_refresh_rate"
                      ng-model="$ctrl.settings.repeater.refreshRate"
                      ng-change="$ctrl.onSettingsRepeaterChange()"
                      class="small-select"
                      data-cy="k8sApp-refreshRateDropdown"
                    >
                      <option value="10">10s</option>
                      <option value="30">30s</option>
                      <option value="60">1min</option>
                      <option value="120">2min</option>
                      <option value="300">5min</option>
                    </select>
                    <span>
                      <pr-icon id="refreshRateChange" icon="'check'" feather="true" mode="'success'" size="'sm'"></pr-icon>
                    </span>
                  </div>
                </div>
              </div>
              <div>
                <a type="button" class="btn btn-sm btn-default btn-sm" ng-click="$ctrl.settings.open = false;" data-cy="k8sApp-tableSettingsCloseButton">Close</a>
              </div>
            </div>
          </div>
        </span>
      </div>
    </div>
    <div class="flex flex-row w-full" ng-if="$ctrl.isAdmin && !$ctrl.settings.showSystem">
      <span class="small text-muted mt-1 vertical-center">
        <pr-icon icon="'info'" feather="true" mode="'primary'" class="vertical-center"></pr-icon>
        System resources are hidden, this can be changed in the table settings.
      </span>
    </div>
  </div>
  <!-- data table content -->
  <div class="table-responsive">
    <table class="table table-hover table-filters nowrap-cells" data-cy="k8sApp-appTable">
      <thead ng-class="{ 'secondary-heading': !$ctrl.isPrimary }">
        <tr role="row">
          <th role="columnheader" class="datatable-wide dropdown">
            <div ng-if="$ctrl.isPrimary" class="flex no-wrap min-w-max">
              <span class="md-checkbox vertical-center">
                <input id="select_all" type="checkbox" ng-model="$ctrl.state.selectAll" ng-change="$ctrl.selectAll()" data-cy="k8sApp-selectAllCheckbox" />
                <label for="select_all"></label>
              </span>
              <div class="cursor-pointer vertical-center" ng-click="$ctrl.expandAll()">
                <pr-icon ng-if="$ctrl.state.expandAll" icon="'chevron-down'" feather="true"></pr-icon>
                <pr-icon ng-if="!$ctrl.state.expandAll" icon="'chevron-right'" feather="true"></pr-icon>
              </div>
            </div>
          </th>
          <th>
            <table-column-header
              col-title="'Name'"
              can-sort="true"
              is-sorted="$ctrl.state.orderBy === 'Name'"
              is-sorted-desc="$ctrl.state.orderBy === 'Name' && $ctrl.state.reverseOrder"
              ng-click="$ctrl.changeOrderBy('Name')"
            ></table-column-header>
          </th>
          <th>
            <table-column-header
              col-title="'Stack'"
              can-sort="true"
              is-sorted="$ctrl.state.orderBy === 'StackName'"
              is-sorted-desc="$ctrl.state.orderBy === 'StackName' && $ctrl.state.reverseOrder"
              ng-click="$ctrl.changeOrderBy('StackName')"
            ></table-column-header>
          </th>
          <th>
            <table-column-header
              col-title="'Namespace'"
              can-sort="true"
              is-sorted="$ctrl.state.orderBy === 'ResourcePool'"
              is-sorted-desc="$ctrl.state.orderBy === 'ResourcePool' && $ctrl.state.reverseOrder"
              ng-click="$ctrl.changeOrderBy('ResourcePool')"
            ></table-column-header>
          </th>
          <th>
            <table-column-header
              col-title="'Image'"
              can-sort="true"
              is-sorted="$ctrl.state.orderBy === 'Image'"
              is-sorted-desc="$ctrl.state.orderBy === 'Image' && $ctrl.state.reverseOrder"
              ng-click="$ctrl.changeOrderBy('Image')"
            ></table-column-header>
          </th>
          <th uib-dropdown dropdown-append-to-body auto-close="disabled" is-open="$ctrl.filters.state.open">
            <div class="flex flex-row no-wrap gap-2">
              <table-column-header
                col-title="'Application Type'"
                can-sort="true"
                is-sorted="$ctrl.state.orderBy === 'ApplicationType'"
                is-sorted-desc="$ctrl.state.orderBy === 'ApplicationType' && $ctrl.state.reverseOrder"
                ng-click="$ctrl.changeOrderBy('ApplicationType')"
              ></table-column-header>
              <div class="flex flex-row no-wrap gap-1 items-center" uib-dropdown-toggle>
                <span class="table-filter">Filters</span>
                <pr-icon ng-if="!$ctrl.filters.state.enabled" icon="'filter'" feather="true"></pr-icon>
                <pr-icon ng-if="$ctrl.filters.state.enabled" icon="'check'" feather="true"></pr-icon>
              </div>
              <div class="dropdown-menu" uib-dropdown-menu>
                <div class="tableMenu">
                  <div class="menuHeader"> Filter by application type </div>
                  <div class="menuContent">
                    <div class="md-checkbox" ng-repeat="filter in $ctrl.filters.state.values track by $index">
                      <input id="filter_state_{{ $index }}" type="checkbox" ng-model="filter.display" ng-change="$ctrl.onStateFilterChange()" />
                      <label for="filter_state_{{ $index }}">{{ filter.type | kubernetesApplicationTypeText }}</label>
                    </div>
                  </div>
                  <div>
                    <a type="button" class="btn btn-sm btn-default btn-sm" ng-click="$ctrl.filters.state.open = false;">Close</a>
                  </div>
                </div>
              </div>
            </div>
          </th>
          <th>
            <table-column-header col-title="'Status'" can-sort="false"></table-column-header>
            <!-- Status -->
          </th>
          <th>
            <table-column-header col-title="'Published'" can-sort="false"></table-column-header>
            <!-- Published -->
          </th>
          <th>
            <table-column-header
              col-title="'Created'"
              can-sort="true"
              is-sorted="$ctrl.state.orderBy === 'CreationDate'"
              is-sorted-desc="$ctrl.state.orderBy === 'CreationDate' && $ctrl.state.reverseOrder"
              ng-click="$ctrl.changeOrderBy('CreationDate')"
            ></table-column-header>
          </th>
        </tr>
      </thead>
      <tbody>
        <tr
          ng-click="$ctrl.expandItem(item, !$ctrl.isItemExpanded(item))"
          dir-paginate-start="item in ($ctrl.state.filteredDataSet = ($ctrl.dataset | filter:$ctrl.applyFilters | filter:$ctrl.state.textFilter | filter:$ctrl.isDisplayed | orderBy:$ctrl.state.orderBy:$ctrl.state.reverseOrder | itemsPerPage: $ctrl.state.paginatedItemLimit: $ctrl.tableKey))"
          ng-class="{ active: item.Checked, interactive: $ctrl.isExpandable(item), 'secondary-body': !$ctrl.isPrimary }"
          pagination-id="$ctrl.tableKey"
        >
          <td class="h-[50px]">
            <span ng-if="$ctrl.isPrimary" class="md-checkbox vertical-center">
              <input
                id="select_{{ $index }}"
                type="checkbox"
                ng-model="item.Checked"
                ng-click="$ctrl.selectItem(item, $event); $event.stopPropagation()"
                ng-disabled="$ctrl.isSystemNamespace(item)"
              />
              <label for="select_{{ $index }}"></label>
            </span>
            <div ng-if="$ctrl.isExpandable(item)" class="vertical-center">
              <pr-icon ng-if="$ctrl.isItemExpanded(item)" icon="'chevron-down'" feather="true"></pr-icon>
              <pr-icon ng-if="!$ctrl.isItemExpanded(item)" icon="'chevron-right'" feather="true"></pr-icon>
            </div>
          </td>
          <td>
            <a ng-if="item.KubernetesApplications" ui-sref="kubernetes.helm({ name: item.Name, namespace: item.ResourcePool })" ng-click="$event.stopPropagation()"
              >{{ item.Name }}
            </a>
            <a
              ng-if="!item.KubernetesApplications"
              ui-sref="kubernetes.applications.application({ name: item.Name, namespace: item.ResourcePool })"
              ng-click="$event.stopPropagation()"
              >{{ item.Name }}
            </a>
            <span class="label label-info image-tag label-margins" ng-if="$ctrl.isSystemNamespace(item)">system</span>
            <span class="label label-primary image-tag label-margins" ng-if="!$ctrl.isSystemNamespace(item) && $ctrl.isExternalApplication(item)">external</span>
          </td>
          <td>{{ item.StackName || '-' }}</td>
          <td>
            <a ui-sref="kubernetes.resourcePools.resourcePool({ id: item.ResourcePool })" ng-click="$event.stopPropagation()">{{ item.ResourcePool }}</a>
          </td>
          <td title="{{ item.Image }}"
            >{{ item.Image | truncate: 64 }} <span ng-if="item.Containers.length > 1">+ {{ item.Containers.length - 1 }}</span></td
          >
          <td>{{ item.ApplicationType | kubernetesApplicationTypeText }}</td>
          <td ng-if="item.ApplicationType !== $ctrl.KubernetesApplicationTypes.POD">
            <status-indicator ok="(item.TotalPodsCount > 0 && item.TotalPodsCount === item.RunningPodsCount) || item.Status === 'Ready'"></status-indicator>
            <span ng-if="item.DeploymentType === $ctrl.KubernetesApplicationDeploymentTypes.REPLICATED">Replicated</span>
            <span ng-if="item.DeploymentType === $ctrl.KubernetesApplicationDeploymentTypes.GLOBAL">Global</span>
            <span ng-if="item.RunningPodsCount >= 0 && item.TotalPodsCount >= 0"
              ><code>{{ item.RunningPodsCount }}</code> / <code>{{ item.TotalPodsCount }}</code></span
            >
            <span ng-if="item.KubernetesApplications">{{ item.Status }}</span>
          </td>
          <td ng-if="item.ApplicationType === $ctrl.KubernetesApplicationTypes.POD">
            {{ item.Pods[0].Status }}
          </td>
          <td>
            <span>
              {{ item.Services.length === 0 ? 'No' : 'Yes' }}
            </span>
          </td>
          <td>{{ item.CreationDate | getisodate }} {{ item.ApplicationOwner ? 'by ' + item.ApplicationOwner : '' }}</td>
        </tr>
        <tr dir-paginate-end ng-show="$ctrl.isExpandable(item) && $ctrl.isItemExpanded(item)" ng-class="{ 'secondary-body': $ctrl.isPrimary && !item.KubernetesApplications }">
          <td></td>
          <td colspan="8" class="datatable-padding-vertical">
            <span ng-if="item.KubernetesApplications">
              <kubernetes-applications-datatable
                dataset="item.KubernetesApplications"
                table-key="{{ item.Id }}_table"
                settings-key="{{ $ctrl.tableKey }}"
                order-by="Name"
                remove-action="$ctrl.removeAction"
                refresh-callback="$ctrl.refreshCallback"
                on-publishing-mode-click="($ctrl.onPublishingModeClick)"
                is-primary="false"
              >
              </kubernetes-applications-datatable>
            </span>
            <span ng-if="!item.KubernetesApplications">
              <kubernetes-applications-datatable-url ng-if="$ctrl.getPublishedUrl(item)" published-url="{{ $ctrl.getPublishedUrl(item) }}"></kubernetes-applications-datatable-url>
              <kubernetes-applications-datatable-details
                ng-if="$ctrl.hasConfigurationSecrets(item)"
                configurations="item.Configurations"
              ></kubernetes-applications-datatable-details>
            </span>
          </td>
        </tr>
        <tr ng-if="!$ctrl.dataset">
          <td colspan="8" class="text-center text-muted">Loading...</td>
        </tr>
        <tr ng-if="$ctrl.state.filteredDataSet.length === 0">
          <td colspan="8" class="text-center text-muted">No application available.</td>
        </tr>
      </tbody>
    </table>
  </div>
  <div ng-if="$ctrl.isPrimary" class="footer pl-5" ng-if="$ctrl.dataset">
    <div class="infoBar !ml-0" ng-if="$ctrl.state.selectedItemCount !== 0"> {{ $ctrl.state.selectedItemCount }} item(s) selected </div>
    <div class="paginationControls">
      <form class="form-inline">
        <span class="limitSelector">
          <span class="mr-1"> Items per page </span>
          <select class="form-control" ng-model="$ctrl.state.paginatedItemLimit" ng-change="$ctrl.changePaginationLimit()" data-cy="component-paginationSelect">
            <option value="0">All</option>
            <option value="10">10</option>
            <option value="25">25</option>
            <option value="50">50</option>
            <option value="100">100</option>
          </select>
        </span>
        <dir-pagination-controls max-size="5" pagination-id="$ctrl.tableKey"></dir-pagination-controls>
      </form>
    </div>
  </div>
</div><|MERGE_RESOLUTION|>--- conflicted
+++ resolved
@@ -6,13 +6,8 @@
         <pr-icon icon="'box'" feather="true" class-name="'icon-nested-blue'" mode="'primary'"></pr-icon>
         Applications
       </div>
-<<<<<<< HEAD
       <div class="searchBar vertical-center !mr-0 min-w-[280px]">
-        <pr-icon icon="'search'" feather="true"></pr-icon>
-=======
-      <div class="searchBar vertical-center">
         <pr-icon icon="'search'" feather="true" class-name="'searchIcon'"></pr-icon>
->>>>>>> 8d733ccc
         <input
           type="text"
           class="searchInput"
