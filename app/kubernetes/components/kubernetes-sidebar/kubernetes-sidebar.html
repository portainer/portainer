--- conflicted
+++ resolved
@@ -84,39 +84,6 @@
   children-paths="['kubernetes.cluster', 'portainer.k8sendpoint.kubernetesConfig', 'portainer.k8sendpoint.securityConstraint', 'kubernetes.registries', 'kubernetes.registries.access']"
   data-cy="k8sSidebar-cluster"
 >
-<<<<<<< HEAD
-  <div ng-if="$ctrl.adminAccess">
-    <sidebar-menu-item
-      authorization="K8sClusterSecurityPolicyRW"
-      path="portainer.k8sendpoint.kubernetesConfig"
-      path-params="{ id: $ctrl.endpointId }"
-      class-name="sidebar-sublist"
-      data-cy="k8sSidebar-setup"
-    >
-      Setup
-    </sidebar-menu-item>
-
-    <sidebar-menu-item
-      authorization="K8sClusterSetupRW"
-      path="portainer.k8sendpoint.securityConstraint"
-      path-params="{ id: $ctrl.endpointId }"
-      class-name="sidebar-sublist"
-      data-cy="k8sSidebar-security-constraints"
-    >
-      Security constraints
-    </sidebar-menu-item>
-
-    <sidebar-menu-item
-      authorization="PortainerRegistryList"
-      path="kubernetes.registries"
-      path-params="{ endpointId: $ctrl.endpointId }"
-      class-name="sidebar-sublist"
-      data-cy="k8sSidebar-registries"
-    >
-      Registries
-    </sidebar-menu-item>
-  </div>
-=======
   <sidebar-menu-item
     ng-if="$ctrl.adminAccess"
     authorization="K8sClusterSetupRW"
@@ -130,6 +97,16 @@
   </sidebar-menu-item>
 
   <sidebar-menu-item
+    authorization="K8sClusterSetupRW"
+    path="portainer.k8sendpoint.securityConstraint"
+    path-params="{ id: $ctrl.endpointId }"
+    class-name="sidebar-sublist"
+    data-cy="k8sSidebar-security-constraints"
+  >
+    Security constraints
+  </sidebar-menu-item>
+
+  <sidebar-menu-item
     authorization="PortainerRegistryList"
     path="kubernetes.registries"
     path-params="{ endpointId: $ctrl.endpointId }"
@@ -139,5 +116,4 @@
   >
     Registries
   </sidebar-menu-item>
->>>>>>> d9d1d6bf
 </sidebar-menu>