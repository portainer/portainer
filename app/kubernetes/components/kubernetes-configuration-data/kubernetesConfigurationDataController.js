import angular from 'angular';
import _ from 'lodash-es';
import chardet from 'chardet';
import { Base64 } from 'js-base64';
import KubernetesFormValidationHelper from 'Kubernetes/helpers/formValidationHelper';
import KubernetesConfigurationHelper from 'Kubernetes/helpers/configurationHelper';
import { KubernetesConfigurationFormValuesEntry } from 'Kubernetes/models/configuration/formvalues';

class KubernetesConfigurationDataController {
  /* @ngInject */
  constructor($async) {
    this.$async = $async;

    this.editorUpdate = this.editorUpdate.bind(this);
    this.editorUpdateAsync = this.editorUpdateAsync.bind(this);
    this.onFileLoad = this.onFileLoad.bind(this);
    this.onFileLoadAsync = this.onFileLoadAsync.bind(this);
    this.showSimpleMode = this.showSimpleMode.bind(this);
    this.showAdvancedMode = this.showAdvancedMode.bind(this);
  }

  onChangeKey(entry) {
    if (entry && entry.Used) {
      return;
    }

    this.state.duplicateKeys = KubernetesFormValidationHelper.getDuplicates(_.map(this.formValues.Data, (data) => data.Key));
    this.state.invalidKeys = KubernetesFormValidationHelper.getInvalidKeys(_.map(this.formValues.Data, (data) => data.Key));
    this.isValid = Object.keys(this.state.duplicateKeys).length === 0 && Object.keys(this.state.invalidKeys).length === 0;
  }

  addEntry() {
    this.formValues.Data.push(new KubernetesConfigurationFormValuesEntry());
  }

  removeEntry(index, entry) {
    if (entry.Used) {
      return;
    }

    this.formValues.Data.splice(index, 1);
    this.onChangeKey();
  }

  async editorUpdateAsync(cm) {
    this.formValues.DataYaml = cm.getValue();
  }

  editorUpdate(cm) {
    return this.$async(this.editorUpdateAsync, cm);
  }

  async onFileLoadAsync(event) {
    const entry = new KubernetesConfigurationFormValuesEntry();
    const encoding = chardet.detect(Buffer.from(event.target.result));
    const decoder = new TextDecoder(encoding);

    entry.Key = event.target.fileName;
    entry.IsBinary = KubernetesConfigurationHelper.isBinary(encoding);

    if (!entry.IsBinary) {
      entry.Value = decoder.decode(event.target.result);
    } else {
      const stringValue = decoder.decode(event.target.result);
      entry.Value = Base64.encode(stringValue);
    }

    this.formValues.Data.push(entry);
    this.onChangeKey();
  }

  onFileLoad(event) {
    return this.$async(this.onFileLoadAsync, event);
  }

  addEntryFromFile(file) {
    if (file) {
      const temporaryFileReader = new FileReader();
      temporaryFileReader.fileName = file.name;
      temporaryFileReader.onload = this.onFileLoad;
      temporaryFileReader.readAsArrayBuffer(file);
    }
  }

  showSimpleMode() {
    this.formValues.IsSimple = true;
    this.formValues.Data = KubernetesConfigurationHelper.parseYaml(this.formValues);
    this.onChangeKey();
  }

  showAdvancedMode() {
    this.formValues.IsSimple = false;
    this.formValues.DataYaml = KubernetesConfigurationHelper.parseData(this.formValues);
  }

  $onInit() {
    this.state = {
<<<<<<< HEAD
      duplicateKeys: [],
=======
      duplicateKeys: {},
      invalidKeys: {},
>>>>>>> d0d38990
    };
  }
}

export default KubernetesConfigurationDataController;
angular.module('portainer.kubernetes').controller('KubernetesConfigurationDataController', KubernetesConfigurationDataController);<|MERGE_RESOLUTION|>--- conflicted
+++ resolved
@@ -95,12 +95,8 @@
 
   $onInit() {
     this.state = {
-<<<<<<< HEAD
       duplicateKeys: [],
-=======
-      duplicateKeys: {},
       invalidKeys: {},
->>>>>>> d0d38990
     };
   }
 }
