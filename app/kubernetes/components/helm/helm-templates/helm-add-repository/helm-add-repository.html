--- conflicted
+++ resolved
@@ -1,14 +1,9 @@
 <rd-widget>
   <div class="toolBar px-5 pt-5">
-<<<<<<< HEAD
     <div class="toolBarTitle vertical-center text-[16px] font-medium">
-      <pr-icon icon="'svg-helm'" class-name="'icon-nested-blue'" mode="'primary'"></pr-icon>
-=======
-    <div class="toolBarTitle">
       <div class="widget-icon space-right">
         <pr-icon icon="'svg-helm'"></pr-icon>
       </div>
->>>>>>> c3ce4d8b
       Additional repositories
     </div>
   </div>
