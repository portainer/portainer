import angular from 'angular';
import PortainerError from 'Portainer/error';

import { KubernetesCommonParams } from 'Kubernetes/models/common/params';
<<<<<<< HEAD
import KubernetesDeploymentConverter from 'Kubernetes/converters/deployment';
=======
import KubernetesPodConverter from './converter';
>>>>>>> 0ba6e4a2

class KubernetesPodService {
  /* @ngInject */
  constructor($async, KubernetesPods) {
    this.$async = $async;
    this.KubernetesPods = KubernetesPods;

    this.getAsync = this.getAsync.bind(this);
    this.getAllAsync = this.getAllAsync.bind(this);
    this.logsAsync = this.logsAsync.bind(this);
    this.deleteAsync = this.deleteAsync.bind(this);
    this.patchAsync = this.patchAsync.bind(this);
  }

  async getAsync(namespace, name) {
    try {
      const params = new KubernetesCommonParams();
      params.id = name;
      const [raw, yaml] = await Promise.all([this.KubernetesPods(namespace).get(params).$promise, this.KubernetesPods(namespace).getYaml(params).$promise]);
      const res = {
        Raw: raw,
        Yaml: yaml.data,
      };
      return res;
    } catch (err) {
      throw new PortainerError('Unable to retrieve pod', err);
    }
  }

  /**
   * GET ALL
   */
  async getAllAsync(namespace) {
    try {
      const data = await this.KubernetesPods(namespace).get().$promise;
      return data.items;
    } catch (err) {
      throw new PortainerError('Unable to retrieve pods', err);
    }
  }

  get(namespace, name) {
    if (name) {
      return this.$async(this.getAsync, namespace, name);
    }
    return this.$async(this.getAllAsync, namespace);
  }

  /**
   * Logs
   *
   * @param {string} namespace
   * @param {string} podName
   * @param {string} containerName
   */
  async logsAsync(namespace, podName, containerName) {
    try {
      const params = new KubernetesCommonParams();
      params.id = podName;
      if (containerName) {
        params.container = containerName;
      }
      const data = await this.KubernetesPods(namespace).logs(params).$promise;
      return data.logs.length === 0 ? [] : data.logs.split('\n');
    } catch (err) {
      throw new PortainerError('Unable to retrieve pod logs', err);
    }
  }

  logs(namespace, podName, containerName) {
    return this.$async(this.logsAsync, namespace, podName, containerName);
  }

  /**
   * PATCH
   */
  async patchAsync(oldPod, newPod) {
    try {
      const params = new KubernetesCommonParams();
      params.id = newPod.Name;
      const namespace = newPod.Namespace;
<<<<<<< HEAD
      const payload = KubernetesDeploymentConverter.patchPayload(oldPod, newPod);
=======
      const payload = KubernetesPodConverter.patchPayload(oldPod, newPod);
>>>>>>> 0ba6e4a2
      if (!payload.length) {
        return;
      }
      const data = await this.KubernetesPods(namespace).patch(params, payload).$promise;
      return data;
    } catch (err) {
      throw new PortainerError('Unable to patch pod', err);
    }
  }

  patch(oldPod, newPod) {
    return this.$async(this.patchAsync, oldPod, newPod);
  }

  /**
   * DELETE
   */
  async deleteAsync(pod) {
    try {
      const params = new KubernetesCommonParams();
      params.id = pod.Name;
      const namespace = pod.Namespace;
      await this.KubernetesPods(namespace).delete(params).$promise;
    } catch (err) {
      throw new PortainerError('Unable to remove pod', err);
    }
  }

  delete(pod) {
    return this.$async(this.deleteAsync, pod);
  }
}

export default KubernetesPodService;
angular.module('portainer.kubernetes').service('KubernetesPodService', KubernetesPodService);<|MERGE_RESOLUTION|>--- conflicted
+++ resolved
@@ -2,11 +2,7 @@
 import PortainerError from 'Portainer/error';
 
 import { KubernetesCommonParams } from 'Kubernetes/models/common/params';
-<<<<<<< HEAD
-import KubernetesDeploymentConverter from 'Kubernetes/converters/deployment';
-=======
 import KubernetesPodConverter from './converter';
->>>>>>> 0ba6e4a2
 
 class KubernetesPodService {
   /* @ngInject */
@@ -88,11 +84,7 @@
       const params = new KubernetesCommonParams();
       params.id = newPod.Name;
       const namespace = newPod.Namespace;
-<<<<<<< HEAD
-      const payload = KubernetesDeploymentConverter.patchPayload(oldPod, newPod);
-=======
       const payload = KubernetesPodConverter.patchPayload(oldPod, newPod);
->>>>>>> 0ba6e4a2
       if (!payload.length) {
         return;
       }
