--- conflicted
+++ resolved
@@ -199,10 +199,7 @@
                       class="label label-default interactive"
                       style="margin-left: 10px;"
                       ng-click="ctrl.addEnvironmentVariable()"
-<<<<<<< HEAD
-=======
                       data-cy="k8sAppCreate-addEnvVarButton"
->>>>>>> 03d34076
                     >
                       <i class="fa fa-plus-circle" aria-hidden="true"></i> add environment variable
                     </span>
@@ -1083,10 +1080,7 @@
                               min="1"
                               max="100"
                               required
-<<<<<<< HEAD
-=======
                               data-cy="k8sAppCreate-targetCPUInput"
->>>>>>> 03d34076
                             />
                           </div>
                           <div class="input-group input-group-sm" ng-show="kubernetesApplicationCreationForm['auto_scaler_cpu'].$invalid">
@@ -1493,7 +1487,7 @@
                           ng-change="ctrl.onChangePortMappingNodePort()"
                           ng-disabled="ctrl.disableLoadBalancerEdit() || ctrl.isEditAndNotNewPublishedPort($index)"
                           data-cy="k8sAppCreate-nodePort_{{ $index }}"
-                          />
+                        />
                       </div>
 
                       <div
