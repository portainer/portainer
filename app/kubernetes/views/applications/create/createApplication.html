--- conflicted
+++ resolved
@@ -1246,11 +1246,7 @@
                             />
                             <label for="placement_soft">
                               <div class="boxselector_header">
-<<<<<<< HEAD
-                                <pr-icon icon="'list'" feather="true"></pr-icon>
-=======
                                 <pr-icon icon="'align-justify'" feather="true"></pr-icon>
->>>>>>> de59ea03
                                 Preferred
                               </div>
                               <p>Schedule this application on nodes that match the rules if possible</p>
