--- conflicted
+++ resolved
@@ -1223,28 +1223,6 @@
                         !ctrl.isPublishingTypeEditDisabled() || (ctrl.isPublishingTypeEditDisabled() && ctrl.formValues.PublishingType === ctrl.ApplicationPublishingTypes.INGRESS)
                       "
                     >
-<<<<<<< HEAD
-                      <option selected disabled hidden value="">Select an ingress</option>
-                    </select>
-                  </div>
-
-                  <div
-                    class="col-sm-2 input-group input-group-sm"
-                    ng-class="{ striked: publishedPort.NeedsDeletion }"
-                    ng-if="
-                      (publishedPort.IsNew && ctrl.formValues.PublishingType === ctrl.ApplicationPublishingTypes.INGRESS) ||
-                      (!publishedPort.IsNew && ctrl.savedFormValues.PublishingType === ctrl.ApplicationPublishingTypes.INGRESS)
-                    "
-                  >
-                    <span class="input-group-addon">hostname</span>
-                    <select
-                      class="form-control"
-                      name="ingress_hostname_{{ $index }}"
-                      ng-model="publishedPort.IngressHost"
-                      ng-options="host as (host | kubernetesApplicationIngressEmptyHostname) for host in publishedPort.IngressHosts"
-                      ng-change="ctrl.onChangePublishedPorts()"
-                      ng-disabled="ctrl.disableLoadBalancerEdit() || ctrl.isEditAndNotNewPublishedPort($index)"
-=======
                       <div class="boxselector_header">
                         <i class="fa fa-route" aria-hidden="true" style="margin-right: 2px;"></i>
                         Ingress
@@ -1259,7 +1237,6 @@
                       tooltip-class="portainer-tooltip"
                       uib-tooltip="Changing the publishing mode is not allowed until you delete all previously existing ports"
                       style="cursor: pointer; border-color: #767676;"
->>>>>>> d14c7b03
                     >
                       <div class="boxselector_header">
                         <i class="fa fa-route" aria-hidden="true" style="margin-right: 2px;"></i>
