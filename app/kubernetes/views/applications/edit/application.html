<kubernetes-view-header title="Application details" state="kubernetes.applications.application" view-ready="ctrl.state.viewReady">
  <a ui-sref="kubernetes.resourcePools">Resource pools</a> &gt;
  <a ui-sref="kubernetes.resourcePools.resourcePool({ id: ctrl.application.ResourcePool })">{{ ctrl.application.ResourcePool }}</a> &gt;
  <a ui-sref="kubernetes.applications">Applications</a> &gt; {{ ctrl.application.Name }}
</kubernetes-view-header>

<kubernetes-view-loading view-ready="ctrl.state.viewReady"></kubernetes-view-loading>

<div ng-if="ctrl.state.viewReady">
  <div class="row">
    <div class="col-sm-12">
      <rd-widget>
        <rd-widget-body classes="no-padding">
          <uib-tabset active="ctrl.state.activeTab" justified="true" type="pills">
            <uib-tab index="0" classes="btn-sm" select="ctrl.selectTab(0)">
              <uib-tab-heading> <i class="fa fa-laptop-code space-right" aria-hidden="true"></i> Application </uib-tab-heading>
              <div style="padding: 20px;">
                <table class="table">
                  <tbody>
                    <tr>
                      <td>Name</td>
                      <td>
                        {{ ctrl.application.Name }}
                        <span class="label label-primary image-tag label-margins" ng-if="!ctrl.isSystemNamespace() && ctrl.isExternalApplication()">external</span>
                      </td>
                    </tr>
                    <tr>
                      <td>Stack</td>
                      <td>{{ ctrl.application.StackName }}</td>
                    </tr>
                    <tr>
                      <td>Resource pool</td>
                      <td>
                        <a ui-sref="kubernetes.resourcePools.resourcePool({ id: ctrl.application.ResourcePool })">{{ ctrl.application.ResourcePool }}</a>
                        <span style="margin-left: 5px;" class="label label-info image-tag" ng-if="ctrl.isSystemNamespace(item)">system</span>
                      </td>
                    </tr>
                    <tr>
                      <td>Application Type</td>
                      <td>
                        {{ ctrl.application.ApplicationType | kubernetesApplicationTypeText }}
                      </td>
                    </tr>
                    <tr>
                      <td>Status</td>
                      <td>
                        <span ng-if="ctrl.application.DeploymentType === ctrl.KubernetesApplicationDeploymentTypes.REPLICATED">Replicated</span>
                        <span ng-if="ctrl.application.DeploymentType === ctrl.KubernetesApplicationDeploymentTypes.GLOBAL">Global</span>
                        <code>{{ ctrl.application.RunningPodsCount }}</code> / <code>{{ ctrl.application.TotalPodsCount }}</code>
                      </td>
                    </tr>
                    <tr ng-if="ctrl.application.Requests.Cpu || ctrl.application.Requests.Memory">
                      <td>
                        <div>Resource reservations</div>
                        <div class="text-muted small">per instance</div>
                      </td>
                      <td>
                        <div ng-if="ctrl.application.Requests.Cpu">CPU {{ ctrl.application.Requests.Cpu | kubernetesApplicationCPUValue }}</div>
                        <div ng-if="ctrl.application.Requests.Memory">Memory {{ ctrl.application.Requests.Memory | humansize }}</div>
                      </td>
                    </tr>
                    <tr>
                      <td>Creation</td>
                      <td>
                        <span ng-if="ctrl.application.ApplicationOwner" style="margin-right: 5px;"> <i class="fas fa-user"></i> {{ ctrl.application.ApplicationOwner }} </span>
                        <span> <i class="fas fa-clock"></i> {{ ctrl.application.CreationDate | getisodate }} </span>
                      </td>
                    </tr>
                    <tr>
                      <td colspan="2">
                        <form class="form-horizontal" name="kubernetesApplicationNoteForm">
                          <div class="form-group">
                            <div class="col-sm-12">
                              <i class="fa fa-edit" aria-hidden="true"></i> Note
                              <button class="btn btn-xs btn-primary" ng-click="ctrl.state.expandedNote = !ctrl.state.expandedNote;"
                                >{{ ctrl.state.expandedNote ? 'Collapse' : 'Expand' }}
                                <i class="fas {{ ctrl.state.expandedNote ? 'fa-angle-up' : 'fa-angle-down' }}" aria-hidden="true"></i
                              ></button>
                            </div>
                          </div>
                          <div class="form-group" ng-if="ctrl.state.expandedNote">
                            <div class="col-sm-12">
                              <textarea
                                class="form-control"
                                name="application_note"
                                id="application_note"
                                ng-model="ctrl.formValues.Note"
                                rows="5"
                                placeholder="Enter a note about this application..."
                              ></textarea>
                            </div>
                          </div>
                          <div class="form-group" ng-if="ctrl.state.expandedNote">
                            <div class="col-sm-12">
                              <button
                                class="btn btn-primary btn-sm"
                                style="margin-left: 0px;"
                                type="button"
                                ng-click="ctrl.updateApplication()"
                                ng-disabled="ctrl.formValues.Note === ctrl.application.Note"
                                >{{ ctrl.application.Note ? 'Update' : 'Save' }} note</button
                              >
                            </div>
                          </div>
                        </form>
                      </td>
                    </tr>
                    <!-- <tr>
                      <td colspan="2">
                        <form class="form-horizontal" name="KubernetesApplicationRollbackForm">
                          <div class="form-group">
                            <label for="resource-pool-selector" class="col-sm-2 col-lg-1 control-label text-left">Version</label>
                            <div class="col-sm-2">
                              <select class="form-control" id="resource-pool-selector" ng-model="ctrl.formValues.SelectedRevision"
                                ng-options="revision as revision.revision for revision in ctrl.application.Revisions"></select>
                            </div>
                            <div class="col-sm-2">
                              <button class="btn btn-primary btn-sm" style="margin-left: 0px;" type="button" ng-click="ctrl.rollbackApplication()"
                                ng-disabled="ctrl.formValues.SelectedRevision.revision === ctrl.application.CurrentRevision.revision">Rollback</button>
                            </div>
                          </div>
                        </form>
                      </td>
                    </tr> -->
                  </tbody>
                </table>
              </div>
            </uib-tab>

            <uib-tab index="1" classes="btn-sm" select="ctrl.selectTab(1)">
              <uib-tab-heading> <i class="fas fa-compress-arrows-alt space-right" aria-hidden="true"></i> Placement </uib-tab-heading>
              <div class="small text-muted" style="padding: 20px;">
                <i class="fa fa-info-circle blue-icon" aria-hidden="true" style="margin-right: 2px;"></i>
                The placement component helps you understand whether or not this application can be deployed on a specific node.
              </div>
              <kubernetes-application-placements-datatable
                title-text="Placement constraints/preferences"
                title-icon="fa-compress-arrows-alt"
                dataset="ctrl.placements"
                table-key="kubernetes.application.placements"
                order-by="Name"
                reverse-order="false"
                loading="ctrl.state.dataLoading"
                refresh-callback="ctrl.getApplication"
              ></kubernetes-application-placements-datatable>
            </uib-tab>

            <uib-tab index="2" classes="btn-sm" select="ctrl.selectTab(2)">
              <uib-tab-heading>
                <i class="fa fa-history space-right" aria-hidden="true"></i> Events
                <div ng-if="ctrl.hasEventWarnings()">
                  <i class="fa fa-exclamation-circle orange-icon" aria-hidden="true" style="margin-right: 2px;"></i>
                  {{ ctrl.state.eventWarningCount }} warning(s)
                </div>
              </uib-tab-heading>
              <kubernetes-events-datatable
                title-text="Events"
                title-icon="fa-history"
                dataset="ctrl.events"
                table-key="kubernetes.application.events"
                order-by="Date"
                reverse-order="true"
                loading="ctrl.state.eventsLoading"
                refresh-callback="ctrl.getEvents"
              ></kubernetes-events-datatable>
            </uib-tab>

            <uib-tab index="3" ng-if="ctrl.application.Yaml" select="ctrl.showEditor()" classes="btn-sm">
              <uib-tab-heading> <i class="fa fa-code space-right" aria-hidden="true"></i> YAML </uib-tab-heading>
              <div style="padding-right: 25px;" ng-if="ctrl.state.showEditorTab">
                <kubernetes-yaml-inspector key="application-yaml" data="ctrl.application.Yaml"></kubernetes-yaml-inspector>
              </div>
            </uib-tab>
          </uib-tabset>
        </rd-widget-body>
      </rd-widget>
    </div>
  </div>

  <div class="row">
    <div class="col-sm-12">
      <rd-widget>
        <rd-widget-body>
          <div ng-if="!ctrl.isExternalApplication() && !ctrl.isSystemNamespace()" style="margin-bottom: 15px;">
            <button type="button" class="btn btn-sm btn-primary" ui-sref="kubernetes.applications.application.edit" style="margin-left: 0;">
              <i class="fa fa-file-code space-right" aria-hidden="true"></i>Edit this application
            </button>
            <button type="button" class="btn btn-sm btn-primary" style="margin-left: 0;" ng-click="ctrl.redeployApplication()">
              <i class="fa fa-redo space-right" aria-hidden="true"></i>Redeploy
            </button>
            <button type="button" class="btn btn-sm btn-primary" style="margin-left: 0;" ng-click="ctrl.rollbackApplication()" ng-disabled="ctrl.application.Revisions.length < 2">
              <i class="fas fa-history space-right" aria-hidden="true"></i>Rollback to previous configuration
            </button>
          </div>

          <!-- ACCESSING APPLICATION -->
          <div class="text-muted" style="margin-bottom: 15px;">
            <i class="fa fa-external-link-alt" aria-hidden="true" style="margin-right: 2px;"></i> Accessing the application
          </div>

          <div class="small text-muted" ng-if="ctrl.application.PublishedPorts.length === 0" style="margin-bottom: 15px;">
            <i class="fa fa-info-circle blue-icon" aria-hidden="true" style="margin-right: 2px;"></i>
            This application is not exposing any port.
          </div>

          <div ng-if="ctrl.application.PublishedPorts.length > 0">
            <!-- LB notice -->
            <div ng-if="ctrl.application.ServiceType === ctrl.KubernetesServiceTypes.LOAD_BALANCER">
              <div class="small text-muted">
                <i class="fa fa-info-circle blue-icon" aria-hidden="true" style="margin-right: 2px;"></i>
                This application is exposed through an external load balancer. Use the links below to access the different ports exposed.
              </div>
              <div style="margin-top: 10px;" class="small text-muted">
                <span ng-if="!ctrl.application.LoadBalancerIPAddress">
                  <p> Load balancer status: <i class="fa fa-cog fa-spin" style="margin-left: 2px;"></i> pending </p>
                  <p>
                    <u>what does the "pending" status means?</u>
                    <portainer-tooltip
                      position="bottom"
                      message="A pending status means that Portainer delegated the request to the provider responsible for creating the external load balancer. If it stays in pending state for long, this means that this capability might not be supported or you might have an issue with your cluster provider. Contact your cluster administrator for more information."
                    >
                    </portainer-tooltip>
                  </p>
                </span>
                <span ng-if="ctrl.application.LoadBalancerIPAddress">
                  <p> Load balancer status: <i class="fa fa-check green-icon" style="margin-left: 2px;"></i> available </p>
                  <p>
                    Load balancer IP address: {{ ctrl.application.LoadBalancerIPAddress }}
                    <span class="btn btn-primary btn-xs" ng-click="ctrl.copyLoadBalancerIP()" style="margin-left: 5px;">
                      <i class="fa fa-copy space-right" aria-hidden="true"></i>Copy
                    </span>
                    <span id="copyNotificationLB" style="margin-left: 7px; display: none; color: #23ae89;" class="small">
                      <i class="fa fa-check" aria-hidden="true"></i> copied
                    </span>
                  </p>
                </span>
              </div>
            </div>

            <!-- cluster notice -->
            <div ng-if="ctrl.application.ServiceType === ctrl.KubernetesServiceTypes.NODE_PORT">
              <div class="small text-muted">
                <i class="fa fa-info-circle blue-icon" aria-hidden="true" style="margin-right: 2px;"></i>
                This application is exposed globally on all nodes of your cluster. It can be reached using the IP address of any node in your cluster using the port configuration
                below.
              </div>
            </div>

            <!-- internal notice -->
            <div ng-if="ctrl.application.ServiceType === ctrl.KubernetesServiceTypes.CLUSTER_IP">
              <div class="small text-muted">
                <i class="fa fa-info-circle blue-icon" aria-hidden="true" style="margin-right: 2px;"></i>
                This application is only available for internal usage inside the cluster via the application name <code>{{ ctrl.application.ServiceName }}</code>
                <span class="btn btn-primary btn-xs" ng-click="ctrl.copyApplicationName()"><i class="fa fa-copy space-right" aria-hidden="true"></i>Copy</span>
                <span id="copyNotificationApplicationName" style="margin-left: 7px; display: none; color: #23ae89;" class="small"
                  ><i class="fa fa-check" aria-hidden="true"></i> copied</span
                >
              </div>
              <div class="small text-muted" style="margin-top: 2px;">
                <p>Refer to the below port configuration to access the application.</p>
              </div>
            </div>

            <!-- table -->
            <div style="margin-top: 15px;">
              <table class="table">
                <tbody>
                  <tr class="text-muted">
                    <td style="width: 25%;">Container port</td>
                    <td style="width: 25%;">{{ ctrl.application.ServiceType | kubernetesApplicationPortsTableHeaderText }} port</td>
                    <td style="width: 50%;">HTTP route</td>
                  </tr>
                  <tr ng-repeat-start="port in ctrl.application.PublishedPorts">
                    <td ng-if="!ctrl.portHasIngressRules(port)">{{ port.TargetPort }}/{{ port.Protocol }}</td>
                    <td ng-if="!ctrl.portHasIngressRules(port)">
                      <span ng-if="ctrl.application.ServiceType === ctrl.KubernetesServiceTypes.NODE_PORT">
                        {{ port.NodePort }}
                      </span>
                      <span ng-if="ctrl.application.ServiceType !== ctrl.KubernetesServiceTypes.NODE_PORT">
                        {{ port.Port }}
                      </span>
                      <a
                        ng-if="ctrl.application.LoadBalancerIPAddress"
                        ng-href="http://{{ ctrl.application.LoadBalancerIPAddress }}:{{ port.Port }}"
                        target="_blank"
                        style="margin-left: 5px;"
                      >
                        <i class="fa fa-external-link-alt" aria-hidden="true"></i> access
                      </a>
                    </td>
                    <td ng-if="!ctrl.portHasIngressRules(port)">-</td>
                  </tr>
                  <tr ng-repeat-end ng-repeat="rule in port.IngressRules">
                    <td>{{ port.TargetPort }}/{{ port.Protocol }}</td>
                    <td>
                      <span ng-if="ctrl.application.ServiceType === ctrl.KubernetesServiceTypes.NODE_PORT">
                        {{ port.NodePort }}
                      </span>
                      <span ng-if="ctrl.application.ServiceType !== ctrl.KubernetesServiceTypes.NODE_PORT">
                        {{ port.Port }}
                      </span>
                      <a
                        ng-if="ctrl.application.LoadBalancerIPAddress"
                        ng-href="http://{{ ctrl.application.LoadBalancerIPAddress }}:{{ port.Port }}"
                        target="_blank"
                        style="margin-left: 5px;"
                      >
                        <i class="fa fa-external-link-alt" aria-hidden="true"></i> access
                      </a>
                    </td>
                    <td>
                      <span
                        ng-if="!ctrl.ruleCanBeDisplayed(rule)"
                        class="text-muted"
                        tooltip-append-to-body="true"
                        tooltip-placement="bottom"
                        tooltip-class="portainer-tooltip"
                        uib-tooltip="Ingress controller IP address not available yet"
                        style="cursor: pointer;"
                        >pending
                      </span>
                      <span ng-if="ctrl.ruleCanBeDisplayed(rule)">
                        <a ng-href="{{ ctrl.buildIngressRuleURL(rule) }}" target="_blank">
                          {{ ctrl.buildIngressRuleURL(rule) | stripprotocol }}
                        </a>
                      </span>
                    </td>
                  </tr>
                </tbody>
              </table>
            </div>
          </div>
          <!-- !ACCESSING APPLICATION -->
          <!-- AUTO SCALING -->
          <div class="text-muted" style="margin-bottom: 15px;"> <i class="fa fa-expand-arrows-alt" aria-hidden="true" style="margin-right: 2px;"></i> Auto-scaling</div>

          <div class="small text-muted" ng-if="!ctrl.application.AutoScaler" style="margin-bottom: 15px;">
            <i class="fa fa-info-circle blue-icon" aria-hidden="true" style="margin-right: 2px;"></i>
            This application does not have an autoscaling policy defined.
          </div>

          <div ng-if="ctrl.application.AutoScaler">
            <div style="margin-top: 15px; width: 50%;">
              <table class="table">
                <tbody>
                  <tr class="text-muted">
                    <td style="width: 33%;">Minimum instances</td>
                    <td style="width: 33%;">Maximum instances</td>
                    <td style="width: 33%;">
                      Target CPU usage
                      <portainer-tooltip position="bottom" message="The autoscaler will ensure enough instances are running to maintain an average CPU usage across all instances.">
                      </portainer-tooltip>
                    </td>
                  </tr>
                  <tr>
                    <td>{{ ctrl.application.AutoScaler.MinReplicas }}</td>
                    <td>{{ ctrl.application.AutoScaler.MaxReplicas }}</td>
                    <td>{{ ctrl.application.AutoScaler.TargetCPUUtilization }}%</td>
                  </tr>
                </tbody>
              </table>
            </div>
          </div>
          <!-- !AUTO SCALING -->

          <!-- CONFIGURATIONS -->
          <div class="text-muted" style="margin-bottom: 15px; margin-top: 25px;"> <i class="fa fa-file-code" aria-hidden="true" style="margin-right: 2px;"></i> Configuration </div>

          <div class="small text-muted" ng-if="!ctrl.application.Env.length > 0 && !ctrl.hasVolumeConfiguration()" style="margin-bottom: 15px;">
            <i class="fa fa-info-circle blue-icon" aria-hidden="true" style="margin-right: 2px;"></i>
            This application is not using any environment variable or configuration.
          </div>

          <table class="table" ng-if="ctrl.application.Env.length > 0">
            <tr class="text-muted">
              <td style="width: 25%;">Container</td>
              <td style="width: 25%;">Environment variable</td>
              <td style="width: 25%;">Value</td>
              <td style="width: 25%;">Configuration</td>
            </tr>
            <tbody ng-repeat="container in ctrl.application.Containers" style="border-top: 0;">
              <tr ng-repeat="envvar in container.Env track by $index">
                <td>
                  {{ container.Name }}
                  <span ng-if="container.Type === ctrl.KubernetesPodContainerTypes.INIT"
                    ><i class="fa fa-asterisk" aria-hidden="true"></i> {{ envvar.valueFrom.fieldRef.fieldPath }} (<a
                      href="https://kubernetes.io/docs/concepts/workloads/pods/init-containers/"
                      target="_blank"
                      >init container</a
                    >)</span
                  >
                </td>
                <td>{{ envvar.name }}</td>
                <td>
                  <span ng-if="envvar.value">{{ envvar.value }}</span>
                  <span ng-if="envvar.valueFrom.configMapKeyRef"><i class="fa fa-key" aria-hidden="true"></i> {{ envvar.valueFrom.configMapKeyRef.key }}</span>
                  <span ng-if="envvar.valueFrom.secretKeyRef"><i class="fa fa-key" aria-hidden="true"></i> {{ envvar.valueFrom.secretKeyRef.key }}</span>
                  <span ng-if="envvar.valueFrom.fieldRef"
                    ><i class="fa fa-asterisk" aria-hidden="true"></i> {{ envvar.valueFrom.fieldRef.fieldPath }} (<a
                      href="https://kubernetes.io/docs/tasks/inject-data-application/downward-api-volume-expose-pod-information/#capabilities-of-the-downward-api"
                      target="_blank"
                      >downward API</a
                    >)</span
                  >
                  <span ng-if="!envvar.value && !envvar.valueFrom.secretKeyRef && !envvar.valueFrom.configMapKeyRef && !envvar.valueFrom.fieldRef">-</span>
                </td>
                <td>
                  <span ng-if="envvar.value || envvar.valueFrom.fieldRef || (!envvar.valueFrom.secretKeyRef && !envvar.valueFrom.configMapKeyRef)">-</span>
                  <span ng-if="envvar.valueFrom.configMapKeyRef"
                    ><a ui-sref="kubernetes.configurations.configuration({ name: envvar.valueFrom.configMapKeyRef.name, namespace: ctrl.application.ResourcePool })"
                      ><i class="fa fa-file-code" aria-hidden="true"></i> {{ envvar.valueFrom.configMapKeyRef.name }}</a
                    ></span
                  >
                  <span ng-if="envvar.valueFrom.secretKeyRef"
                    ><a ui-sref="kubernetes.configurations.configuration({ name: envvar.valueFrom.secretKeyRef.name, namespace: ctrl.application.ResourcePool })"
                      ><i class="fa fa-file-code" aria-hidden="true"></i> {{ envvar.valueFrom.secretKeyRef.name }}</a
                    ></span
                  >
                </td>
              </tr>
            </tbody>
          </table>

          <table class="table" ng-if="ctrl.hasVolumeConfiguration()">
            <tr class="text-muted">
              <td style="width: 25%;">Container</td>
              <td style="width: 25%;">Configuration path</td>
              <td style="width: 25%;">Value</td>
              <td style="width: 25%;">Configuration</td>
            </tr>
            <tbody ng-repeat="container in ctrl.application.Containers" style="border-top: 0;">
              <tr ng-repeat="volume in container.ConfigurationVolumes track by $index" style="border-top: 0;">
                <td>
                  {{ container.Name }}
                  <span ng-if="container.Type === ctrl.KubernetesPodContainerTypes.INIT"
                    ><i class="fa fa-asterisk" aria-hidden="true"></i> {{ envvar.valueFrom.fieldRef.fieldPath }} (<a
                      href="https://kubernetes.io/docs/concepts/workloads/pods/init-containers/"
                      target="_blank"
                      >init container</a
                    >)</span
                  >
                </td>
                <td>
                  {{ volume.fileMountPath }}
                </td>
                <td> <i class="fa fa-key" ng-if="volume.configurationKey" aria-hidden="true"></i> {{ volume.configurationKey ? volume.configurationKey : '-' }} </td>
                <td>
                  <a ui-sref="kubernetes.configurations.configuration({ name: volume.configurationName, namespace: ctrl.application.ResourcePool })"
                    ><i class="fa fa-file-code" aria-hidden="true"></i> {{ volume.configurationName }}</a
                  >
                </td>
              </tr>
            </tbody>
          </table>
          <!-- !CONFIGURATIONS -->

          <!-- DATA PERSISTENCE -->
          <div class="text-muted" style="margin-bottom: 15px; margin-top: 25px;">
            <i class="fa fa-database" aria-hidden="true" style="margin-right: 2px;"></i> Data persistence
          </div>

          <div class="small text-muted" ng-if="!ctrl.hasPersistedFolders()">
            <i class="fa fa-info-circle blue-icon" aria-hidden="true" style="margin-right: 2px;"></i>
            This application has no persisted folders.
          </div>

          <div ng-if="ctrl.hasPersistedFolders()">
            <div class="small text-muted" style="margin-bottom: 15px;">
              Data access policy: <i class="fa {{ ctrl.application.DataAccessPolicy | kubernetesApplicationDataAccessPolicyIcon }}" aria-hidden="true"></i>
              {{ ctrl.application.DataAccessPolicy | kubernetesApplicationDataAccessPolicyText }}
              <portainer-tooltip position="right" message="{{ ctrl.application.DataAccessPolicy | kubernetesApplicationDataAccessPolicyTooltip }}"> </portainer-tooltip>
            </div>

            <table class="table" ng-if="ctrl.application.DataAccessPolicy === ctrl.ApplicationDataAccessPolicies.SHARED">
              <tr class="text-muted">
                <td style="width: 33%;">Persisted folder</td>
                <td style="width: 66%;">Persistence</td>
              </tr>
              <tbody ng-repeat="container in ctrl.application.Containers" style="border-top: 0;">
                <tr ng-repeat="volume in container.PersistedFolders track by $index">
                  <td>
                    {{ volume.MountPath }}
                  </td>
                  <td ng-if="volume.PersistentVolumeClaimName">
                    <a ui-sref="kubernetes.volumes.volume({ name: volume.PersistentVolumeClaimName, namespace: ctrl.application.ResourcePool })"
                      ><i class="fa fa-database" aria-hidden="true"></i> {{ volume.PersistentVolumeClaimName }}</a
                    >
                  </td>
                  <td ng-if="volume.HostPath"> {{ volume.HostPath }} on host filesystem </td>
                </tr>
              </tbody>
            </table>

            <table class="table" ng-if="ctrl.application.DataAccessPolicy === ctrl.ApplicationDataAccessPolicies.ISOLATED">
<<<<<<< HEAD
              <thead>
                <tr class="text-muted">
                  <td style="width: 25%;">Container name</td>
                  <td style="width: 25%;">Pod name</td>
                  <td style="width: 25%;">Persisted folder</td>
                  <td style="width: 25%;">Persistence</td>
                </tr>
              </thead>
              <tbody ng-repeat="container in ctrl.allContainers track by $index" style="border-top: none;">
                <tr ng-repeat="volume in container.PersistedFolders track by $index">
                  <td><i class="fa {{ container.Type | kubernetesPodContainerTypeIcon }}" aria-hidden="true"></i> {{ container.Name }}</td>
                  <td>{{ container.PodName }}</td>
=======
              <tr class="text-muted">
                <td style="width: 33%;">Container</td>
                <td style="width: 33%;">Persisted folder</td>
                <td style="width: 33%;">Persistence</td>
              </tr>
              <tbody ng-repeat="container in ctrl.application.Containers track by $index" style="border-top: none;">
                <tr ng-repeat="volume in ctrl.application.PersistedFolders track by $index">
                  <td>
                    {{ container.Name }}
                    <span ng-if="container.Type === ctrl.KubernetesPodContainerTypes.INIT"
                      ><i class="fa fa-asterisk" aria-hidden="true"></i> {{ envvar.valueFrom.fieldRef.fieldPath }} (<a
                        href="https://kubernetes.io/docs/concepts/workloads/pods/init-containers/"
                        target="_blank"
                        >init container</a
                      >)</span
                    >
                  </td>
>>>>>>> 90296718
                  <td>
                    {{ volume.MountPath }}
                  </td>
                  <td ng-if="volume.PersistentVolumeClaimName">
                    <a ui-sref="kubernetes.volumes.volume({ name: volume.PersistentVolumeClaimName + '-' + container.PodName, namespace: ctrl.application.ResourcePool })">
                      <i class="fa fa-database" aria-hidden="true"></i> {{ volume.PersistentVolumeClaimName + '-' + container.PodName }}</a
                    >
                  </td>
                  <td ng-if="volume.HostPath"> {{ volume.HostPath }} on host filesystem </td>
                </tr>
              </tbody>
            </table>
            <!-- !DATA PERSISTENCE -->
          </div>
        </rd-widget-body>
      </rd-widget>
    </div>
  </div>

  <div class="row">
    <div class="col-sm-12">
      <kubernetes-containers-datatable
        title-text="Application containers"
        title-icon="fa-server"
        dataset="ctrl.allContainers"
        table-key="kubernetes.application.containers"
        order-by="Name"
      >
      </kubernetes-containers-datatable>
    </div>
  </div>
</div><|MERGE_RESOLUTION|>--- conflicted
+++ resolved
@@ -492,7 +492,6 @@
             </table>
 
             <table class="table" ng-if="ctrl.application.DataAccessPolicy === ctrl.ApplicationDataAccessPolicies.ISOLATED">
-<<<<<<< HEAD
               <thead>
                 <tr class="text-muted">
                   <td style="width: 25%;">Container name</td>
@@ -503,16 +502,6 @@
               </thead>
               <tbody ng-repeat="container in ctrl.allContainers track by $index" style="border-top: none;">
                 <tr ng-repeat="volume in container.PersistedFolders track by $index">
-                  <td><i class="fa {{ container.Type | kubernetesPodContainerTypeIcon }}" aria-hidden="true"></i> {{ container.Name }}</td>
-                  <td>{{ container.PodName }}</td>
-=======
-              <tr class="text-muted">
-                <td style="width: 33%;">Container</td>
-                <td style="width: 33%;">Persisted folder</td>
-                <td style="width: 33%;">Persistence</td>
-              </tr>
-              <tbody ng-repeat="container in ctrl.application.Containers track by $index" style="border-top: none;">
-                <tr ng-repeat="volume in ctrl.application.PersistedFolders track by $index">
                   <td>
                     {{ container.Name }}
                     <span ng-if="container.Type === ctrl.KubernetesPodContainerTypes.INIT"
@@ -523,7 +512,7 @@
                       >)</span
                     >
                   </td>
->>>>>>> 90296718
+                  <td>{{ container.PodName }}</td>
                   <td>
                     {{ volume.MountPath }}
                   </td>
