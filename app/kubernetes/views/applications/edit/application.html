<kubernetes-view-header title="Application details" state="kubernetes.applications.application" view-ready="ctrl.state.viewReady">
  <a ui-sref="kubernetes.resourcePools">Resource pools</a> &gt;
  <a ui-sref="kubernetes.resourcePools.resourcePool({ id: ctrl.application.ResourcePool })">{{ ctrl.application.ResourcePool }}</a> &gt;
  <a ui-sref="kubernetes.applications">Applications</a> &gt; {{ ctrl.application.Name }}
</kubernetes-view-header>

<kubernetes-view-loading view-ready="ctrl.state.viewReady"></kubernetes-view-loading>

<div ng-if="ctrl.state.viewReady">
  <div class="row">
    <div class="col-sm-12">
      <rd-widget>
        <rd-widget-body classes="no-padding">
          <uib-tabset active="ctrl.state.activeTab" justified="true" type="pills">
            <uib-tab index="0" classes="btn-sm" select="ctrl.selectTab(0)">
              <uib-tab-heading> <i class="fa fa-laptop-code space-right" aria-hidden="true"></i> Application </uib-tab-heading>
              <div style="padding: 20px;">
                <table class="table">
                  <tbody>
                    <tr>
                      <td>Name</td>
                      <td>
                        {{ ctrl.application.Name }}
                        <span class="label label-primary image-tag label-margins" ng-if="!ctrl.isSystemNamespace() && ctrl.isExternalApplication()">external</span>
                      </td>
                    </tr>
                    <tr>
                      <td>Stack</td>
                      <td>{{ ctrl.application.StackName }}</td>
                    </tr>
                    <tr>
                      <td>Resource pool</td>
                      <td>
                        <a ui-sref="kubernetes.resourcePools.resourcePool({ id: ctrl.application.ResourcePool })">{{ ctrl.application.ResourcePool }}</a>
                        <span style="margin-left: 5px;" class="label label-info image-tag" ng-if="ctrl.isSystemNamespace(item)">system</span>
                      </td>
                    </tr>
                    <tr>
                      <td>Deployment</td>
                      <td>
                        <span ng-if="ctrl.application.DeploymentType === ctrl.KubernetesApplicationDeploymentTypes.REPLICATED">Replicated</span>
                        <span ng-if="ctrl.application.DeploymentType === ctrl.KubernetesApplicationDeploymentTypes.GLOBAL">Global</span>
                        <code>{{ ctrl.application.RunningPodsCount }}</code> / <code>{{ ctrl.application.TotalPodsCount }}</code>
                      </td>
                    </tr>
                    <tr ng-if="ctrl.application.Requests.Cpu || ctrl.application.Requests.Memory">
                      <td>
                        <div>Resource reservations</div>
                        <div class="text-muted small">per instance</div>
                      </td>
                      <td>
                        <div ng-if="ctrl.application.Requests.Cpu">CPU {{ ctrl.application.Requests.Cpu | kubernetesApplicationCPUValue }}</div>
                        <div ng-if="ctrl.application.Requests.Memory">Memory {{ ctrl.application.Requests.Memory | humansize }}</div>
                      </td>
                    </tr>
                    <tr>
                      <td>Creation</td>
                      <td>
                        <span ng-if="ctrl.application.ApplicationOwner" style="margin-right: 5px;"> <i class="fas fa-user"></i> {{ ctrl.application.ApplicationOwner }} </span>
                        <span> <i class="fas fa-clock"></i> {{ ctrl.application.CreationDate | getisodate }} </span>
                      </td>
                    </tr>
                    <tr>
                      <td colspan="2">
                        <form class="form-horizontal" name="kubernetesApplicationNoteForm">
                          <div class="form-group">
                            <div class="col-sm-12">
                              <i class="fa fa-edit" aria-hidden="true"></i> Note
                              <button class="btn btn-xs btn-primary" ng-click="ctrl.state.expandedNote = !ctrl.state.expandedNote;"
                                >{{ ctrl.state.expandedNote ? 'Collapse' : 'Expand' }}
                                <i class="fas {{ ctrl.state.expandedNote ? 'fa-angle-up' : 'fa-angle-down' }}" aria-hidden="true"></i
                              ></button>
                            </div>
                          </div>
                          <div class="form-group" ng-if="ctrl.state.expandedNote">
                            <div class="col-sm-12">
                              <textarea
                                class="form-control"
                                name="application_note"
                                id="application_note"
                                ng-model="ctrl.formValues.Note"
                                rows="5"
                                placeholder="Enter a note about this application..."
                              ></textarea>
                            </div>
                          </div>
                          <div class="form-group" ng-if="ctrl.state.expandedNote">
                            <div class="col-sm-12">
                              <button
                                class="btn btn-primary btn-sm"
                                style="margin-left: 0px;"
                                type="button"
                                ng-click="ctrl.updateApplication()"
                                ng-disabled="ctrl.formValues.Note === ctrl.application.Note"
                                >{{ ctrl.application.Note ? 'Update' : 'Save' }} note</button
                              >
                            </div>
                          </div>
                        </form>
                      </td>
                    </tr>
                    <!-- <tr>
                      <td colspan="2">
                        <form class="form-horizontal" name="KubernetesApplicationRollbackForm">
                          <div class="form-group">
                            <label for="resource-pool-selector" class="col-sm-2 col-lg-1 control-label text-left">Version</label>
                            <div class="col-sm-2">
                              <select class="form-control" id="resource-pool-selector" ng-model="ctrl.formValues.SelectedRevision"
                                ng-options="revision as revision.revision for revision in ctrl.application.Revisions"></select>
                            </div>
                            <div class="col-sm-2">
                              <button class="btn btn-primary btn-sm" style="margin-left: 0px;" type="button" ng-click="ctrl.rollbackApplication()"
                                ng-disabled="ctrl.formValues.SelectedRevision.revision === ctrl.application.CurrentRevision.revision">Rollback</button>
                            </div>
                          </div>
                        </form>
                      </td>
                    </tr> -->
                  </tbody>
                </table>
              </div>
            </uib-tab>

            <uib-tab index="1" classes="btn-sm" select="ctrl.selectTab(1)">
              <uib-tab-heading>
                <i class="fa fa-history space-right" aria-hidden="true"></i> Events
                <div ng-if="ctrl.hasEventWarnings()">
                  <i class="fa fa-exclamation-circle orange-icon" aria-hidden="true" style="margin-right: 2px;"></i>
                  {{ ctrl.state.eventWarningCount }} warning(s)
                </div>
              </uib-tab-heading>
              <kubernetes-events-datatable
                title-text="Events"
                title-icon="fa-history"
                dataset="ctrl.events"
                table-key="kubernetes.application.events"
                order-by="Date"
                reverse-order="true"
                loading="ctrl.state.eventsLoading"
                refresh-callback="ctrl.getEvents"
              ></kubernetes-events-datatable>
            </uib-tab>

            <uib-tab index="2" ng-if="ctrl.application.Yaml" select="ctrl.showEditor()" classes="btn-sm">
              <uib-tab-heading> <i class="fa fa-code space-right" aria-hidden="true"></i> YAML </uib-tab-heading>
              <div style="padding-right: 25px;" ng-if="ctrl.state.showEditorTab">
                <kubernetes-yaml-inspector key="application-yaml" data="ctrl.application.Yaml"></kubernetes-yaml-inspector>
              </div>
            </uib-tab>
          </uib-tabset>
        </rd-widget-body>
      </rd-widget>
    </div>
  </div>

  <div class="row">
    <div class="col-sm-12">
      <rd-widget>
        <rd-widget-body>
          <div ng-if="!ctrl.isExternalApplication() && !ctrl.isSystemNamespace()" style="margin-bottom: 15px;">
            <button type="button" class="btn btn-sm btn-primary" ui-sref="kubernetes.applications.application.edit" style="margin-left: 0;">
              <i class="fa fa-file-code space-right" aria-hidden="true"></i>Edit this application
            </button>
            <button type="button" class="btn btn-sm btn-primary" style="margin-left: 0;" ng-click="ctrl.redeployApplication()">
              <i class="fa fa-redo space-right" aria-hidden="true"></i>Redeploy
            </button>
            <button type="button" class="btn btn-sm btn-primary" style="margin-left: 0;" ng-click="ctrl.rollbackApplication()" ng-disabled="ctrl.application.Revisions.length < 2">
              <i class="fas fa-history space-right" aria-hidden="true"></i>Rollback to previous configuration
            </button>
          </div>

          <div class="text-muted" style="margin-bottom: 15px;">
            <i class="fa fa-external-link-alt" aria-hidden="true" style="margin-right: 2px;"></i> Accessing the application
          </div>

          <div class="small text-muted" ng-if="ctrl.application.PublishedPorts.length === 0" style="margin-bottom: 15px;">
            <i class="fa fa-info-circle blue-icon" aria-hidden="true" style="margin-right: 2px;"></i>
            This application is not exposing any port.
          </div>

          <div ng-if="ctrl.application.PublishedPorts.length > 0">
            <div ng-if="ctrl.application.ServiceType === 'LoadBalancer'">
              <div class="small text-muted">
                <i class="fa fa-info-circle blue-icon" aria-hidden="true" style="margin-right: 2px;"></i>
                This application is exposed through an external load balancer. Use the links below to access the different ports exposed.
              </div>
              <div style="margin-top: 10px;" class="small text-muted">
                <span ng-if="!ctrl.application.LoadBalancerIPAddress">
                  <p> Load balancer status: <i class="fa fa-cog fa-spin" style="margin-left: 2px;"></i> pending </p>
                  <p>
                    <u>what does the "pending" status means?</u>
                    <portainer-tooltip
                      position="bottom"
                      message="A pending status means that Portainer delegated the request to the provider responsible for creating the external load balancer. If it stays in pending state for long, this means that this capability might not be supported or you might have an issue with your cluster provider. Contact your cluster administrator for more information."
                    >
                    </portainer-tooltip>
                  </p>
                </span>
                <span ng-if="ctrl.application.LoadBalancerIPAddress">
                  <p> Load balancer status: <i class="fa fa-check green-icon" style="margin-left: 2px;"></i> available </p>
                  <p>
                    Load balancer IP address: {{ ctrl.application.LoadBalancerIPAddress }}
                    <span class="btn btn-primary btn-xs" ng-click="ctrl.copyLoadBalancerIP()" style="margin-left: 5px;">
                      <i class="fa fa-copy space-right" aria-hidden="true"></i>Copy
                    </span>
                    <span id="copyNotificationLB" style="margin-left: 7px; display: none; color: #23ae89;" class="small">
                      <i class="fa fa-check" aria-hidden="true"></i> copied
                    </span>
                  </p>
                </span>
              </div>
              <div style="margin-top: 15px; width: 33%;">
                <table class="table">
                  <tbody>
                    <tr class="text-muted">
                      <td style="width: 50%;">Container port</td>
                      <td style="width: 50%;">Load balancer port</td>
                    </tr>
                    <tr ng-repeat="port in ctrl.application.PublishedPorts track by $index">
                      <td>{{ port.targetPort }}</td>
                      <td>
                        {{ port.port }}
                        <a
                          ng-if="ctrl.application.LoadBalancerIPAddress"
                          ng-href="http://{{ ctrl.application.LoadBalancerIPAddress }}:{{ port.port }}"
                          target="_blank"
                          style="margin-left: 5px;"
                        >
                          <i class="fa fa-external-link-alt" aria-hidden="true"></i> access
                        </a>
                      </td>
                    </tr>
                  </tbody>
                </table>
              </div>
            </div>

            <div ng-if="ctrl.application.ServiceType === 'NodePort'">
              <div class="small text-muted">
                <i class="fa fa-info-circle blue-icon" aria-hidden="true" style="margin-right: 2px;"></i>
                This application is exposed globally on all nodes of your cluster. It can be reached using the IP address of any node in your cluster using the port configuration
                below.
              </div>
              <div style="margin-top: 15px; width: 33%;">
                <table class="table">
                  <tbody>
                    <tr class="text-muted">
                      <td style="width: 50%;">Container port</td>
                      <td style="width: 50%;">Cluster node port</td>
                    </tr>
                    <tr ng-repeat="port in ctrl.application.PublishedPorts track by $index">
                      <td>{{ port.targetPort }}</td>
                      <td>{{ port.nodePort }}</td>
                    </tr>
                  </tbody>
                </table>
              </div>
            </div>

            <div ng-if="ctrl.application.ServiceType === 'ClusterIP'">
              <div class="small text-muted">
                <i class="fa fa-info-circle blue-icon" aria-hidden="true" style="margin-right: 2px;"></i>
                This application is only available for internal usage inside the cluster via the application name <code>{{ ctrl.application.ServiceName }}</code>
                <span class="btn btn-primary btn-xs" ng-click="ctrl.copyApplicationName()"><i class="fa fa-copy space-right" aria-hidden="true"></i>Copy</span>
                <span id="copyNotificationApplicationName" style="margin-left: 7px; display: none; color: #23ae89;" class="small"
                  ><i class="fa fa-check" aria-hidden="true"></i> copied</span
                >
              </div>
              <div class="small text-muted" style="margin-top: 2px;">
                <p>Refer to the below port configuration to access the application.</p>
              </div>
              <div style="margin-top: 15px; width: 50%;">
                <table class="table">
                  <tbody>
                    <tr class="text-muted">
                      <td style="width: 33%;">Container port</td>
                      <td style="width: 33%;">Application port</td>
                      <td style="width: 33%;">Protocol</td>
                    </tr>
                    <tr ng-repeat="port in ctrl.application.PublishedPorts track by $index">
                      <td>{{ port.targetPort }}</td>
                      <td>{{ port.port }}</td>
                      <td>{{ port.protocol }}</td>
                    </tr>
                  </tbody>
                </table>
              </div>
            </div>
          </div>

          <div class="text-muted" style="margin-bottom: 15px; margin-top: 25px;"> <i class="fa fa-file-code" aria-hidden="true" style="margin-right: 2px;"></i> Configuration </div>

          <div class="small text-muted" ng-if="!ctrl.application.Env && !ctrl.hasVolumeConfiguration()" style="margin-bottom: 15px;">
            <i class="fa fa-info-circle blue-icon" aria-hidden="true" style="margin-right: 2px;"></i>
            This application is not using any environment variable or configuration.
          </div>

          <div ng-if="ctrl.application.Env.length > 0">
            <div>
              <table class="table">
                <tbody>
                  <tr class="text-muted">
                    <td style="width: 33%;">Environment variable</td>
                    <td style="width: 33%;">Value</td>
                    <td style="width: 33%;">Configuration</td>
                  </tr>
                  <tr ng-repeat="envvar in ctrl.application.Env track by $index">
                    <td>{{ envvar.name }}</td>
                    <td>
                      <span ng-if="envvar.value">{{ envvar.value }}</span>
                      <span ng-if="envvar.valueFrom.configMapKeyRef"><i class="fa fa-key" aria-hidden="true"></i> {{ envvar.valueFrom.configMapKeyRef.key }}</span>
                      <span ng-if="envvar.valueFrom.secretKeyRef"><i class="fa fa-key" aria-hidden="true"></i> {{ envvar.valueFrom.secretKeyRef.key }}</span>
                      <span ng-if="envvar.valueFrom.fieldRef"
                        ><i class="fa fa-asterisk" aria-hidden="true"></i> {{ envvar.valueFrom.fieldRef.fieldPath }} (<a
                          href="https://kubernetes.io/docs/tasks/inject-data-application/downward-api-volume-expose-pod-information/#capabilities-of-the-downward-api"
                          target="_blank"
                          >downward API</a
                        >)</span
                      >
                      <span ng-if="!envvar.value && !envvar.valueFrom.secretKeyRef && !envvar.valueFrom.configMapKeyRef && !envvar.valueFrom.fieldRef">-</span>
                    </td>
                    <td>
                      <span ng-if="envvar.value || envvar.valueFrom.fieldRef || (!envvar.valueFrom.secretKeyRef && !envvar.valueFrom.configMapKeyRef)">-</span>
                      <span ng-if="envvar.valueFrom.configMapKeyRef"
                        ><a ui-sref="kubernetes.configurations.configuration({ name: envvar.valueFrom.configMapKeyRef.name, namespace: ctrl.application.ResourcePool })"
                          ><i class="fa fa-file-code" aria-hidden="true"></i> {{ envvar.valueFrom.configMapKeyRef.name }}</a
                        ></span
                      >
                      <span ng-if="envvar.valueFrom.secretKeyRef"
                        ><a ui-sref="kubernetes.configurations.configuration({ name: envvar.valueFrom.secretKeyRef.name, namespace: ctrl.application.ResourcePool })"
                          ><i class="fa fa-file-code" aria-hidden="true"></i> {{ envvar.valueFrom.secretKeyRef.name }}</a
                        ></span
                      >
                    </td>
                  </tr>
                </tbody>
              </table>
            </div>
          </div>

          <div ng-if="ctrl.hasVolumeConfiguration()">
            <table class="table">
              <tbody>
                <tr class="text-muted">
                  <td style="width: 33%;">Configuration path</td>
                  <td style="width: 33%;">Value</td>
                  <td style="width: 33%;">Configuration</td>
                </tr>

                <tr ng-repeat="volume in ctrl.application.ConfigurationVolumes track by $index" style="border-top: 0;">
                  <td>
                    {{ volume.fileMountPath }}
                  </td>
                  <td> <i class="fa fa-key" ng-if="volume.configurationKey" aria-hidden="true"></i> {{ volume.configurationKey ? volume.configurationKey : '-' }} </td>
                  <td>
                    <a ui-sref="kubernetes.configurations.configuration({ name: volume.configurationName, namespace: ctrl.application.ResourcePool })"
                      ><i class="fa fa-file-code" aria-hidden="true"></i> {{ volume.configurationName }}</a
                    >
                  </td>
                </tr>
              </tbody>
            </table>
          </div>

          <div class="text-muted" style="margin-bottom: 15px; margin-top: 25px;">
            <i class="fa fa-database" aria-hidden="true" style="margin-right: 2px;"></i> Data persistence
          </div>

          <div class="small text-muted" ng-if="!ctrl.hasPersistedFolders()">
            <i class="fa fa-info-circle blue-icon" aria-hidden="true" style="margin-right: 2px;"></i>
            This application has no persisted folders.
          </div>

          <div ng-if="ctrl.hasPersistedFolders()">
            <div class="small text-muted" style="margin-bottom: 15px;">
              Data access policy: <i class="fa {{ ctrl.application.DataAccessPolicy | kubernetesApplicationDataAccessPolicyIcon }}" aria-hidden="true"></i>
              {{ ctrl.application.DataAccessPolicy | kubernetesApplicationDataAccessPolicyText }}
              <portainer-tooltip position="right" message="{{ ctrl.application.DataAccessPolicy | kubernetesApplicationDataAccessPolicyTooltip }}"> </portainer-tooltip>
            </div>

            <table class="table" ng-if="ctrl.application.DataAccessPolicy === ctrl.ApplicationDataAccessPolicies.SHARED">
              <tbody>
                <tr class="text-muted">
                  <td style="width: 50%;">Persisted folder</td>
                  <td style="width: 50%;">Persistence</td>
                </tr>
                <tr ng-repeat="volume in ctrl.application.PersistedFolders track by $index">
                  <td>
                    {{ volume.MountPath }}
                  </td>
                  <td ng-if="volume.PersistentVolumeClaimName">
<<<<<<< HEAD
                    <a ui-sref="kubernetes.volumes.volume({ name: volume.PersistentVolumeClaimName, namespace: ctrl.application.ResourcePool })"
                      ><i class="fa fa-database" aria-hidden="true"></i> {{ volume.PersistentVolumeClaimName }}</a
                    >
=======
                    <a ui-sref="kubernetes.volumes.volume({ name: volume.PersistentVolumeClaimName, namespace: ctrl.application.ResourcePool })"><i class="fa fa-database"
                        aria-hidden="true"></i> {{ volume.PersistentVolumeClaimName }}</a>
                  </td>
                  <td ng-if="volume.HostPath">
                    {{ volume.HostPath }} on host filesystem
>>>>>>> 7ffd0aad
                  </td>
                  <td ng-if="volume.hostPath"> {{ volume.HostPath }} on host filesystem </td>
                </tr>
              </tbody>
            </table>

            <table class="table" ng-if="ctrl.application.DataAccessPolicy === ctrl.ApplicationDataAccessPolicies.ISOLATED">
              <thead>
                <tr class="text-muted">
                  <td style="width: 33%;">Pod</td>
                  <td style="width: 33%;">Persisted folder</td>
                  <td style="width: 33%;">Persistence</td>
                </tr>
              </thead>
              <tbody ng-repeat="pod in ctrl.application.Pods track by $index" style="border-top: none;">
                <tr ng-repeat="volume in ctrl.application.PersistedFolders track by $index">
                  <td>
                    {{ pod.Name }}
                  </td>
                  <td>
                    {{ volume.MountPath }}
                  </td>
                  <td ng-if="volume.PersistentVolumeClaimName">
                    <a ui-sref="kubernetes.volumes.volume({ name: volume.PersistentVolumeClaimName + '-' + pod.Name, namespace: ctrl.application.ResourcePool })">
                      <i class="fa fa-database" aria-hidden="true"></i> {{ volume.PersistentVolumeClaimName + '-' + pod.Name }}</a
                    >
                  </td>
                  <td ng-if="volume.HostPath"> {{ volume.HostPath }} on host filesystem </td>
                </tr>
              </tbody>
            </table>
          </div>
        </rd-widget-body>
      </rd-widget>
    </div>
  </div>

  <div class="row">
    <div class="col-sm-12">
      <kubernetes-pods-datatable title-text="Application pods" title-icon="fa-server" dataset="ctrl.application.Pods" table-key="kubernetes.application.pods" order-by="Name">
      </kubernetes-pods-datatable>
    </div>
  </div>
</div><|MERGE_RESOLUTION|>--- conflicted
+++ resolved
@@ -389,19 +389,11 @@
                     {{ volume.MountPath }}
                   </td>
                   <td ng-if="volume.PersistentVolumeClaimName">
-<<<<<<< HEAD
                     <a ui-sref="kubernetes.volumes.volume({ name: volume.PersistentVolumeClaimName, namespace: ctrl.application.ResourcePool })"
                       ><i class="fa fa-database" aria-hidden="true"></i> {{ volume.PersistentVolumeClaimName }}</a
                     >
-=======
-                    <a ui-sref="kubernetes.volumes.volume({ name: volume.PersistentVolumeClaimName, namespace: ctrl.application.ResourcePool })"><i class="fa fa-database"
-                        aria-hidden="true"></i> {{ volume.PersistentVolumeClaimName }}</a>
-                  </td>
-                  <td ng-if="volume.HostPath">
-                    {{ volume.HostPath }} on host filesystem
->>>>>>> 7ffd0aad
-                  </td>
-                  <td ng-if="volume.hostPath"> {{ volume.HostPath }} on host filesystem </td>
+                  </td>
+                  <td ng-if="volume.HostPath"> {{ volume.HostPath }} on host filesystem </td>
                 </tr>
               </tbody>
             </table>
