--- conflicted
+++ resolved
@@ -3,13 +3,9 @@
   <div class="toolBar !flex-col gap-1">
     <div class="toolBar vertical-center !gap-x-5 !gap-y-1 flex-wrap !p-0 w-full">
       <div class="toolBarTitle vertical-center">
-<<<<<<< HEAD
-        <pr-icon icon="'hard-drive'" feather="true" class-name="'icon-nested-blue'" mode="'primary'"></pr-icon>
-=======
         <div class="widget-icon space-right">
-          <pr-icon icon="'database'" feather="true"></pr-icon>
+          <pr-icon icon="'hard-drive'" feather="true"></pr-icon>
         </div>
->>>>>>> c3ce4d8b
         Storage
       </div>
       <div class="searchBar vertical-center !mr-0">
