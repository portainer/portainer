--- conflicted
+++ resolved
@@ -31,11 +31,8 @@
     this.onToggleStorageQuota = this.onToggleStorageQuota.bind(this);
     this.onToggleLoadBalancerQuota = this.onToggleLoadBalancerQuota.bind(this);
     this.onToggleResourceQuota = this.onToggleResourceQuota.bind(this);
-<<<<<<< HEAD
     this.onChangeIngressControllerAvailability = this.onChangeIngressControllerAvailability.bind(this);
-=======
     this.onRegistriesChange = this.onRegistriesChange.bind(this);
->>>>>>> 8ef584e4
   }
   /* #endregion */
 
@@ -57,80 +54,9 @@
     });
   }
 
-<<<<<<< HEAD
   /* #region  INGRESS MANAGEMENT */
   onChangeIngressControllerAvailability(controllerClassMap) {
     this.ingressControllers = controllerClassMap;
-=======
-  onChangeIngressHostname() {
-    const state = this.state.duplicates.ingressHosts;
-    const hosts = _.flatMap(this.formValues.IngressClasses, 'Hosts');
-    const hostnames = _.compact(hosts.map((h) => h.Host));
-    const hostnamesWithoutRemoved = _.filter(hostnames, (h) => !h.NeedsDeletion);
-    const allHosts = _.flatMap(this.allIngresses, 'Hosts');
-    const formDuplicates = KubernetesFormValidationHelper.getDuplicates(hostnamesWithoutRemoved);
-    _.forEach(hostnames, (host, idx) => {
-      if (host !== undefined && _.includes(allHosts, host)) {
-        formDuplicates[idx] = host;
-      }
-    });
-    const duplicates = {};
-    let count = 0;
-    _.forEach(this.formValues.IngressClasses, (ic) => {
-      duplicates[ic.IngressClass.Name] = {};
-      _.forEach(ic.Hosts, (hostFV, hostIdx) => {
-        if (hostFV.Host === formDuplicates[count]) {
-          duplicates[ic.IngressClass.Name][hostIdx] = hostFV.Host;
-        }
-        count++;
-      });
-    });
-    state.refs = duplicates;
-    state.hasRefs = false;
-    _.forIn(duplicates, (value) => {
-      if (Object.keys(value).length > 0) {
-        state.hasRefs = true;
-      }
-    });
-  }
-
-  onRegistriesChange(registries) {
-    return this.$scope.$evalAsync(() => {
-      this.formValues.Registries = registries;
-    });
-  }
-
-  addHostname(ingressClass) {
-    ingressClass.Hosts.push(new KubernetesResourcePoolIngressClassHostFormValue());
-  }
-
-  removeHostname(ingressClass, index) {
-    ingressClass.Hosts.splice(index, 1);
-    this.onChangeIngressHostname();
-  }
-
-  /* #region  ANNOTATIONS MANAGEMENT */
-  addAnnotation(ingressClass) {
-    ingressClass.Annotations.push(new KubernetesResourcePoolIngressClassAnnotationFormValue());
-  }
-
-  addRewriteAnnotation(ingressClass) {
-    if (ingressClass.IngressClass.Type === this.IngressClassTypes.NGINX) {
-      ingressClass.Annotations.push(new KubernetesResourcePoolNginxRewriteAnnotationFormValue());
-    }
-
-    if (ingressClass.IngressClass.Type === this.IngressClassTypes.TRAEFIK) {
-      ingressClass.Annotations.push(new KubernetesResourcePoolTraefikRewriteAnnotationFormValue());
-    }
-  }
-
-  addUseregexAnnotation(ingressClass) {
-    ingressClass.Annotations.push(new KubernetesResourcePoolNginxUseregexAnnotationFormValue());
-  }
-
-  removeAnnotation(ingressClass, index) {
-    ingressClass.Annotations.splice(index, 1);
->>>>>>> 8ef584e4
   }
   /* #endregion */
 
