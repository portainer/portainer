import angular from 'angular';

import { r2a } from '@/react-tools/react2angular';
<<<<<<< HEAD
import { IngressClassDatatable } from '@/react/kubernetes/cluster/ingressClass/IngressClassDatatable';
=======
import { NamespacesSelector } from '@/react/kubernetes/cluster/RegistryAccessView/NamespacesSelector';
import { StorageAccessModeSelector } from '@/react/kubernetes/cluster/ConfigureView/StorageAccessModeSelector';
import { NamespaceAccessUsersSelector } from '@/react/kubernetes/namespaces/AccessView/NamespaceAccessUsersSelector';
import { CreateNamespaceRegistriesSelector } from '@/react/kubernetes/namespaces/CreateView/CreateNamespaceRegistriesSelector';
>>>>>>> 8ef584e4

export const componentsModule = angular
  .module('portainer.kubernetes.react.components', [])
  .component(
<<<<<<< HEAD
    'ingressClassDatatable',
    r2a(IngressClassDatatable, [
      'onChangeAvailability',
      'description',
      'ingressControllers',
      'noIngressControllerLabel',
      'view',
=======
    'namespacesSelector',
    r2a(NamespacesSelector, [
      'dataCy',
      'inputId',
      'name',
      'namespaces',
      'onChange',
      'placeholder',
      'value',
    ])
  )
  .component(
    'storageAccessModeSelector',
    r2a(StorageAccessModeSelector, [
      'inputId',
      'onChange',
      'options',
      'value',
      'storageClassName',
    ])
  )
  .component(
    'namespaceAccessUsersSelector',
    r2a(NamespaceAccessUsersSelector, [
      'inputId',
      'onChange',
      'options',
      'value',
      'dataCy',
      'placeholder',
      'name',
    ])
  )
  .component(
    'createNamespaceRegistriesSelector',
    r2a(CreateNamespaceRegistriesSelector, [
      'inputId',
      'onChange',
      'options',
      'value',
>>>>>>> 8ef584e4
    ])
  ).name;<|MERGE_RESOLUTION|>--- conflicted
+++ resolved
@@ -1,19 +1,15 @@
 import angular from 'angular';
 
 import { r2a } from '@/react-tools/react2angular';
-<<<<<<< HEAD
 import { IngressClassDatatable } from '@/react/kubernetes/cluster/ingressClass/IngressClassDatatable';
-=======
 import { NamespacesSelector } from '@/react/kubernetes/cluster/RegistryAccessView/NamespacesSelector';
 import { StorageAccessModeSelector } from '@/react/kubernetes/cluster/ConfigureView/StorageAccessModeSelector';
 import { NamespaceAccessUsersSelector } from '@/react/kubernetes/namespaces/AccessView/NamespaceAccessUsersSelector';
 import { CreateNamespaceRegistriesSelector } from '@/react/kubernetes/namespaces/CreateView/CreateNamespaceRegistriesSelector';
->>>>>>> 8ef584e4
 
 export const componentsModule = angular
   .module('portainer.kubernetes.react.components', [])
   .component(
-<<<<<<< HEAD
     'ingressClassDatatable',
     r2a(IngressClassDatatable, [
       'onChangeAvailability',
@@ -21,7 +17,9 @@
       'ingressControllers',
       'noIngressControllerLabel',
       'view',
-=======
+    ])
+  )
+  .component(
     'namespacesSelector',
     r2a(NamespacesSelector, [
       'dataCy',
@@ -62,6 +60,5 @@
       'onChange',
       'options',
       'value',
->>>>>>> 8ef584e4
     ])
   ).name;