import { KubernetesApplicationDataAccessPolicies, KubernetesApplicationDeploymentTypes, KubernetesApplicationPublishingTypes } from './models';

/**
 * KubernetesApplicationFormValues Model
 */
const _KubernetesApplicationFormValues = Object.freeze({
  ApplicationType: undefined, // will only exist for formValues generated from Application (app edit situation)
  ResourcePool: {},
  Name: '',
  StackName: '',
  ApplicationOwner: '',
  Image: '',
  ReplicaCount: 1,
  Note: '',
  EnvironmentVariables: [], // KubernetesApplicationEnvironmentVariableFormValue list
  PersistedFolders: [], // KubernetesApplicationPersistedFolderFormValue list
  PublishedPorts: [], // KubernetesApplicationPublishedPortFormValue list
  MemoryLimit: 0,
  CpuLimit: 0,
  DeploymentType: KubernetesApplicationDeploymentTypes.REPLICATED,
  PublishingType: KubernetesApplicationPublishingTypes.INTERNAL,
  DataAccessPolicy: KubernetesApplicationDataAccessPolicies.SHARED,
  Configurations: [], // KubernetesApplicationConfigurationFormValue list
  AutoScaler: {},
});

export class KubernetesApplicationFormValues {
  constructor() {
    Object.assign(this, JSON.parse(JSON.stringify(_KubernetesApplicationFormValues)));
  }
}

export const KubernetesApplicationConfigurationFormValueOverridenKeyTypes = Object.freeze({
  ENVIRONMENT: 1,
  FILESYSTEM: 2,
});

/**
 * KubernetesApplicationConfigurationFormValueOverridenKey Model
 */
const _KubernetesApplicationConfigurationFormValueOverridenKey = Object.freeze({
  Key: '',
  Path: '',
  Type: KubernetesApplicationConfigurationFormValueOverridenKeyTypes.ENVIRONMENT,
});

export class KubernetesApplicationConfigurationFormValueOverridenKey {
  constructor() {
    Object.assign(this, JSON.parse(JSON.stringify(_KubernetesApplicationConfigurationFormValueOverridenKey)));
  }
}

/**
 * KubernetesApplicationConfigurationFormValue Model
 */
const _KubernetesApplicationConfigurationFormValue = Object.freeze({
  SelectedConfiguration: undefined,
  Overriden: false,
  OverridenKeys: [], // KubernetesApplicationConfigurationFormValueOverridenKey list
});

export class KubernetesApplicationConfigurationFormValue {
  constructor() {
    Object.assign(this, JSON.parse(JSON.stringify(_KubernetesApplicationConfigurationFormValue)));
  }
}

/**
 * KubernetesApplicationEnvironmentVariableFormValue Model
 */
const _KubernetesApplicationEnvironmentVariableFormValue = Object.freeze({
  Name: '',
  Value: '',
  IsSecret: false,
  NeedsDeletion: false,
  IsNew: true,
});

export class KubernetesApplicationEnvironmentVariableFormValue {
  constructor() {
    Object.assign(this, JSON.parse(JSON.stringify(_KubernetesApplicationEnvironmentVariableFormValue)));
  }
}

/**
 * KubernetesApplicationPersistedFolderFormValue Model
 */
const _KubernetesApplicationPersistedFolderFormValue = Object.freeze({
  PersistentVolumeClaimName: '', // will be empty for new volumes (create/edit app) and filled for existing ones (edit)
  NeedsDeletion: false,
  ContainerPath: '',
  Size: '',
  SizeUnit: 'GB',
  StorageClass: {},
});

export class KubernetesApplicationPersistedFolderFormValue {
  constructor(storageClass) {
    Object.assign(this, JSON.parse(JSON.stringify(_KubernetesApplicationPersistedFolderFormValue)));
    this.StorageClass = storageClass;
  }
}

/**
 * KubernetesApplicationPublishedPortFormValue Model
 */
const _KubernetesApplicationPublishedPortFormValue = Object.freeze({
  ContainerPort: '',
  NodePort: '',
  LoadBalancerPort: '',
  LoadBalancerNodePort: undefined, // only filled to save existing loadbalancer nodePort and drop it when moving app exposure from LB to Internal/NodePort
  Protocol: 'TCP',
});

export class KubernetesApplicationPublishedPortFormValue {
  constructor() {
    Object.assign(this, JSON.parse(JSON.stringify(_KubernetesApplicationPublishedPortFormValue)));
  }
}

/**
 * KubernetesApplicationAutoScalerFormValue Model
 */
const _KubernetesApplicationAutoScalerFormValue = Object.freeze({
<<<<<<< HEAD
  MinReplicas: 0,
  MaxReplicas: 0,
  TargetCPUUtilization: 0,
  ApiVersion: '',
=======
  MinReplicas: 1,
  MaxReplicas: 1,
  TargetCPUUtilization: 50,
>>>>>>> 53f2ddb9
  IsUsed: false,
});

export class KubernetesApplicationAutoScalerFormValue {
  constructor() {
    Object.assign(this, JSON.parse(JSON.stringify(_KubernetesApplicationAutoScalerFormValue)));
  }
}<|MERGE_RESOLUTION|>--- conflicted
+++ resolved
@@ -122,16 +122,10 @@
  * KubernetesApplicationAutoScalerFormValue Model
  */
 const _KubernetesApplicationAutoScalerFormValue = Object.freeze({
-<<<<<<< HEAD
   MinReplicas: 0,
   MaxReplicas: 0,
-  TargetCPUUtilization: 0,
+  TargetCPUUtilization: 50,
   ApiVersion: '',
-=======
-  MinReplicas: 1,
-  MaxReplicas: 1,
-  TargetCPUUtilization: 50,
->>>>>>> 53f2ddb9
   IsUsed: false,
 });
 
