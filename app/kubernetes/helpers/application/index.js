import _ from 'lodash-es';
import { KubernetesPortMapping, KubernetesPortMappingPort } from 'Kubernetes/models/port/models';
import { KubernetesService, KubernetesServicePort, KubernetesServiceTypes } from 'Kubernetes/models/service/models';
import { KubernetesConfigurationTypes } from 'Kubernetes/models/configuration/models';
import {
  KubernetesApplicationAutoScalerFormValue,
  KubernetesApplicationConfigurationFormValue,
  KubernetesApplicationConfigurationFormValueOverridenKey,
  KubernetesApplicationConfigurationFormValueOverridenKeyTypes,
  KubernetesApplicationEnvironmentVariableFormValue,
  KubernetesApplicationPersistedFolderFormValue,
  KubernetesApplicationPlacementFormValue,
  KubernetesApplicationPublishedPortFormValue,
} from 'Kubernetes/models/application/formValues';
import {
  KubernetesApplicationEnvConfigMapPayload,
  KubernetesApplicationEnvPayload,
  KubernetesApplicationEnvSecretPayload,
  KubernetesApplicationVolumeConfigMapPayload,
  KubernetesApplicationVolumeEntryPayload,
  KubernetesApplicationVolumeMountPayload,
  KubernetesApplicationVolumePersistentPayload,
  KubernetesApplicationVolumeSecretPayload,
} from 'Kubernetes/models/application/payloads';
import KubernetesVolumeHelper from 'Kubernetes/helpers/volumeHelper';
import { KubernetesApplicationDeploymentTypes, KubernetesApplicationPlacementTypes, KubernetesApplicationTypes, HelmApplication } from 'Kubernetes/models/application/models';
import { KubernetesPodAffinity, KubernetesPodNodeAffinityNodeSelectorRequirementOperators } from 'Kubernetes/pod/models';
import {
  KubernetesNodeSelectorRequirementPayload,
  KubernetesNodeSelectorTermPayload,
  KubernetesPodNodeAffinityPayload,
  KubernetesPreferredSchedulingTermPayload,
} from 'Kubernetes/pod/payloads/affinities';

export const PodKubernetesInstanceLabel = 'app.kubernetes.io/instance';
export const PodManagedByLabel = 'app.kubernetes.io/managed-by';

class KubernetesApplicationHelper {
  /* #region  UTILITY FUNCTIONS */
  static isExternalApplication(application) {
    return !application.ApplicationOwner;
  }

  static associatePodsAndApplication(pods, selector) {
    return _.filter(pods, ['metadata.labels', selector.matchLabels]);
  }

  static associateContainerPersistedFoldersAndConfigurations(app, containers) {
    _.forEach(containers, (container) => {
      container.PersistedFolders = _.without(
        _.map(app.PersistedFolders, (pf) => {
          if (pf.MountPath && _.includes(_.map(container.VolumeMounts, 'mountPath'), pf.MountPath)) {
            return pf;
          }
        }),
        undefined
      );

      container.ConfigurationVolumes = _.without(
        _.map(app.ConfigurationVolumes, (cv) => {
          if (cv.rootMountPath && _.includes(_.map(container.VolumeMounts, 'mountPath'), cv.rootMountPath)) {
            return cv;
          }
        }),
        undefined
      );
    });
  }

  static associateContainersAndApplication(app) {
    if (!app.Pods || app.Pods.length === 0) {
      return [];
    }
    const containers = app.Pods[0].Containers;
    KubernetesApplicationHelper.associateContainerPersistedFoldersAndConfigurations(app, containers);
    return containers;
  }

  static associateAllContainersAndApplication(app) {
    const containers = _.flatMap(_.map(app.Pods, 'Containers'));
    KubernetesApplicationHelper.associateContainerPersistedFoldersAndConfigurations(app, containers);
    return containers;
  }

  static portMappingsFromApplications(applications) {
    const res = _.reduce(
      applications,
      (acc, app) => {
        if (app.PublishedPorts.length > 0) {
          const mapping = new KubernetesPortMapping();
          mapping.Name = app.Name;
          mapping.ResourcePool = app.ResourcePool;
          mapping.ServiceType = app.ServiceType;
          mapping.LoadBalancerIPAddress = app.LoadBalancerIPAddress;
          mapping.ApplicationOwner = app.ApplicationOwner;

          mapping.Ports = _.map(app.PublishedPorts, (item) => {
            const port = new KubernetesPortMappingPort();
            port.Port = mapping.ServiceType === KubernetesServiceTypes.NODE_PORT ? item.NodePort : item.Port;
            port.TargetPort = item.TargetPort;
            port.Protocol = item.Protocol;
            port.IngressRules = item.IngressRules;
            return port;
          });
          acc.push(mapping);
        }
        return acc;
      },
      []
    );
    return res;
  }
  /* #endregion */

  /* #region  ENV VARIABLES FV <> ENV */
  static generateEnvFromEnvVariables(envVariables) {
    _.remove(envVariables, (item) => item.NeedsDeletion);
    const env = _.map(envVariables, (item) => {
      const res = new KubernetesApplicationEnvPayload();
      res.name = item.Name;
      if (item.Value === undefined) {
        delete res.value;
      } else {
        res.value = item.Value;
      }
      return res;
    });
    return env;
  }

  static generateEnvVariablesFromEnv(env) {
    const envVariables = _.map(env, (item) => {
      if (item.valueFrom) {
        return;
      }
      const res = new KubernetesApplicationEnvironmentVariableFormValue();
      res.Name = item.name;
      res.Value = item.value;
      res.IsNew = false;
      res.NameIndex = item.name;
      return res;
    });
    return _.without(envVariables, undefined);
  }
  /* #endregion */

  /* #region  CONFIGURATIONS FV <> ENV & VOLUMES */
  static generateConfigurationFormValuesFromEnvAndVolumes(env, volumes, configurations) {
    const finalRes = _.flatMap(configurations, (cfg) => {
      const filterCondition = cfg.Type === KubernetesConfigurationTypes.CONFIGMAP ? 'valueFrom.configMapKeyRef.name' : 'valueFrom.secretKeyRef.name';

      const cfgEnv = _.filter(env, [filterCondition, cfg.Name]);
      const cfgVol = _.filter(volumes, { configurationName: cfg.Name });
      if (!cfgEnv.length && !cfgVol.length) {
        return;
      }
      const keys = _.reduce(
        _.keys(cfg.Data),
        (acc, k) => {
          const keyEnv = _.filter(cfgEnv, { name: k });
          const keyVol = _.filter(cfgVol, { configurationKey: k });
          const key = {
            Key: k,
            Count: keyEnv.length + keyVol.length,
            Sum: _.concat(keyEnv, keyVol),
            EnvCount: keyEnv.length,
            VolCount: keyVol.length,
          };
          acc.push(key);
          return acc;
        },
        []
      );

      const max = _.max(_.map(keys, 'Count'));
      const overrideThreshold = max - _.max(_.map(keys, 'VolCount'));
      const res = _.map(new Array(max), () => new KubernetesApplicationConfigurationFormValue());
      _.forEach(res, (item, index) => {
        item.SelectedConfiguration = cfg;
        const overriden = index >= overrideThreshold;
        if (overriden) {
          item.Overriden = true;
          item.OverridenKeys = _.map(keys, (k) => {
            const fvKey = new KubernetesApplicationConfigurationFormValueOverridenKey();
            fvKey.Key = k.Key;
            if (!k.Count) {
              // !k.Count indicates k.Key is new added to the configuration and has not been loaded to the application yet
              fvKey.Type = KubernetesApplicationConfigurationFormValueOverridenKeyTypes.NONE;
            } else if (index < k.EnvCount) {
              fvKey.Type = KubernetesApplicationConfigurationFormValueOverridenKeyTypes.ENVIRONMENT;
            } else {
              fvKey.Type = KubernetesApplicationConfigurationFormValueOverridenKeyTypes.FILESYSTEM;
              fvKey.Path = k.Sum[index].rootMountPath;
            }
            return fvKey;
          });
        }
      });
      return res;
    });
    return _.without(finalRes, undefined);
  }

  static generateEnvOrVolumesFromConfigurations(app, configurations) {
    let finalEnv = [];
    let finalVolumes = [];
    let finalMounts = [];

    _.forEach(configurations, (config) => {
      const isBasic = config.SelectedConfiguration.Type === KubernetesConfigurationTypes.CONFIGMAP;

      if (!config.Overriden) {
        const envKeys = _.keys(config.SelectedConfiguration.Data);
        _.forEach(envKeys, (item) => {
          const res = isBasic ? new KubernetesApplicationEnvConfigMapPayload() : new KubernetesApplicationEnvSecretPayload();
          res.name = item;
          if (isBasic) {
            res.valueFrom.configMapKeyRef.name = config.SelectedConfiguration.Name;
            res.valueFrom.configMapKeyRef.key = item;
          } else {
            res.valueFrom.secretKeyRef.name = config.SelectedConfiguration.Name;
            res.valueFrom.secretKeyRef.key = item;
          }
          finalEnv.push(res);
        });
      } else {
        const envKeys = _.filter(config.OverridenKeys, (item) => item.Type === KubernetesApplicationConfigurationFormValueOverridenKeyTypes.ENVIRONMENT);
        _.forEach(envKeys, (item) => {
          const res = isBasic ? new KubernetesApplicationEnvConfigMapPayload() : new KubernetesApplicationEnvSecretPayload();
          res.name = item.Key;
          if (isBasic) {
            res.valueFrom.configMapKeyRef.name = config.SelectedConfiguration.Name;
            res.valueFrom.configMapKeyRef.key = item.Key;
          } else {
            res.valueFrom.secretKeyRef.name = config.SelectedConfiguration.Name;
            res.valueFrom.secretKeyRef.key = item.Key;
          }
          finalEnv.push(res);
        });

        const volKeys = _.filter(config.OverridenKeys, (item) => item.Type === KubernetesApplicationConfigurationFormValueOverridenKeyTypes.FILESYSTEM);
        const groupedVolKeys = _.groupBy(volKeys, 'Path');
        _.forEach(groupedVolKeys, (items, path) => {
          const volumeName = KubernetesVolumeHelper.generatedApplicationConfigVolumeName(app.Name);
          const configurationName = config.SelectedConfiguration.Name;
          const itemsMap = _.map(items, (item) => {
            const entry = new KubernetesApplicationVolumeEntryPayload();
            entry.key = item.Key;
            entry.path = item.Key;
            return entry;
          });

          const mount = isBasic ? new KubernetesApplicationVolumeMountPayload() : new KubernetesApplicationVolumeMountPayload(true);
          const volume = isBasic ? new KubernetesApplicationVolumeConfigMapPayload() : new KubernetesApplicationVolumeSecretPayload();

          mount.name = volumeName;
          mount.mountPath = path;
          volume.name = volumeName;
          if (isBasic) {
            volume.configMap.name = configurationName;
            volume.configMap.items = itemsMap;
          } else {
            volume.secret.secretName = configurationName;
            volume.secret.items = itemsMap;
          }

          finalMounts.push(mount);
          finalVolumes.push(volume);
        });
      }
    });
    app.Env = _.concat(app.Env, finalEnv);
    app.Volumes = _.concat(app.Volumes, finalVolumes);
    app.VolumeMounts = _.concat(app.VolumeMounts, finalMounts);
    return app;
  }
  /* #endregion */

  /* #region  SERVICES -> SERVICES FORM VALUES */
  static generateServicesFormValuesFromServices(app) {
    let services = [];
<<<<<<< HEAD
    app.Services.forEach(function (service) {
      const svc = new KubernetesService();
      svc.Namespace = service.metadata.namespace;
      svc.Name = service.metadata.name;
      svc.StackName = service.StackName;
      svc.ApplicationOwner = app.ApplicationOwner;
      svc.ApplicationName = app.ApplicationName;
      svc.Type = service.spec.type;
      if (service.spec.type === KubernetesServiceTypes.CLUSTER_IP) {
        svc.Type = 1;
      } else if (service.spec.type === KubernetesServiceTypes.NODE_PORT) {
        svc.Type = 2;
      } else if (service.spec.type === KubernetesServiceTypes.LOAD_BALANCER) {
        svc.Type = 3;
      }

      let ports = [];
      service.spec.ports.forEach(function (port) {
        const svcport = new KubernetesServicePort();
        svcport.name = port.name;
        svcport.port = port.port;
        svcport.nodePort = port.nodePort;
        svcport.protocol = port.protocol;
        svcport.targetPort = port.targetPort;

        app.Ingresses.value.forEach((ingress) => {
          const ingressMatched = _.find(ingress.Paths, { ServiceName: service.metadata.name });
          if (ingressMatched) {
            svcport.ingress = {
              IngressName: ingressMatched.IngressName,
              Host: ingressMatched.Host,
              Path: ingressMatched.Path,
            };
            svc.Ingress = true;
          }
        });

        ports.push(svcport);
      });
      svc.Ports = ports;
      svc.Selector = app.Raw.spec.selector.matchLabels;
      services.push(svc);
    });

    return services;
  }
  /* #endregion */
  static generateSelectorFromService(app) {
    const selector = app.Raw.spec.selector.matchLabels;
    return selector;
=======
    if (app.Services) {
      app.Services.forEach(function (service) {
        const svc = new KubernetesService();
        svc.Namespace = service.metadata.namespace;
        svc.Name = service.metadata.name;
        svc.StackName = service.StackName;
        svc.ApplicationOwner = app.ApplicationOwner;
        svc.ApplicationName = app.ApplicationName;
        svc.Type = service.spec.type;
        if (service.spec.type === KubernetesServiceTypes.CLUSTER_IP) {
          svc.Type = 1;
        } else if (service.spec.type === KubernetesServiceTypes.NODE_PORT) {
          svc.Type = 2;
        } else if (service.spec.type === KubernetesServiceTypes.LOAD_BALANCER) {
          svc.Type = 3;
        }

        let ports = [];
        service.spec.ports.forEach(function (port) {
          const svcport = new KubernetesServicePort();
          svcport.name = port.name;
          svcport.port = port.port;
          svcport.nodePort = port.nodePort;
          svcport.protocol = port.protocol;
          svcport.targetPort = port.targetPort;

          app.Ingresses.value.forEach((ingress) => {
            const ingressMatched = _.find(ingress.Paths, { ServiceName: service.metadata.name });
            if (ingressMatched) {
              svcport.ingress = {
                IngressName: ingressMatched.IngressName,
                Host: ingressMatched.Host,
                Path: ingressMatched.Path,
              };
              svc.Ingress = true;
            }
          });

          ports.push(svcport);
        });
        svc.Ports = ports;
        svc.Selector = app.Raw.spec.selector.matchLabels;
        services.push(svc);
      });

      return services;
    }
  }
  /* #endregion */
  static generateSelectorFromService(app) {
    if (app.Raw.kind !== 'Pod') {
      const selector = app.Raw.spec.selector.matchLabels;
      return selector;
    }
>>>>>>> a6d3f63b
  }

  /* #region  PUBLISHED PORTS FV <> PUBLISHED PORTS */
  static generatePublishedPortsFormValuesFromPublishedPorts(serviceType, publishedPorts, ingress) {
    const generatePort = (port, rule) => {
      const res = new KubernetesApplicationPublishedPortFormValue();
      res.IsNew = false;
      if (rule) {
        res.IngressName = rule.IngressName;
        res.IngressRoute = rule.Path;
        res.IngressHost = rule.Host;
        res.IngressHosts = ingress && ingress.find((i) => i.Name === rule.IngressName).Hosts;
      }
      res.Protocol = port.Protocol;
      res.ContainerPort = port.TargetPort;
      if (serviceType === KubernetesServiceTypes.LOAD_BALANCER) {
        res.LoadBalancerPort = port.Port;
        res.LoadBalancerNodePort = port.NodePort;
      } else if (serviceType === KubernetesServiceTypes.NODE_PORT) {
        res.NodePort = port.NodePort;
      }
      return res;
    };

    const finalRes = _.flatMap(publishedPorts, (port) => {
      if (port.IngressRules.length) {
        return _.map(port.IngressRules, (rule) => generatePort(port, rule));
      }
      return generatePort(port);
    });
    return finalRes;
  }
  /* #endregion */

  /* #region  AUTOSCALER FV <> HORIZONTAL POD AUTOSCALER */
  static generateAutoScalerFormValueFromHorizontalPodAutoScaler(autoScaler, replicasCount) {
    const res = new KubernetesApplicationAutoScalerFormValue();
    if (autoScaler) {
      res.IsUsed = true;
      res.MinReplicas = autoScaler.MinReplicas;
      res.MaxReplicas = autoScaler.MaxReplicas;
      res.TargetCPUUtilization = autoScaler.TargetCPUUtilization;
      res.ApiVersion = autoScaler.ApiVersion;
    } else {
      res.ApiVersion = 'apps/v1';
      res.MinReplicas = replicasCount;
      res.MaxReplicas = replicasCount;
    }
    return res;
  }

  /* #endregion */

  /* #region  PERSISTED FOLDERS FV <> VOLUMES */
  static generatePersistedFoldersFormValuesFromPersistedFolders(persistedFolders, persistentVolumeClaims) {
    const finalRes = _.map(persistedFolders, (folder) => {
      const pvc = _.find(persistentVolumeClaims, (item) => _.startsWith(item.Name, folder.PersistentVolumeClaimName));
      const res = new KubernetesApplicationPersistedFolderFormValue(pvc.StorageClass);
      res.PersistentVolumeClaimName = folder.PersistentVolumeClaimName;
      res.Size = parseInt(pvc.Storage, 10);
      res.SizeUnit = pvc.Storage.slice(-2);
      res.ContainerPath = folder.MountPath;
      return res;
    });
    return finalRes;
  }

  static generateVolumesFromPersistentVolumClaims(app, volumeClaims) {
    app.VolumeMounts = [];
    app.Volumes = [];
    _.forEach(volumeClaims, (item) => {
      const volumeMount = new KubernetesApplicationVolumeMountPayload();
      const name = item.Name;
      volumeMount.name = name;
      volumeMount.mountPath = item.MountPath;
      app.VolumeMounts.push(volumeMount);

      const volume = new KubernetesApplicationVolumePersistentPayload();
      volume.name = name;
      volume.persistentVolumeClaim.claimName = name;
      app.Volumes.push(volume);
    });
  }

  static hasRWOOnly(formValues) {
    return _.find(formValues.PersistedFolders, (item) => item.StorageClass && _.isEqual(item.StorageClass.AccessModes, ['RWO']));
  }

  static hasRWX(claims) {
    return _.find(claims, (item) => item.StorageClass && _.includes(item.StorageClass.AccessModes, 'RWX')) !== undefined;
  }
  /* #endregion */

  /* #region  PLACEMENTS FV <> AFFINITY */
  static generatePlacementsFormValuesFromAffinity(formValues, podAffinity, nodesLabels) {
    let placements = formValues.Placements;
    let type = formValues.PlacementType;
    const affinity = podAffinity.nodeAffinity;
    if (affinity && affinity.requiredDuringSchedulingIgnoredDuringExecution) {
      type = KubernetesApplicationPlacementTypes.MANDATORY;
      _.forEach(affinity.requiredDuringSchedulingIgnoredDuringExecution.nodeSelectorTerms, (term) => {
        _.forEach(term.matchExpressions, (exp) => {
          const placement = new KubernetesApplicationPlacementFormValue();
          const label = _.find(nodesLabels, { Key: exp.key });
          placement.Label = label;
          placement.Value = exp.values[0];
          placement.IsNew = false;
          placements.push(placement);
        });
      });
    } else if (affinity && affinity.preferredDuringSchedulingIgnoredDuringExecution) {
      type = KubernetesApplicationPlacementTypes.PREFERRED;
      _.forEach(affinity.preferredDuringSchedulingIgnoredDuringExecution, (term) => {
        _.forEach(term.preference.matchExpressions, (exp) => {
          const placement = new KubernetesApplicationPlacementFormValue();
          const label = _.find(nodesLabels, { Key: exp.key });
          placement.Label = label;
          placement.Value = exp.values[0];
          placement.IsNew = false;
          placements.push(placement);
        });
      });
    }
    formValues.Placements = placements;
    formValues.PlacementType = type;
  }

  static generateAffinityFromPlacements(app, formValues) {
    if (formValues.DeploymentType === KubernetesApplicationDeploymentTypes.REPLICATED) {
      const placements = formValues.Placements;
      const res = new KubernetesPodNodeAffinityPayload();
      let expressions = _.map(placements, (p) => {
        if (!p.NeedsDeletion) {
          const exp = new KubernetesNodeSelectorRequirementPayload();
          exp.key = p.Label.Key;
          if (p.Value) {
            exp.operator = KubernetesPodNodeAffinityNodeSelectorRequirementOperators.IN;
            exp.values = [p.Value];
          } else {
            exp.operator = KubernetesPodNodeAffinityNodeSelectorRequirementOperators.EXISTS;
            delete exp.values;
          }
          return exp;
        }
      });
      expressions = _.without(expressions, undefined);
      if (expressions.length) {
        if (formValues.PlacementType === KubernetesApplicationPlacementTypes.MANDATORY) {
          const term = new KubernetesNodeSelectorTermPayload();
          term.matchExpressions = expressions;
          res.requiredDuringSchedulingIgnoredDuringExecution.nodeSelectorTerms.push(term);
          delete res.preferredDuringSchedulingIgnoredDuringExecution;
        } else if (formValues.PlacementType === KubernetesApplicationPlacementTypes.PREFERRED) {
          const term = new KubernetesPreferredSchedulingTermPayload();
          term.preference = new KubernetesNodeSelectorTermPayload();
          term.preference.matchExpressions = expressions;
          res.preferredDuringSchedulingIgnoredDuringExecution.push(term);
          delete res.requiredDuringSchedulingIgnoredDuringExecution;
        }
        app.Affinity = new KubernetesPodAffinity();
        app.Affinity.nodeAffinity = res;
      }
    }
  }
  /* #endregion */

  /**
   * Get Helm managed applications
   * @param {KubernetesApplication[]} applications Application list
   * @returns {Object} { [releaseName]: [app1, app2, ...], [releaseName2]: [app3, app4, ...] }
   */
  static getHelmApplications(applications) {
    // filter out all the applications that are managed by helm
    // to identify the helm managed applications, we need to check if the applications pod labels include
    // `app.kubernetes.io/instance` and `app.kubernetes.io/managed-by` = `helm`
    const helmManagedApps = applications.filter(
      (app) => app.Metadata.labels && app.Metadata.labels[PodKubernetesInstanceLabel] && app.Metadata.labels[PodManagedByLabel] === 'Helm'
    );

    // groups the helm managed applications by helm release name
    // the release name is retrieved from the `app.kubernetes.io/instance` label on the pods within the apps
    // `namespacedHelmReleases` object structure:
    // {
    //   [namespace1]: {
    //     [releaseName]: [app1, app2, ...],
    //   },
    //   [namespace2]: {
    //     [releaseName2]: [app1, app2, ...],
    //   }
    // }
    const namespacedHelmReleases = {};
    helmManagedApps.forEach((app) => {
      const namespace = app.ResourcePool;
      const instanceLabel = app.Metadata.labels[PodKubernetesInstanceLabel];
      if (namespacedHelmReleases[namespace]) {
        namespacedHelmReleases[namespace][instanceLabel] = [...(namespacedHelmReleases[namespace][instanceLabel] || []), app];
      } else {
        namespacedHelmReleases[namespace] = { [instanceLabel]: [app] };
      }
    });

    // `helmAppsEntriesList` object structure:
    // [
    //   ["airflow-test", Array(5)],
    //   ["traefik", Array(1)],
    //   ["airflow-test", Array(2)],
    //   ...,
    // ]
    const helmAppsEntriesList = Object.values(namespacedHelmReleases).flatMap((r) => Object.entries(r));
    const helmAppsList = helmAppsEntriesList.map(([helmInstance, applications]) => {
      const helmApp = new HelmApplication();
      helmApp.Name = helmInstance;
      helmApp.ApplicationType = KubernetesApplicationTypes.HELM;
      helmApp.ApplicationOwner = applications[0].ApplicationOwner;
      helmApp.KubernetesApplications = applications;

      // the status of helm app is `Ready` based on whether the underlying RunningPodsCount of the k8s app
      // reaches the TotalPodsCount of the app
      const appsNotReady = applications.some((app) => app.RunningPodsCount < app.TotalPodsCount);
      helmApp.Status = appsNotReady ? 'Not ready' : 'Ready';

      // use earliest date
      helmApp.CreationDate = applications.map((app) => app.CreationDate).sort((a, b) => new Date(a) - new Date(b))[0];

      // use first app namespace as helm app namespace
      helmApp.ResourcePool = applications[0].ResourcePool;

      // required for persisting table expansion state and differenting same named helm apps across different namespaces
      helmApp.Id = helmApp.ResourcePool + '-' + helmApp.Name.toLowerCase().replaceAll(' ', '-');

      return helmApp;
    });

    return helmAppsList;
  }

  /**
   * Get nested applications -
   * @param {KubernetesApplication[]} applications Application list
   * @returns {Object} { helmApplications: [app1, app2, ...], nonHelmApplications: [app3, app4, ...] }
   */
  static getNestedApplications(applications) {
    const helmApplications = KubernetesApplicationHelper.getHelmApplications(applications);

    // filter out helm managed applications
    const helmAppNames = [...new Set(helmApplications.map((hma) => hma.Name))]; // distinct helm app names
    const nonHelmApplications = applications.filter((app) => {
      if (app.Metadata.labels) {
        return !helmAppNames.includes(app.Metadata.labels[PodKubernetesInstanceLabel]);
      }
      return true;
    });

    return { helmApplications, nonHelmApplications };
  }
}
export default KubernetesApplicationHelper;<|MERGE_RESOLUTION|>--- conflicted
+++ resolved
@@ -279,58 +279,6 @@
   /* #region  SERVICES -> SERVICES FORM VALUES */
   static generateServicesFormValuesFromServices(app) {
     let services = [];
-<<<<<<< HEAD
-    app.Services.forEach(function (service) {
-      const svc = new KubernetesService();
-      svc.Namespace = service.metadata.namespace;
-      svc.Name = service.metadata.name;
-      svc.StackName = service.StackName;
-      svc.ApplicationOwner = app.ApplicationOwner;
-      svc.ApplicationName = app.ApplicationName;
-      svc.Type = service.spec.type;
-      if (service.spec.type === KubernetesServiceTypes.CLUSTER_IP) {
-        svc.Type = 1;
-      } else if (service.spec.type === KubernetesServiceTypes.NODE_PORT) {
-        svc.Type = 2;
-      } else if (service.spec.type === KubernetesServiceTypes.LOAD_BALANCER) {
-        svc.Type = 3;
-      }
-
-      let ports = [];
-      service.spec.ports.forEach(function (port) {
-        const svcport = new KubernetesServicePort();
-        svcport.name = port.name;
-        svcport.port = port.port;
-        svcport.nodePort = port.nodePort;
-        svcport.protocol = port.protocol;
-        svcport.targetPort = port.targetPort;
-
-        app.Ingresses.value.forEach((ingress) => {
-          const ingressMatched = _.find(ingress.Paths, { ServiceName: service.metadata.name });
-          if (ingressMatched) {
-            svcport.ingress = {
-              IngressName: ingressMatched.IngressName,
-              Host: ingressMatched.Host,
-              Path: ingressMatched.Path,
-            };
-            svc.Ingress = true;
-          }
-        });
-
-        ports.push(svcport);
-      });
-      svc.Ports = ports;
-      svc.Selector = app.Raw.spec.selector.matchLabels;
-      services.push(svc);
-    });
-
-    return services;
-  }
-  /* #endregion */
-  static generateSelectorFromService(app) {
-    const selector = app.Raw.spec.selector.matchLabels;
-    return selector;
-=======
     if (app.Services) {
       app.Services.forEach(function (service) {
         const svc = new KubernetesService();
@@ -385,7 +333,6 @@
       const selector = app.Raw.spec.selector.matchLabels;
       return selector;
     }
->>>>>>> a6d3f63b
   }
 
   /* #region  PUBLISHED PORTS FV <> PUBLISHED PORTS */
