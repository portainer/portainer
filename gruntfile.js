--- conflicted
+++ resolved
@@ -82,51 +82,10 @@
     distdir: 'dist/public',
     shippedDockerVersion: '17.09.0-ce',
     pkg: grunt.file.readJSON('package.json'),
-<<<<<<< HEAD
-    config: {
-      dev:  { options: { variables: { 'environment': 'development' }}},
-      prod: { options: { variables: { 'environment': 'production'  }}}
-    },
-    src: {
-      js: ['app/**/__module.js', 'app/**/*.js', '!app/**/*.spec.js'],
-      jsTpl: ['<%= distdir %>/templates/**/*.js'],
-      html: ['index.html'],
-      tpl: ['app/components/**/*.html', 'app/directives/**/*.html', 'app/extensions/**/*.html'],
-      css: ['assets/css/app.css']
-    },
-    clean: {
-      all: ['<%= distdir %>/../*'],
-      app: ['<%= distdir %>/*', '!<%= distdir %>/../portainer*', '!<%= distdir %>/../docker*'],
-      tmpl: ['<%= distdir %>/templates'],
-      tmp: ['<%= distdir %>/js/*', '!<%= distdir %>/js/app.*.js', '<%= distdir %>/css/*', '!<%= distdir %>/css/app.*.css']
-    },
-    useminPrepare: {
-      dev: {
-        src: '<%= src.html %>',
-        options: {
-          root: '<%= distdir %>',
-          flow: {
-            steps: {
-              js: ['concat'],
-              css: ['concat']
-            }
-          }
-        }
-      },
-      release: {
-        src: '<%= src.html %>',
-        options: {
-          root: '<%= distdir %>',
-          dest: '<%= distdir %>'
-        }
-      }
-    },
-=======
     config: gruntfile_cfg.config,
     src: gruntfile_cfg.src,
     clean: gruntfile_cfg.clean,
     useminPrepare: gruntfile_cfg.useminPrepare,
->>>>>>> 1da64f2e
     filerev: { files: { src: ['<%= distdir %>/js/*.js', '<%= distdir %>/css/*.css'] }},
     usemin: { html: ['<%= distdir %>/index.html'] },
     copy: gruntfile_cfg.copy,
@@ -157,7 +116,7 @@
   js: ['app/**/__module.js', 'app/**/*.js', '!app/**/*.spec.js'],
   jsTpl: ['<%= distdir %>/templates/**/*.js'],
   html: ['index.html'],
-  tpl: ['app/components/**/*.html', 'app/directives/**/*.html'],
+  tpl: ['app/components/**/*.html', 'app/directives/**/*.html', 'app/extensions/**/*.html'],
   css: ['assets/css/app.css', 'app/**/*.css']
 };
 
