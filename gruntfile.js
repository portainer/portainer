const os = require('os');
const loadGruntTasks = require('load-grunt-tasks');
const webpackDevConfig = require('./webpack/webpack.develop');
const webpackProdConfig = require('./webpack/webpack.production');
const webpackTestingConfig = require('./webpack/webpack.testing');

let arch = os.arch();
if (arch === 'x64') {
  arch = 'amd64';
}
let platform = os.platform();
switch (platform) {
  case 'windows':
  case 'darwin':
    break;
  default:
    platform = 'linux';
}

module.exports = function (grunt) {
  loadGruntTasks(grunt, {
    pattern: ['grunt-*', 'gruntify-*'],
  });

  grunt.initConfig({
    root: 'dist',
    distdir: 'dist/public',
    binaries: {
<<<<<<< HEAD
      dockerVersion: 'v20.10.21',
      dockerComposePluginVersion: 'v2.10.2',
=======
      dockerVersion: 'v20.10.9',
      dockerComposePluginVersion: 'v2.13.0',
>>>>>>> 62197a67
      helmVersion: 'v3.9.3',
      komposeVersion: 'v1.22.0',
      kubectlVersion: 'v1.24.1',
    },
    env: gruntConfig.env,
    clean: gruntConfig.clean,
    shell: gruntConfig.shell,
    webpack: gruntConfig.webpack,
  });

  grunt.registerTask('lint', ['eslint']);

  grunt.task.registerTask('build:server', 'build:server:<platform>:<arch>', function (p = platform, a = arch) {
    grunt.task.run([`shell:build_binary:${p}:${a}`, `download_binaries:${p}:${a}`]);
  });

  grunt.registerTask('build:client', ['webpack:dev']);

  grunt.registerTask('build', ['build:server', 'build:client']);

  grunt.registerTask('start:server', ['build:server:linux', 'shell:run_container']);

  grunt.registerTask('start:localserver', [`shell:build_binary:${platform}:${arch}`, 'shell:run_localserver']);

  grunt.registerTask('start:client', ['shell:install_yarndeps', 'webpack:devWatch']);

  grunt.registerTask('start', ['start:server', 'start:client']);

  grunt.registerTask('start:toolkit', ['start:localserver', 'start:client']);

  grunt.task.registerTask('release', 'release:<platform>:<arch>', function (platform = 'linux', a = arch) {
    grunt.task.run(['env:prod', 'clean:all', `shell:build_binary:${platform}:${a}`, `download_binaries:${platform}:${a}`, 'webpack:prod']);
  });

  grunt.task.registerTask('devopsbuild', 'devopsbuild:<platform>:<arch>:<env>', function (platform, a = arch, env = 'prod') {
    grunt.task.run([
      `env:${env}`,
      'clean:all',
      `shell:build_binary_azuredevops:${platform}:${a}`,
      `download_binaries:${platform}:${a}`,
      `webpack:${env}`,
      `shell:storybook:${env}`,
    ]);
  });

  grunt.task.registerTask('download_binaries', 'download_binaries:<platform>:<arch>', function (platform = 'linux', a = arch) {
    grunt.task.run([
      `shell:download_docker_binary:${platform}:${a}`,
      `shell:download_docker_compose_binary:${platform}:${a}`,
      `shell:download_helm_binary:${platform}:${a}`,
      `shell:download_kompose_binary:${platform}:${a}`,
      `shell:download_kubectl_binary:${platform}:${a}`,
    ]);
  });
};

/***/
const gruntConfig = {};

gruntConfig.env = {
  dev: {
    NODE_ENV: 'development',
  },
  prod: {
    NODE_ENV: 'production',
  },
  testing: {
    NODE_ENV: 'testing',
  },
};

gruntConfig.webpack = {
  dev: webpackDevConfig,
  devWatch: Object.assign({ watch: true }, webpackDevConfig),
  prod: webpackProdConfig,
  testing: webpackTestingConfig,
};

gruntConfig.clean = {
  server: ['<%= root %>/portainer'],
  client: ['<%= distdir %>/*'],
  all: ['<%= root %>/*'],
};

gruntConfig.shell = {
  build_binary: { command: shell_build_binary },
  build_binary_azuredevops: { command: shell_build_binary_azuredevops },
  download_docker_binary: { command: shell_download_docker_binary },
  download_helm_binary: { command: shell_download_helm_binary },
  download_kompose_binary: { command: shell_download_kompose_binary },
  download_kubectl_binary: { command: shell_download_kubectl_binary },
  download_docker_compose_binary: { command: shell_download_docker_compose_binary },
  run_container: { command: shell_run_container },
  run_localserver: { command: shell_run_localserver, options: { async: true } },
  install_yarndeps: { command: shell_install_yarndeps },
  storybook: { command: shell_storybook },
};

function shell_storybook(env) {
  if (env === 'production') {
    return '';
  }

  return `
    yarn build-storybook
  `;
}

function shell_build_binary(platform, arch) {
  const binfile = 'dist/portainer';
  if (platform === 'linux' || platform === 'darwin') {
    return `
      if [ -f ${binfile} ]; then
        echo "Portainer binary exists";
      else
        build/build_binary.sh ${platform} ${arch};
      fi
    `;
  }

  // windows
  return `
      powershell -Command "& {if (Get-Item -Path ${binfile}.exe -ErrorAction:SilentlyContinue) {
        Write-Host "Portainer binary exists"
      } else {
        & ".\\build\\build_binary.ps1" -platform ${platform} -arch ${arch}
      }}"
    `;
}

function shell_build_binary_azuredevops(platform, arch) {
  return `build/build_binary_azuredevops.sh ${platform} ${arch};`;
}

function shell_run_container() {
  const portainerData = '${PORTAINER_DATA:-/tmp/portainer}';
  const portainerRoot = process.env.PORTAINER_PROJECT ? process.env.PORTAINER_PROJECT : process.env.PWD;
  const portainerFlags = '${PORTAINER_FLAGS:-}';

  return `
    docker rm -f portainer
    docker run -d \
      -p 8000:8000 \
      -p 9000:9000 \
      -p 9443:9443 \
      -v ${portainerRoot}/dist:/app \
      -v ${portainerData}:/data \
      -v /var/run/docker.sock:/var/run/docker.sock:z \
      -v /var/run/docker.sock:/var/run/alternative.sock:z \
      -v /tmp:/tmp \
      --name portainer \
      portainer/base \
      /app/portainer ${portainerFlags}
  `;
}

function shell_run_localserver() {
  return './dist/portainer';
}

function shell_install_yarndeps() {
  return 'yarn';
}

function shell_download_docker_binary(platform, arch) {
  const binaryVersion = '<%= binaries.dockerVersion %>';

  return `
    if [ -f dist/docker ] || [ -f dist/docker.exe ]; then
      echo "docker binary exists";
    else
      build/download_docker_binary.sh ${platform} ${arch} ${binaryVersion};
    fi
  `;
}

function shell_download_docker_compose_binary(platform, arch) {
  var binaryVersion = '<%= binaries.dockerComposePluginVersion %>';

  return `
    if [ -f dist/docker-compose ] || [ -f dist/docker-compose.exe ]; then
    echo "docker compose binary exists";
    else
      build/download_docker_compose_binary.sh ${platform} ${arch} ${binaryVersion};
    fi
  `;
}

function shell_download_helm_binary(platform, arch) {
  var binaryVersion = '<%= binaries.helmVersion %>';

  return `
    if [ -f dist/helm ] || [ -f dist/helm.exe ]; then
    echo "helm binary exists";
    else
      build/download_helm_binary.sh ${platform} ${arch} ${binaryVersion};
    fi
  `;
}

function shell_download_kompose_binary(platform, arch) {
  const binaryVersion = '<%= binaries.komposeVersion %>';

  return `
    if [ -f dist/kompose ] || [ -f dist/kompose.exe ]; then
      echo "kompose binary exists";
    else
      build/download_kompose_binary.sh ${platform} ${arch} ${binaryVersion};
    fi
  `;
}

function shell_download_kubectl_binary(platform, arch) {
  var binaryVersion = '<%= binaries.kubectlVersion %>';

  return `
    if [ -f dist/kubectl ] || [ -f dist/kubectl.exe ]; then
      echo "kubectl binary exists";
    else
      build/download_kubectl_binary.sh ${platform} ${arch} ${binaryVersion};
    fi
  `;
}<|MERGE_RESOLUTION|>--- conflicted
+++ resolved
@@ -26,13 +26,8 @@
     root: 'dist',
     distdir: 'dist/public',
     binaries: {
-<<<<<<< HEAD
       dockerVersion: 'v20.10.21',
-      dockerComposePluginVersion: 'v2.10.2',
-=======
-      dockerVersion: 'v20.10.9',
       dockerComposePluginVersion: 'v2.13.0',
->>>>>>> 62197a67
       helmVersion: 'v3.9.3',
       komposeVersion: 'v1.22.0',
       kubectlVersion: 'v1.24.1',
