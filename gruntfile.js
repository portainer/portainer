--- conflicted
+++ resolved
@@ -140,12 +140,8 @@
         'bower_components/moment/min/moment.min.js',
         'bower_components/xterm.js/dist/xterm.js',
         'bower_components/bootbox.js/bootbox.js',
-<<<<<<< HEAD
         'bower_components/angular-multi-select/isteven-multi-select.js',
-        'assets/js/jquery.gritter.js', // Using custom version to fix error in minified build due to "use strict"
-=======
         'bower_components/toastr/toastr.min.js',
->>>>>>> f15cf3e8
         'assets/js/legend.js' // Not a bower package
       ],
       html: ['index.html'],
@@ -157,11 +153,8 @@
         'bower_components/rdash-ui/dist/css/rdash.min.css',
         'bower_components/angular-ui-select/dist/select.min.css',
         'bower_components/xterm.js/dist/xterm.css',
-<<<<<<< HEAD
-        'bower_components/angular-multi-select/isteven-multi-select.css'
-=======
+        'bower_components/angular-multi-select/isteven-multi-select.css',
         'bower_components/toastr/toastr.min.css'
->>>>>>> f15cf3e8
       ]
     },
     clean: {
