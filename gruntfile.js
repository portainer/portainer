--- conflicted
+++ resolved
@@ -34,11 +34,7 @@
 
   grunt.registerTask('lint', ['eslint']);
 
-<<<<<<< HEAD
   grunt.registerTask('build:server', ['shell:build_binary:linux:' + arch, 'shell:download_kompose_binary:linux:' + arch, 'shell:download_kubectl_binary:linux:' + arch]);
-=======
-  grunt.registerTask('build:server', ['shell:build_binary:linux:' + arch, 'shell:download_docker_binary:linux:' + arch]);
->>>>>>> 89fb3c8d
 
   grunt.registerTask('build:client', ['config:dev', 'env:dev', 'webpack:dev']);
 
@@ -51,20 +47,17 @@
   grunt.registerTask('start', ['start:server', 'start:client']);
 
   grunt.task.registerTask('release', 'release:<platform>:<arch>', function (p = 'linux', a = arch) {
-<<<<<<< HEAD
     grunt.task.run([
       'config:prod',
       'env:prod',
       'clean:all',
       'copy:assets',
       'shell:build_binary:' + p + ':' + a,
+      'shell:download_docker_binary:' + p + ':' + a,
       'shell:download_kompose_binary:' + p + ':' + a,
       'shell:download_kubectl_binary:' + p + ':' + a,
       'webpack:prod',
     ]);
-=======
-    grunt.task.run(['config:prod', 'env:prod', 'clean:all', 'copy:assets', 'shell:build_binary:' + p + ':' + a, 'shell:download_docker_binary:' + p + ':' + a, 'webpack:prod']);
->>>>>>> 89fb3c8d
   });
 
   grunt.task.registerTask('devopsbuild', 'devopsbuild:<platform>:<arch>', function (p, a) {
@@ -74,12 +67,9 @@
       'clean:all',
       'copy:assets',
       'shell:build_binary_azuredevops:' + p + ':' + a,
-<<<<<<< HEAD
+      'shell:download_docker_binary:' + p + ':' + a,
       'shell:download_kompose_binary:' + p + ':' + a,
       'shell:download_kubectl_binary:' + p + ':' + a,
-=======
-      'shell:download_docker_binary:' + p + ':' + a,
->>>>>>> 89fb3c8d
       'webpack:prod',
     ]);
   });
@@ -132,14 +122,6 @@
     files: [
       {
         dest: '<%= root %>/',
-<<<<<<< HEAD
-        src: 'templates.json',
-        cwd: '',
-      },
-      {
-        dest: '<%= root %>/',
-=======
->>>>>>> 89fb3c8d
         src: 'extensions.json',
         cwd: '',
       },
@@ -151,11 +133,8 @@
   build_binary: { command: shell_build_binary },
   build_binary_azuredevops: { command: shell_build_binary_azuredevops },
   download_docker_binary: { command: shell_download_docker_binary },
-<<<<<<< HEAD
   download_kompose_binary: { command: shell_download_kompose_binary },
   download_kubectl_binary: { command: shell_download_kubectl_binary },
-=======
->>>>>>> 89fb3c8d
   run_container: { command: shell_run_container },
 };
 
@@ -187,11 +166,7 @@
     'docker rm -f portainer',
     'docker run -d -p 8000:8000 -p 9000:9000 -v $(pwd)/dist:/app -v ' +
       portainer_data +
-<<<<<<< HEAD
-      ':/data -v /var/run/docker.sock:/var/run/docker.sock:z --name portainer portainer/base /app/portainer --no-analytics --template-file /app/templates.json',
-=======
       ':/data -v /var/run/docker.sock:/var/run/docker.sock:z --name portainer portainer/base /app/portainer --no-analytics',
->>>>>>> 89fb3c8d
   ].join(';');
 }
 
@@ -200,16 +175,10 @@
   var as = { amd64: 'x86_64', arm: 'armhf', arm64: 'aarch64' };
   var ip = ps[p] === undefined ? p : ps[p];
   var ia = as[a] === undefined ? a : as[a];
-<<<<<<< HEAD
   var binaryVersion = p === 'windows' ? '<%= binaries.dockerWindowsVersion %>' : '<%= binaries.dockerLinuxVersion %>';
 
   if (p === 'linux' || p === 'mac') {
     return ['if [ -f dist/docker ]; then', 'echo "docker binary exists";', 'else', 'build/download_docker_binary.sh ' + ip + ' ' + ia + ' ' + binaryVersion + ';', 'fi'].join(' ');
-=======
-  var binaryVersion = p === 'windows' ? '<%= shippedDockerVersionWindows %>' : '<%= shippedDockerVersion %>';
-  if (p === 'linux' || p === 'mac') {
-    return ['if [ -f dist/docker ]; then', 'echo "Docker binary exists";', 'else', 'build/download_docker_binary.sh ' + ip + ' ' + ia + ' ' + binaryVersion + ';', 'fi'].join(' ');
->>>>>>> 89fb3c8d
   } else {
     return [
       'powershell -Command "& {if (Get-Item -Path dist/docker.exe -ErrorAction:SilentlyContinue) {',
@@ -217,7 +186,6 @@
       '} else {',
       '& ".\\build\\download_docker_binary.ps1" -docker_version ' + binaryVersion + '',
       '}}"',
-<<<<<<< HEAD
     ].join(' ');
   }
 }
@@ -250,8 +218,6 @@
       '} else {',
       '& ".\\build\\download_kubectl_binary.ps1" -docker_version ' + binaryVersion + '',
       '}}"',
-=======
->>>>>>> 89fb3c8d
     ].join(' ');
   }
 }