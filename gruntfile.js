var gruntfile_cfg = {};
var loadGruntTasks = require('load-grunt-tasks');
var os = require('os');
var arch = os.arch();
if (arch === 'x64') arch = 'amd64';

module.exports = function(grunt) {

  loadGruntTasks(grunt, {
    pattern: ['grunt-*', 'gruntify-*']
  });

  grunt.registerTask('default', ['eslint', 'build']);
  grunt.registerTask('before-copy', [
    'vendor',
    'html2js',
    'useminPrepare:release',
    'concat',
    'clean:tmpl',
    'replace',
    'postcss:build',
    'uglify'
  ]);
  grunt.registerTask('after-copy', [
    'filerev',
    'usemin',
    'clean:tmp'
  ]);
  grunt.registerTask('build-webapp', [
    'config:prod',
    'clean:all',
    'before-copy',
    'copy:assets',
    'after-copy'
  ]);
  grunt.registerTask('build', [
    'config:dev',
    'clean:app',
    'shell:buildBinary:linux:' + arch,
    'shell:downloadDockerBinary:linux:' + arch,
    'vendor',
    'html2js',
    'useminPrepare:dev',
    'concat',
    'clean:tmpl',
    'replace',
    'copy',
    'after-copy'
  ]);
  grunt.task.registerTask('release', 'release:<platform>:<arch>', function(p, a) {
    grunt.task.run(['config:prod', 'clean:all', 'shell:buildBinary:' + p + ':' + a, 'shell:downloadDockerBinary:' + p + ':' + a, 'before-copy', 'copy:assets', 'after-copy']);
  });
  grunt.registerTask('lint', ['eslint']);
  grunt.registerTask('run-dev', ['build', 'shell:run:' + arch, 'watch:build']);
  grunt.registerTask('clear', ['clean:app']);

  // Load content of `vendor.yml` to src.jsVendor, src.cssVendor and src.angularVendor
  grunt.registerTask('vendor', function() {
    var vendorFile = grunt.file.readYAML('vendor.yml');
    for (var filelist in vendorFile) {
      if (vendorFile.hasOwnProperty(filelist)) {
        var list = vendorFile[filelist];
        // Check if any of the files is missing
        for (var itemIndex in list) {
          if (list.hasOwnProperty(itemIndex)) {
            var item = 'node_modules/' + list[itemIndex];
            if (!grunt.file.exists(item)) {
              grunt.fail.warn('Dependency file ' + item + ' not found.');
            }
            list[itemIndex] = item;
          }
        }
        // If none is missing, save the list
        grunt.config('src.' + filelist + 'Vendor', list);
      }
    }
  });

  // Project configuration.
  grunt.initConfig({
    root: 'dist',
    distdir: 'dist/public',
    shippedDockerVersion: '18.09.0',
    shippedDockerVersionWindows: '17.09.0-ce',
    pkg: grunt.file.readJSON('package.json'),
    config: gruntfile_cfg.config,
    src: gruntfile_cfg.src,
    clean: gruntfile_cfg.clean,
    useminPrepare: gruntfile_cfg.useminPrepare,
    filerev: { files: { src: ['<%= distdir %>/js/*.js', '<%= distdir %>/css/*.css'] } },
    usemin: { html: ['<%= distdir %>/index.html'] },
    copy: gruntfile_cfg.copy,
    eslint: gruntfile_cfg.eslint,
    html2js: gruntfile_cfg.html2js,
    concat: gruntfile_cfg.concat,
    uglify: gruntfile_cfg.uglify,
    postcss: gruntfile_cfg.postcss,
    watch: gruntfile_cfg.watch,
    shell: gruntfile_cfg.shell,
    replace: gruntfile_cfg.replace
  });

};

/***/

var autoprefixer = require('autoprefixer');
var cssnano = require('cssnano');

gruntfile_cfg.config = {
  dev: { options: { variables: { 'environment': 'development' } } },
  prod: { options: { variables: { 'environment': 'production' } } }
};

gruntfile_cfg.src = {
  js: ['app/**/__module.js', 'app/**/*.js', '!app/**/*.spec.js'],
  jsTpl: ['<%= distdir %>/templates/**/*.js'],
  html: ['index.html'],
  tpl: ['app/**/*.html'],
  css: ['assets/css/app.css', 'app/**/*.css']
};

gruntfile_cfg.clean = {
  all: ['<%= root %>/*'],
  app: ['<%= distdir %>/*', '!<%= distdir %>/../portainer*', '!<%= distdir %>/../docker*'],
  tmpl: ['<%= distdir %>/templates'],
  tmp: ['<%= distdir %>/js/*', '!<%= distdir %>/js/app.*.js', '<%= distdir %>/css/*', '!<%= distdir %>/css/app.*.css']
};

gruntfile_cfg.useminPrepare = {
  dev: {
    src: '<%= src.html %>',
    options: {
      root: '<%= distdir %>',
      flow: {
        steps: {
          js: ['concat'],
          css: ['concat']
        }
      }
    }
  },
  release: {
    src: '<%= src.html %>',
    options: {
      root: '<%= distdir %>',
      dest: '<%= distdir %>'
    }
  }
};

gruntfile_cfg.copy = {
  bundle: {
    files: [
      { dest: '<%= distdir %>/js/', src: ['app.js'], expand: true, cwd: '.tmp/concat/js/' },
      { dest: '<%= distdir %>/css/', src: ['app.css'], expand: true, cwd: '.tmp/concat/css/' }
    ]
  },
  assets: {
    files: [
      { dest: '<%= distdir %>/fonts/', src: '*.{ttf,woff,woff2,eof,svg}', expand: true, cwd: 'node_modules/bootstrap/fonts/' },
      { dest: '<%= distdir %>/fonts/', src: '*.{ttf,woff,woff2,eof,eot,svg}', expand: true, cwd: 'node_modules/@fortawesome/fontawesome-free-webfonts/webfonts/' },
      { dest: '<%= distdir %>/fonts/', src: '*.{ttf,woff,woff2,eof,svg}', expand: true, cwd: 'node_modules/rdash-ui/dist/fonts/' },
      { dest: '<%= distdir %>/images/', src: '**', expand: true, cwd: 'assets/images/' },
      { dest: '<%= distdir %>/ico', src: '**', expand: true, cwd: 'assets/ico' },
      { dest: '<%= root %>/', src: 'templates.json', cwd: '' }
    ]
  }
};

gruntfile_cfg.eslint = {
  src: ['gruntfile.js', '<%= src.js %>'],
  options: { configFile: '.eslintrc.yml' }
};

gruntfile_cfg.html2js = {
  app: {
    options: { base: '.' },
    src: ['<%= src.tpl %>'],
    dest: '<%= distdir %>/templates/app.js',
    module: '<%= pkg.name %>.templates'
  }
};

gruntfile_cfg.concat = {
  vendor: {
    files: {
      '<%= distdir %>/css/<%= pkg.name %>.css': ['<%= src.cssVendor %>', '<%= src.css %>'],
      '<%= distdir %>/js/vendor.js': ['<%= src.jsVendor %>'],
      '<%= distdir %>/js/angular.js': ['<%= src.angularVendor %>']
    }
  },
  dist: {
    options: { process: true },
    files: {
      '<%= distdir %>/js/<%= pkg.name %>.js': ['<%= src.js %>', '<%= src.jsTpl %>'],
      '<%= distdir %>/index.html': ['index.html']
    }
  }
};

gruntfile_cfg.uglify = {
  dist: {
    files: { '<%= distdir %>/js/<%= pkg.name %>.js': ['<%= src.js %>', '<%= src.jsTpl %>'] }
  },
  vendor: {
    options: { preserveComments: 'some' }, // Preserve license comments
    files: {
      '<%= distdir %>/js/vendor.js': ['<%= src.jsVendor %>'],
      '<%= distdir %>/js/angular.js': ['<%= src.angularVendor %>']
    }
  }
};

gruntfile_cfg.postcss = {
  build: {
    options: {
      processors: [
        autoprefixer({ browsers: 'last 2 versions' }), // add vendor prefixes
        cssnano() // minify the result
      ]
    },
    src: '.tmp/concat/css/app.css',
    dest: '<%= distdir %>/css/app.css'
  }
};

gruntfile_cfg.watch = {
  build: {
    files: ['<%= src.js %>', '<%= src.css %>', '<%= src.tpl %>', '<%= src.html %>'],
    tasks: ['build']
  }
};

gruntfile_cfg.replace = {
  concat: {
    options: {
      patterns: [
        { match: 'ENVIRONMENT', replacement: '<%= grunt.config.get("environment") %>' },
        { match: 'CONFIG_GA_ID', replacement: '<%= pkg.config.GA_ID %>' },
        { match: /..\/webfonts\//g, replacement: '../fonts/' }
      ]
    },
    files: [
      {
        expand: true,
        flatten: true,
        src: ['.tmp/concat/js/app.js'],
        dest: '.tmp/concat/js'
      },
      {
        expand: true,
        flatten: true,
        src: ['.tmp/concat/css/app.css'],
        dest: '.tmp/concat/css'
      }
    ]
  }
};

function shell_buildBinary(p, a) {
<<<<<<< HEAD
    var binfile = 'portainer-'+p+'-'+a;
    if (p === "linux") {
      return [
        'if [ -f '+(binfile)+' ]; then',
          'echo "Portainer binary exists";',
        'else',
          'build/build_binary.sh ' + p + ' ' + a + ';',
        'fi'
      ].join (' ')
    } else {
      return [
        'powershell -Command "& {if (Get-Item -Path '+(binfile+'.exe')+' -ErrorAction:SilentlyContinue) {',
          'Write-Host "Portainer binary exists"',
        '} else {',
          '& ".\\build\\build_binary.ps1" -platform '+ p +' -arch '+ a +'',
        '}}"'
      ].join(' ')
    }      
=======
  var binfile = 'dist/portainer-' + p + '-' + a;
  return [
    'if [ -f ' + ((p === 'windows') ? binfile + '.exe' : binfile) + ' ]; then',
    'echo "Portainer binary exists";',
    'else',
    'build/build_in_container.sh ' + p + ' ' + a + ';',
    'fi'
  ].join(' ');
>>>>>>> 2541f4da
}

function shell_run(arch) {
  return [
    'docker rm -f portainer',
    'docker run -d -p 9000:9000 -v $(pwd)/dist:/app -v /tmp/portainer:/data -v /var/run/docker.sock:/var/run/docker.sock:z --name portainer portainer/base /app/portainer-linux-' + arch + ' --no-analytics --template-file /app/templates.json'
  ].join(';');
}

function shell_downloadDockerBinary(p, a) {
  var ps = { 'windows': 'win', 'darwin': 'mac' };
  var as = { 'amd64': 'x86_64', 'arm': 'armhf', 'arm64': 'aarch64' };
  var ip = ((ps[p] === undefined) ? p : ps[p]);
  var ia = ((as[a] === undefined) ? a : as[a]);
<<<<<<< HEAD
  var binaryVersion = (( p === 'windows' ? '<%= shippedDockerVersionWindows %>' : '<%= shippedDockerVersion %>' ));
  if (p === "linux") {
    return [
      'if [ -f '+('dist/docker')+' ]; then',
        'echo "Docker binary exists";',
      'else',
        'build/download_docker_binary.sh ' + ip + ' ' + ia + ' ' + binaryVersion + ';',
      'fi'
    ].join (' ')
  } else {
    return [
      'powershell -Command "& {if (Get-Item -Path '+('dist/docker.exe')+' -ErrorAction:SilentlyContinue) {',
        'Write-Host "Docker binary exists"',
      '} else {',
        '& ".\\build\\download_docker_binary.ps1" -docker_version '+ binaryVersion +'',
      '}}"'
    ].join(' ')
  }
=======
  var binaryVersion = ((p === 'windows' ? '<%= shippedDockerVersionWindows %>' : '<%= shippedDockerVersion %>'));
  return [
    'if [ -f ' + ((p === 'windows') ? 'dist/docker.exe' : 'dist/docker') + ' ]; then',
    'echo "Docker binary exists";',
    'else',
    'build/download_docker_binary.sh ' + ip + ' ' + ia + ' ' + binaryVersion + ';',
    'fi'
  ].join(' ');
>>>>>>> 2541f4da
}

gruntfile_cfg.shell = {
  buildBinary: { command: shell_buildBinary },
  run: { command: shell_run },
  downloadDockerBinary: { command: shell_downloadDockerBinary }
};<|MERGE_RESOLUTION|>--- conflicted
+++ resolved
@@ -259,7 +259,6 @@
 };
 
 function shell_buildBinary(p, a) {
-<<<<<<< HEAD
     var binfile = 'portainer-'+p+'-'+a;
     if (p === "linux") {
       return [
@@ -277,17 +276,7 @@
           '& ".\\build\\build_binary.ps1" -platform '+ p +' -arch '+ a +'',
         '}}"'
       ].join(' ')
-    }      
-=======
-  var binfile = 'dist/portainer-' + p + '-' + a;
-  return [
-    'if [ -f ' + ((p === 'windows') ? binfile + '.exe' : binfile) + ' ]; then',
-    'echo "Portainer binary exists";',
-    'else',
-    'build/build_in_container.sh ' + p + ' ' + a + ';',
-    'fi'
-  ].join(' ');
->>>>>>> 2541f4da
+    }   
 }
 
 function shell_run(arch) {
@@ -302,7 +291,6 @@
   var as = { 'amd64': 'x86_64', 'arm': 'armhf', 'arm64': 'aarch64' };
   var ip = ((ps[p] === undefined) ? p : ps[p]);
   var ia = ((as[a] === undefined) ? a : as[a]);
-<<<<<<< HEAD
   var binaryVersion = (( p === 'windows' ? '<%= shippedDockerVersionWindows %>' : '<%= shippedDockerVersion %>' ));
   if (p === "linux") {
     return [
@@ -321,16 +309,6 @@
       '}}"'
     ].join(' ')
   }
-=======
-  var binaryVersion = ((p === 'windows' ? '<%= shippedDockerVersionWindows %>' : '<%= shippedDockerVersion %>'));
-  return [
-    'if [ -f ' + ((p === 'windows') ? 'dist/docker.exe' : 'dist/docker') + ' ]; then',
-    'echo "Docker binary exists";',
-    'else',
-    'build/download_docker_binary.sh ' + ip + ' ' + ia + ' ' + binaryVersion + ';',
-    'fi'
-  ].join(' ');
->>>>>>> 2541f4da
 }
 
 gruntfile_cfg.shell = {
