var os = require('os');
var loadGruntTasks = require('load-grunt-tasks');
const webpackDevConfig = require('./webpack/webpack.develop');
const webpackProdConfig = require('./webpack/webpack.production');

var arch = os.arch();
if (arch === 'x64') arch = 'amd64';

var portainer_data = '${PORTAINER_DATA:-/tmp/portainer}';
var portainer_root = process.env.PORTAINER_PROJECT ? process.env.PORTAINER_PROJECT : process.env.PWD;

module.exports = function (grunt) {
  loadGruntTasks(grunt, {
    pattern: ['grunt-*', 'gruntify-*'],
  });

  grunt.initConfig({
    root: 'dist',
    distdir: 'dist/public',
    binaries: {
      dockerLinuxVersion: '19.03.13',
      dockerWindowsVersion: '19-03-12',
      dockerLinuxComposeVersion: '1.27.4',
      dockerWindowsComposeVersion: '1.28.0',
      komposeVersion: 'v1.22.0',
      kubectlVersion: 'v1.18.0',
    },
    config: gruntfile_cfg.config,
    env: gruntfile_cfg.env,
    src: gruntfile_cfg.src,
    clean: gruntfile_cfg.clean,
    eslint: gruntfile_cfg.eslint,
    shell: gruntfile_cfg.shell,
    copy: gruntfile_cfg.copy,
    webpack: gruntfile_cfg.webpack,
  });

  grunt.registerTask('lint', ['eslint']);

  grunt.registerTask('build:server', [
    'shell:build_binary:linux:' + arch,
    'shell:download_docker_binary:linux:' + arch,
    'shell:download_docker_compose_binary:linux:' + arch,
    'shell:download_kompose_binary:linux:' + arch,
    'shell:download_kubectl_binary:linux:' + arch,
  ]);

  grunt.registerTask('build:client', ['config:dev', 'env:dev', 'webpack:dev']);

  grunt.registerTask('build', ['build:server', 'build:client', 'copy:assets']);

  grunt.registerTask('start:server', ['build:server', 'copy:assets', 'shell:run_container']);

  grunt.registerTask('start:localserver', ['shell:build_binary:linux:' + arch, 'shell:run_localserver']);

  grunt.registerTask('start:client', ['shell:install_yarndeps', 'config:dev', 'env:dev', 'webpack:devWatch']);

  grunt.registerTask('start', ['start:server', 'start:client']);

  grunt.registerTask('start:toolkit', ['start:localserver', 'start:client']);

  grunt.task.registerTask('release', 'release:<platform>:<arch>', function (p = 'linux', a = arch) {
    grunt.task.run([
      'config:prod',
      'env:prod',
      'clean:all',
      'copy:assets',
      'shell:build_binary:' + p + ':' + a,
      'shell:download_docker_binary:' + p + ':' + a,
      'shell:download_docker_compose_binary:' + p + ':' + a,
      'shell:download_kompose_binary:' + p + ':' + a,
      'shell:download_kubectl_binary:' + p + ':' + a,
      'webpack:prod',
    ]);
  });

  grunt.task.registerTask('devopsbuild', 'devopsbuild:<platform>:<arch>:env', function (p, a, env = 'prod') {
    grunt.task.run([
      'config:prod',
      `env:${env}`,
      'clean:all',
      'copy:assets',
      'shell:build_binary_azuredevops:' + p + ':' + a,
      'shell:download_docker_binary:' + p + ':' + a,
      'shell:download_docker_compose_binary:' + p + ':' + a,
      'shell:download_kompose_binary:' + p + ':' + a,
      'shell:download_kubectl_binary:' + p + ':' + a,
      'webpack:prod',
    ]);
  });
};

/***/
var gruntfile_cfg = {};

gruntfile_cfg.env = {
  dev: {
    NODE_ENV: 'development',
  },
  prod: {
    NODE_ENV: 'production',
  },
  testing: {
    NODE_ENV: 'testing',
  },
};

gruntfile_cfg.webpack = {
  dev: webpackDevConfig,
  devWatch: Object.assign({ watch: true }, webpackDevConfig),
  prod: webpackProdConfig,
};

gruntfile_cfg.config = {
  dev: { options: { variables: { environment: 'development' } } },
  prod: { options: { variables: { environment: 'production' } } },
};

gruntfile_cfg.src = {
  js: ['app/**/__module.js', 'app/**/*.js', '!app/**/*.spec.js'],
  jsTpl: ['<%= distdir %>/templates/**/*.js'],
  html: ['index.html'],
  tpl: ['app/**/*.html'],
  css: ['assets/css/app.css', 'app/**/*.css'],
};

gruntfile_cfg.clean = {
  server: ['<%= root %>/portainer'],
  client: ['<%= distdir %>/*'],
  all: ['<%= root %>/*'],
};

gruntfile_cfg.eslint = {
  src: ['gruntfile.js', '<%= src.js %>'],
  options: { configFile: '.eslintrc.yml' },
};

gruntfile_cfg.copy = {
  assets: {
    files: [],
  },
};

gruntfile_cfg.shell = {
  build_binary: { command: shell_build_binary },
  build_binary_azuredevops: { command: shell_build_binary_azuredevops },
  download_docker_binary: { command: shell_download_docker_binary },
  download_kompose_binary: { command: shell_download_kompose_binary },
  download_kubectl_binary: { command: shell_download_kubectl_binary },
  download_docker_compose_binary: { command: shell_download_docker_compose_binary },
  run_container: { command: shell_run_container },
  run_localserver: { command: shell_run_localserver, options: { async: true } },
  install_yarndeps: { command: shell_install_yarndeps },
};

function shell_build_binary(p, a) {
  var binfile = 'dist/portainer';
  if (p === 'linux') {
    return ['if [ -f ' + binfile + ' ]; then', 'echo "Portainer binary exists";', 'else', 'build/build_binary.sh ' + p + ' ' + a + ';', 'fi'].join(' ');
  } else {
    return [
      'powershell -Command "& {if (Get-Item -Path ' + binfile + '.exe -ErrorAction:SilentlyContinue) {',
      'Write-Host "Portainer binary exists"',
      '} else {',
      '& ".\\build\\build_binary.ps1" -platform ' + p + ' -arch ' + a + '',
      '}}"',
    ].join(' ');
  }
}

function shell_build_binary_azuredevops(p, a) {
  return 'build/build_binary_azuredevops.sh ' + p + ' ' + a + ';';
}

function shell_run_container() {
  return [
    'docker rm -f portainer',
<<<<<<< HEAD
    'docker run -d -p 8000:8000 -p 9000:9000 -v ' +
=======
    'docker run -d -p 8000:8000 -p 9000:9000 -p 9443:9443 -v ' +
>>>>>>> 8b19623c
      portainer_root +
      '/dist:/app -v ' +
      portainer_data +
      ':/data -v /var/run/docker.sock:/var/run/docker.sock:z -v /var/run/docker.sock:/var/run/alternative.sock:z -v /tmp:/tmp --name portainer portainer/base /app/portainer',
  ].join(';');
}

function shell_run_localserver() {
  return './dist/portainer';
}

function shell_install_yarndeps() {
  return 'yarn';
}

function shell_download_docker_binary(p, a) {
  var ps = { windows: 'win', darwin: 'mac' };
  var as = { amd64: 'x86_64', arm: 'armhf', arm64: 'aarch64' };
  var ip = ps[p] === undefined ? p : ps[p];
  var ia = as[a] === undefined ? a : as[a];
  var binaryVersion = p === 'windows' ? '<%= binaries.dockerWindowsVersion %>' : '<%= binaries.dockerLinuxVersion %>';

  return [
    'if [ -f dist/docker ] || [ -f dist/docker.exe ]; then',
    'echo "docker binary exists";',
    'else',
    'build/download_docker_binary.sh ' + ip + ' ' + ia + ' ' + binaryVersion + ';',
    'fi',
  ].join(' ');
}

function shell_download_docker_compose_binary(p, a) {
  var ps = { windows: 'win', darwin: 'mac' };
  var as = { arm: 'armhf', arm64: 'aarch64' };
  var ip = ps[p] || p;
  var ia = as[a] || a;
  var binaryVersion = p === 'windows' ? '<%= binaries.dockerWindowsComposeVersion %>' : '<%= binaries.dockerLinuxComposeVersion %>';

  return [
    'if [ -f dist/docker-compose ] || [ -f dist/docker-compose.exe ]; then',
    'echo "Docker Compose binary exists";',
    'else',
    'build/download_docker_compose_binary.sh ' + ip + ' ' + ia + ' ' + binaryVersion + ';',
    'fi',
  ].join(' ');
}

function shell_download_kompose_binary(p, a) {
  var binaryVersion = '<%= binaries.komposeVersion %>';

  return [
    'if [ -f dist/kompose ] || [ -f dist/kompose.exe ]; then',
    'echo "kompose binary exists";',
    'else',
    'build/download_kompose_binary.sh ' + p + ' ' + a + ' ' + binaryVersion + ';',
    'fi',
  ].join(' ');
}

function shell_download_kubectl_binary(p, a) {
  var binaryVersion = '<%= binaries.kubectlVersion %>';

  return [
    'if [ -f dist/kubectl ] || [ -f dist/kubectl.exe ]; then',
    'echo "kubectl binary exists";',
    'else',
    'build/download_kubectl_binary.sh ' + p + ' ' + a + ' ' + binaryVersion + ';',
    'fi',
  ].join(' ');
}<|MERGE_RESOLUTION|>--- conflicted
+++ resolved
@@ -175,11 +175,7 @@
 function shell_run_container() {
   return [
     'docker rm -f portainer',
-<<<<<<< HEAD
-    'docker run -d -p 8000:8000 -p 9000:9000 -v ' +
-=======
     'docker run -d -p 8000:8000 -p 9000:9000 -p 9443:9443 -v ' +
->>>>>>> 8b19623c
       portainer_root +
       '/dist:/app -v ' +
       portainer_data +
