var os = require('os');
var loadGruntTasks = require('load-grunt-tasks');
const webpackDevConfig = require('./webpack/webpack.develop');
const webpackProdConfig = require('./webpack/webpack.production');

var arch = os.arch();
if (arch === 'x64') arch = 'amd64';

<<<<<<< HEAD
var portainer_data = '/tmp/portainer';
var portainer_root = process.env.PORTAINER_PROJECT ? process.env.PORTAINER_PROJECT : process.env.PWD;
=======
var portainer_data = '${PORTAINER_DATA:-/tmp/portainer}';
>>>>>>> 90a472c0

module.exports = function (grunt) {
  loadGruntTasks(grunt, {
    pattern: ['grunt-*', 'gruntify-*'],
  });

  grunt.initConfig({
    root: 'dist',
    distdir: 'dist/public',
    binaries: {
      dockerLinuxVersion: '19.03.13',
      dockerWindowsVersion: '19-03-12',
      dockerLinuxComposeVersion: '1.27.4',
      dockerWindowsComposeVersion: '1.28.0',
      komposeVersion: 'v1.22.0',
      kubectlVersion: 'v1.18.0',
    },
    config: gruntfile_cfg.config,
    env: gruntfile_cfg.env,
    src: gruntfile_cfg.src,
    clean: gruntfile_cfg.clean,
    eslint: gruntfile_cfg.eslint,
    shell: gruntfile_cfg.shell,
    copy: gruntfile_cfg.copy,
    webpack: gruntfile_cfg.webpack,
  });

  grunt.registerTask('lint', ['eslint']);

  grunt.registerTask('build:server', [
    'shell:build_binary:linux:' + arch,
    'shell:download_docker_binary:linux:' + arch,
    'shell:download_docker_compose_binary:linux:' + arch,
    'shell:download_kompose_binary:linux:' + arch,
    'shell:download_kubectl_binary:linux:' + arch,
  ]);

  grunt.registerTask('build:client', ['config:dev', 'env:dev', 'webpack:dev']);

  grunt.registerTask('build', ['build:server', 'build:client', 'copy:assets']);

  grunt.registerTask('start:server', ['build:server', 'copy:assets', 'shell:run_container']);

  grunt.registerTask('start:localserver', ['shell:build_binary:linux:' + arch, 'shell:run_localserver']);

  grunt.registerTask('start:client', ['shell:install_yarndeps', 'config:dev', 'env:dev', 'webpack:devWatch']);

  grunt.registerTask('start', ['start:server', 'start:client']);

  grunt.registerTask('start:toolkit', ['start:localserver', 'start:client']);

  grunt.task.registerTask('release', 'release:<platform>:<arch>', function (p = 'linux', a = arch) {
    grunt.task.run([
      'config:prod',
      'env:prod',
      'clean:all',
      'copy:assets',
      'shell:build_binary:' + p + ':' + a,
      'shell:download_docker_binary:' + p + ':' + a,
      'shell:download_docker_compose_binary:' + p + ':' + a,
      'shell:download_kompose_binary:' + p + ':' + a,
      'shell:download_kubectl_binary:' + p + ':' + a,
      'webpack:prod',
    ]);
  });

  grunt.task.registerTask('devopsbuild', 'devopsbuild:<platform>:<arch>', function (p, a) {
    grunt.task.run([
      'config:prod',
      'env:prod',
      'clean:all',
      'copy:assets',
      'shell:build_binary_azuredevops:' + p + ':' + a,
      'shell:download_docker_binary:' + p + ':' + a,
      'shell:download_docker_compose_binary:' + p + ':' + a,
      'shell:download_kompose_binary:' + p + ':' + a,
      'shell:download_kubectl_binary:' + p + ':' + a,
      'webpack:prod',
    ]);
  });
};

/***/
var gruntfile_cfg = {};

gruntfile_cfg.env = {
  dev: {
    NODE_ENV: 'development',
  },
  prod: {
    NODE_ENV: 'production',
  },
};

gruntfile_cfg.webpack = {
  dev: webpackDevConfig,
  devWatch: Object.assign({ watch: true }, webpackDevConfig),
  prod: webpackProdConfig,
};

gruntfile_cfg.config = {
  dev: { options: { variables: { environment: 'development' } } },
  prod: { options: { variables: { environment: 'production' } } },
};

gruntfile_cfg.src = {
  js: ['app/**/__module.js', 'app/**/*.js', '!app/**/*.spec.js'],
  jsTpl: ['<%= distdir %>/templates/**/*.js'],
  html: ['index.html'],
  tpl: ['app/**/*.html'],
  css: ['assets/css/app.css', 'app/**/*.css'],
};

gruntfile_cfg.clean = {
  server: ['<%= root %>/portainer'],
  client: ['<%= distdir %>/*'],
  all: ['<%= root %>/*'],
};

gruntfile_cfg.eslint = {
  src: ['gruntfile.js', '<%= src.js %>'],
  options: { configFile: '.eslintrc.yml' },
};

gruntfile_cfg.copy = {
  assets: {
    files: [],
  },
};

gruntfile_cfg.shell = {
  build_binary: { command: shell_build_binary },
  build_binary_azuredevops: { command: shell_build_binary_azuredevops },
  download_docker_binary: { command: shell_download_docker_binary },
  download_kompose_binary: { command: shell_download_kompose_binary },
  download_kubectl_binary: { command: shell_download_kubectl_binary },
  download_docker_compose_binary: { command: shell_download_docker_compose_binary },
  run_container: { command: shell_run_container },
  run_localserver: { command: shell_run_localserver, options: { async: true } },
  install_yarndeps: { command: shell_install_yarndeps },
};

function shell_build_binary(p, a) {
  var binfile = 'dist/portainer';
  if (p === 'linux') {
    return ['if [ -f ' + binfile + ' ]; then', 'echo "Portainer binary exists";', 'else', 'build/build_binary.sh ' + p + ' ' + a + ';', 'fi'].join(' ');
  } else {
    return [
      'powershell -Command "& {if (Get-Item -Path ' + binfile + '.exe -ErrorAction:SilentlyContinue) {',
      'Write-Host "Portainer binary exists"',
      '} else {',
      '& ".\\build\\build_binary.ps1" -platform ' + p + ' -arch ' + a + '',
      '}}"',
    ].join(' ');
  }
}

function shell_build_binary_azuredevops(p, a) {
  return 'build/build_binary_azuredevops.sh ' + p + ' ' + a + ';';
}

function shell_run_container() {
  return [
    'docker rm -f portainer',
    'docker run -d -p 8000:8000 -p 9000:9000 -v ' + portainer_root + '/dist:/app -v ' +
      portainer_data +
      ':/data -v /var/run/docker.sock:/var/run/docker.sock:z -v /var/run/docker.sock:/var/run/alternative.sock:z -v /tmp:/tmp --name portainer portainer/base /app/portainer',
  ].join(';');
}

function shell_run_localserver() {
  return './dist/portainer';
}

function shell_install_yarndeps() {
  return 'yarn';
}

function shell_download_docker_binary(p, a) {
  var ps = { windows: 'win', darwin: 'mac' };
  var as = { amd64: 'x86_64', arm: 'armhf', arm64: 'aarch64' };
  var ip = ps[p] === undefined ? p : ps[p];
  var ia = as[a] === undefined ? a : as[a];
  var binaryVersion = p === 'windows' ? '<%= binaries.dockerWindowsVersion %>' : '<%= binaries.dockerLinuxVersion %>';
  
  return [
    'if [ -f dist/docker ] || [ -f dist/docker.exe ]; then',
    'echo "docker binary exists";',
    'else',
    'build/download_docker_binary.sh ' + ip + ' ' + ia + ' ' + binaryVersion + ';',
    'fi',
  ].join(' ');
}

function shell_download_docker_compose_binary(p, a) {
  var ps = { windows: 'win', darwin: 'mac' };
  var as = { arm: 'armhf', arm64: 'aarch64' };
  var ip = ps[p] || p;
  var ia = as[a] || a;
  var binaryVersion = p === 'windows' ? '<%= binaries.dockerWindowsComposeVersion %>' : '<%= binaries.dockerLinuxComposeVersion %>';
  
  return [
    'if [ -f dist/docker-compose ] || [ -f dist/docker-compose.exe ]; then',
    'echo "Docker Compose binary exists";',
    'else',
    'build/download_docker_compose_binary.sh ' + ip + ' ' + ia + ' ' + binaryVersion + ';',
    'fi',
  ].join(' ');
}

function shell_download_kompose_binary(p, a) {
  var binaryVersion = '<%= binaries.komposeVersion %>';
  
  return [
    'if [ -f dist/kompose ] || [ -f dist/kompose.exe ]; then',
    'echo "kompose binary exists";',
    'else',
    'build/download_kompose_binary.sh ' + p + ' ' + a + ' ' + binaryVersion + ';',
    'fi',
  ].join(' ');
}

function shell_download_kubectl_binary(p, a) {
  var binaryVersion = '<%= binaries.kubectlVersion %>';
  
  return [
    'if [ -f dist/kubectl ] || [ -f dist/kubectl.exe ]; then',
    'echo "kubectl binary exists";',
    'else',
    'build/download_kubectl_binary.sh ' + p + ' ' + a + ' ' + binaryVersion + ';',
    'fi',
  ].join(' ');
}<|MERGE_RESOLUTION|>--- conflicted
+++ resolved
@@ -6,12 +6,8 @@
 var arch = os.arch();
 if (arch === 'x64') arch = 'amd64';
 
-<<<<<<< HEAD
-var portainer_data = '/tmp/portainer';
+var portainer_data = '${PORTAINER_DATA:-/tmp/portainer}';
 var portainer_root = process.env.PORTAINER_PROJECT ? process.env.PORTAINER_PROJECT : process.env.PWD;
-=======
-var portainer_data = '${PORTAINER_DATA:-/tmp/portainer}';
->>>>>>> 90a472c0
 
 module.exports = function (grunt) {
   loadGruntTasks(grunt, {
