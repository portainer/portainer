var gruntfile_cfg = {};
var loadGruntTasks = require('load-grunt-tasks');
var os = require('os');
var arch = os.arch();
if (arch === 'x64') arch = 'amd64';

module.exports = function(grunt) {

  loadGruntTasks(grunt, {
    pattern: ['grunt-*', 'gruntify-*']
  });

  grunt.registerTask('default', ['eslint', 'build']);
  grunt.registerTask('before-copy', [
    'vendor',
    'html2js',
    'useminPrepare:release',
    'concat',
    'clean:tmpl',
    'replace',
    'postcss:build',
    'uglify'
  ]);
  grunt.registerTask('after-copy', [
    'filerev',
    'usemin',
    'clean:tmp'
  ]);
  grunt.registerTask('build-webapp', [
    'config:prod',
    'clean:all',
    'before-copy',
    'copy:assets',
    'after-copy'
  ]);
  grunt.registerTask('build', [
    'config:dev',
    'clean:app',
    'shell:buildBinary:linux:' + arch,
    'shell:downloadDockerBinary:linux:' + arch,
    'vendor',
    'html2js',
    'useminPrepare:dev',
    'concat',
    'clean:tmpl',
    'replace',
    'copy',
    'after-copy'
  ]);
  grunt.task.registerTask('release', 'release:<platform>:<arch>', function(p, a) {
    grunt.task.run(['config:prod', 'clean:all', 'shell:buildBinary:' + p + ':' + a, 'shell:downloadDockerBinary:' + p + ':' + a, 'before-copy', 'copy:assets', 'after-copy']);
  });

  grunt.task.registerTask('appveyorbuild', 'appveyorbuild:<platform>:<arch>', function(p, a) {
    grunt.task.run(['config:prod', 'clean:all', 'shell:buildBinaryOnAppveyor:' + p + ':' + a, 'shell:downloadDockerBinary:' + p + ':' + a, 'before-copy', 'copy:assets', 'after-copy']);
  });

  grunt.registerTask('lint', ['eslint']);
  grunt.registerTask('run-dev', ['build', 'shell:run:' + arch, 'watch:build']);
  grunt.registerTask('clear', ['clean:app']);

  // Load content of `vendor.yml` to src.jsVendor, src.cssVendor and src.angularVendor
  grunt.registerTask('vendor', function() {
    var vendorFile = grunt.file.readYAML('vendor.yml');
    for (var filelist in vendorFile) {
      if (vendorFile.hasOwnProperty(filelist)) {
        var list = vendorFile[filelist];
        // Check if any of the files is missing
        for (var itemIndex in list) {
          if (list.hasOwnProperty(itemIndex)) {
            var item = 'node_modules/' + list[itemIndex];
            if (!grunt.file.exists(item)) {
              grunt.fail.warn('Dependency file ' + item + ' not found.');
            }
            list[itemIndex] = item;
          }
        }
        // If none is missing, save the list
        grunt.config('src.' + filelist + 'Vendor', list);
      }
    }
  });

  // Project configuration.
  grunt.initConfig({
    root: 'dist',
    distdir: 'dist/public',
    shippedDockerVersion: '18.09.0',
    shippedDockerVersionWindows: '17.09.0-ce',
    pkg: grunt.file.readJSON('package.json'),
    config: gruntfile_cfg.config,
    src: gruntfile_cfg.src,
    clean: gruntfile_cfg.clean,
    useminPrepare: gruntfile_cfg.useminPrepare,
    filerev: { files: { src: ['<%= distdir %>/js/*.js', '<%= distdir %>/css/*.css'] } },
    usemin: { html: ['<%= distdir %>/index.html'] },
    copy: gruntfile_cfg.copy,
    eslint: gruntfile_cfg.eslint,
    html2js: gruntfile_cfg.html2js,
    concat: gruntfile_cfg.concat,
    uglify: gruntfile_cfg.uglify,
    postcss: gruntfile_cfg.postcss,
    watch: gruntfile_cfg.watch,
    shell: gruntfile_cfg.shell,
    replace: gruntfile_cfg.replace
  });

};

/***/

var autoprefixer = require('autoprefixer');
var cssnano = require('cssnano');

gruntfile_cfg.config = {
  dev: { options: { variables: { 'environment': 'development' } } },
  prod: { options: { variables: { 'environment': 'production' } } }
};

gruntfile_cfg.src = {
  js: ['app/**/__module.js', 'app/**/*.js', '!app/**/*.spec.js'],
  jsTpl: ['<%= distdir %>/templates/**/*.js'],
  html: ['index.html'],
  tpl: ['app/**/*.html'],
  css: ['assets/css/app.css', 'app/**/*.css']
};

gruntfile_cfg.clean = {
  all: ['<%= root %>/*'],
  app: ['<%= distdir %>/*', '!<%= distdir %>/../portainer*', '!<%= distdir %>/../docker*'],
  tmpl: ['<%= distdir %>/templates'],
  tmp: ['<%= distdir %>/js/*', '!<%= distdir %>/js/app.*.js', '<%= distdir %>/css/*', '!<%= distdir %>/css/app.*.css']
};

gruntfile_cfg.useminPrepare = {
  dev: {
    src: '<%= src.html %>',
    options: {
      root: '<%= distdir %>',
      flow: {
        steps: {
          js: ['concat'],
          css: ['concat']
        }
      }
    }
  },
  release: {
    src: '<%= src.html %>',
    options: {
      root: '<%= distdir %>',
      dest: '<%= distdir %>'
    }
  }
};

gruntfile_cfg.copy = {
  bundle: {
    files: [
      { dest: '<%= distdir %>/js/', src: ['app.js'], expand: true, cwd: '.tmp/concat/js/' },
      { dest: '<%= distdir %>/css/', src: ['app.css'], expand: true, cwd: '.tmp/concat/css/' }
    ]
  },
  assets: {
    files: [
      { dest: '<%= distdir %>/fonts/', src: '*.{ttf,woff,woff2,eof,svg}', expand: true, cwd: 'node_modules/bootstrap/fonts/' },
      { dest: '<%= distdir %>/fonts/', src: '*.{ttf,woff,woff2,eof,eot,svg}', expand: true, cwd: 'node_modules/@fortawesome/fontawesome-free-webfonts/webfonts/' },
      { dest: '<%= distdir %>/fonts/', src: '*.{ttf,woff,woff2,eof,svg}', expand: true, cwd: 'node_modules/rdash-ui/dist/fonts/' },
      { dest: '<%= distdir %>/images/', src: '**', expand: true, cwd: 'assets/images/' },
      { dest: '<%= distdir %>/ico', src: '**', expand: true, cwd: 'assets/ico' },
      { dest: '<%= root %>/', src: 'templates.json', cwd: '' }
    ]
  }
};

gruntfile_cfg.eslint = {
  src: ['gruntfile.js', '<%= src.js %>'],
  options: { configFile: '.eslintrc.yml' }
};

gruntfile_cfg.html2js = {
  app: {
    options: { base: '.' },
    src: ['<%= src.tpl %>'],
    dest: '<%= distdir %>/templates/app.js',
    module: '<%= pkg.name %>.templates'
  }
};

gruntfile_cfg.concat = {
  vendor: {
    files: {
      '<%= distdir %>/css/<%= pkg.name %>.css': ['<%= src.cssVendor %>', '<%= src.css %>'],
      '<%= distdir %>/js/vendor.js': ['<%= src.jsVendor %>'],
      '<%= distdir %>/js/angular.js': ['<%= src.angularVendor %>']
    }
  },
  dist: {
    options: { process: true },
    files: {
      '<%= distdir %>/js/<%= pkg.name %>.js': ['<%= src.js %>', '<%= src.jsTpl %>'],
      '<%= distdir %>/index.html': ['index.html']
    }
  }
};

gruntfile_cfg.uglify = {
  dist: {
    files: { '<%= distdir %>/js/<%= pkg.name %>.js': ['<%= src.js %>', '<%= src.jsTpl %>'] }
  },
  vendor: {
    options: { preserveComments: 'some' }, // Preserve license comments
    files: {
      '<%= distdir %>/js/vendor.js': ['<%= src.jsVendor %>'],
      '<%= distdir %>/js/angular.js': ['<%= src.angularVendor %>']
    }
  }
};

gruntfile_cfg.postcss = {
  build: {
    options: {
      processors: [
        autoprefixer({ browsers: 'last 2 versions' }), // add vendor prefixes
        cssnano() // minify the result
      ]
    },
    src: '.tmp/concat/css/app.css',
    dest: '<%= distdir %>/css/app.css'
  }
};

gruntfile_cfg.watch = {
  build: {
    files: ['<%= src.js %>', '<%= src.css %>', '<%= src.tpl %>', '<%= src.html %>'],
    tasks: ['build']
  }
};

gruntfile_cfg.replace = {
  concat: {
    options: {
      patterns: [
        { match: 'ENVIRONMENT', replacement: '<%= grunt.config.get("environment") %>' },
        { match: 'CONFIG_GA_ID', replacement: '<%= pkg.config.GA_ID %>' },
        { match: /..\/webfonts\//g, replacement: '../fonts/' }
      ]
    },
    files: [
      {
        expand: true,
        flatten: true,
        src: ['.tmp/concat/js/app.js'],
        dest: '.tmp/concat/js'
      },
      {
        expand: true,
        flatten: true,
        src: ['.tmp/concat/css/app.css'],
        dest: '.tmp/concat/css'
      }
    ]
  }
};

function shell_buildBinary(p, a) {
<<<<<<< HEAD
  var binfile = 'dist/portainer-' + p + '-' + a;
  return [
    'if [ -f ' + ((p === 'windows') ? binfile + '.exe' : binfile) + ' ]; then',
    'echo "Portainer binary exists";',
    'else',
    'build/build_in_container.sh ' + p + ' ' + a + ';',
    'fi'
  ].join(' ');
=======
  var binfile = 'portainer-' + p + '-' + a;
  if (p === 'linux') {
    return [
      'if [ -f ' + (binfile) + ' ]; then',
      'echo "Portainer binary exists";',
      'else',
      'build/build_binary.sh ' + p + ' ' + a + ';',
      'fi'
    ].join(' ');
  } else {
    return [
      'powershell -Command "& {if (Get-Item -Path ' + binfile + '.exe -ErrorAction:SilentlyContinue) {',
      'Write-Host "Portainer binary exists"',
      '} else {',
      '& ".\\build\\build_binary.ps1" -platform ' + p + ' -arch ' + a + '',
      '}}"'
    ].join(' ');
  }
>>>>>>> 79c24ced
}

function shell_buildBinaryOnAppveyor(p, a) {
  var binfile = 'portainer-' + p + '-' + a;
  if (p === 'linux') {
    return [
      'if [ -f ' + (binfile) + ' ]; then',
      'echo "Portainer binary exists";',
      'else',
      'build/build_binary_appveyor.sh ' + p + ' ' + a + ';',
      'fi'
    ].join(' ');
  } else {
    return [
      'powershell -Command "& {if (Get-Item -Path ' + binfile + '.exe -ErrorAction:SilentlyContinue) {',
      'Write-Host "Portainer binary exists"',
      '} else {',
      '& ".\\build\\build_binary_appveyor.ps1" -platform ' + p + ' -arch ' + a + '',
      '}}"'
    ].join(' ');
  }
}



function shell_run(arch) {
  return [
    'docker rm -f portainer',
    'docker run -d -p 9000:9000 -v $(pwd)/dist:/app -v /tmp/portainer:/data -v /var/run/docker.sock:/var/run/docker.sock:z --name portainer portainer/base /app/portainer-linux-' + arch + ' --no-analytics --template-file /app/templates.json'
  ].join(';');
}

function shell_downloadDockerBinary(p, a) {
  var ps = { 'windows': 'win', 'darwin': 'mac' };
  var as = { 'amd64': 'x86_64', 'arm': 'armhf', 'arm64': 'aarch64' };
  var ip = ((ps[p] === undefined) ? p : ps[p]);
  var ia = ((as[a] === undefined) ? a : as[a]);
  var binaryVersion = ((p === 'windows' ? '<%= shippedDockerVersionWindows %>' : '<%= shippedDockerVersion %>'));
<<<<<<< HEAD
  return [
    'if [ -f ' + ((p === 'windows') ? 'dist/docker.exe' : 'dist/docker') + ' ]; then',
    'echo "Docker binary exists";',
    'else',
    'build/download_docker_binary.sh ' + ip + ' ' + ia + ' ' + binaryVersion + ';',
    'fi'
  ].join(' ');
=======
  if (p === 'linux') {
    return [
      'if [ -f dist/docker ]; then',
      'echo "Docker binary exists";',
      'else',
      'build/download_docker_binary.sh ' + ip + ' ' + ia + ' ' + binaryVersion + ';',
      'fi'
    ].join(' ');
  } else {
    return [
      'powershell -Command "& {if (Get-Item -Path dist/docker.exe -ErrorAction:SilentlyContinue) {',
      'Write-Host "Docker binary exists"',
      '} else {',
      '& ".\\build\\download_docker_binary.ps1" -docker_version ' + binaryVersion + '',
      '}}"'
    ].join(' ');
  }
>>>>>>> 79c24ced
}

gruntfile_cfg.shell = {
  buildBinary: { command: shell_buildBinary },
  buildBinaryOnAppveyor: { command: shell_buildBinaryOnAppveyor },
  run: { command: shell_run },
  downloadDockerBinary: { command: shell_downloadDockerBinary }
};<|MERGE_RESOLUTION|>--- conflicted
+++ resolved
@@ -49,10 +49,6 @@
   ]);
   grunt.task.registerTask('release', 'release:<platform>:<arch>', function(p, a) {
     grunt.task.run(['config:prod', 'clean:all', 'shell:buildBinary:' + p + ':' + a, 'shell:downloadDockerBinary:' + p + ':' + a, 'before-copy', 'copy:assets', 'after-copy']);
-  });
-
-  grunt.task.registerTask('appveyorbuild', 'appveyorbuild:<platform>:<arch>', function(p, a) {
-    grunt.task.run(['config:prod', 'clean:all', 'shell:buildBinaryOnAppveyor:' + p + ':' + a, 'shell:downloadDockerBinary:' + p + ':' + a, 'before-copy', 'copy:assets', 'after-copy']);
   });
 
   grunt.registerTask('lint', ['eslint']);
@@ -264,7 +260,6 @@
 };
 
 function shell_buildBinary(p, a) {
-<<<<<<< HEAD
   var binfile = 'dist/portainer-' + p + '-' + a;
   return [
     'if [ -f ' + ((p === 'windows') ? binfile + '.exe' : binfile) + ' ]; then',
@@ -273,50 +268,7 @@
     'build/build_in_container.sh ' + p + ' ' + a + ';',
     'fi'
   ].join(' ');
-=======
-  var binfile = 'portainer-' + p + '-' + a;
-  if (p === 'linux') {
-    return [
-      'if [ -f ' + (binfile) + ' ]; then',
-      'echo "Portainer binary exists";',
-      'else',
-      'build/build_binary.sh ' + p + ' ' + a + ';',
-      'fi'
-    ].join(' ');
-  } else {
-    return [
-      'powershell -Command "& {if (Get-Item -Path ' + binfile + '.exe -ErrorAction:SilentlyContinue) {',
-      'Write-Host "Portainer binary exists"',
-      '} else {',
-      '& ".\\build\\build_binary.ps1" -platform ' + p + ' -arch ' + a + '',
-      '}}"'
-    ].join(' ');
-  }
->>>>>>> 79c24ced
 }
-
-function shell_buildBinaryOnAppveyor(p, a) {
-  var binfile = 'portainer-' + p + '-' + a;
-  if (p === 'linux') {
-    return [
-      'if [ -f ' + (binfile) + ' ]; then',
-      'echo "Portainer binary exists";',
-      'else',
-      'build/build_binary_appveyor.sh ' + p + ' ' + a + ';',
-      'fi'
-    ].join(' ');
-  } else {
-    return [
-      'powershell -Command "& {if (Get-Item -Path ' + binfile + '.exe -ErrorAction:SilentlyContinue) {',
-      'Write-Host "Portainer binary exists"',
-      '} else {',
-      '& ".\\build\\build_binary_appveyor.ps1" -platform ' + p + ' -arch ' + a + '',
-      '}}"'
-    ].join(' ');
-  }
-}
-
-
 
 function shell_run(arch) {
   return [
@@ -331,7 +283,6 @@
   var ip = ((ps[p] === undefined) ? p : ps[p]);
   var ia = ((as[a] === undefined) ? a : as[a]);
   var binaryVersion = ((p === 'windows' ? '<%= shippedDockerVersionWindows %>' : '<%= shippedDockerVersion %>'));
-<<<<<<< HEAD
   return [
     'if [ -f ' + ((p === 'windows') ? 'dist/docker.exe' : 'dist/docker') + ' ]; then',
     'echo "Docker binary exists";',
@@ -339,30 +290,10 @@
     'build/download_docker_binary.sh ' + ip + ' ' + ia + ' ' + binaryVersion + ';',
     'fi'
   ].join(' ');
-=======
-  if (p === 'linux') {
-    return [
-      'if [ -f dist/docker ]; then',
-      'echo "Docker binary exists";',
-      'else',
-      'build/download_docker_binary.sh ' + ip + ' ' + ia + ' ' + binaryVersion + ';',
-      'fi'
-    ].join(' ');
-  } else {
-    return [
-      'powershell -Command "& {if (Get-Item -Path dist/docker.exe -ErrorAction:SilentlyContinue) {',
-      'Write-Host "Docker binary exists"',
-      '} else {',
-      '& ".\\build\\download_docker_binary.ps1" -docker_version ' + binaryVersion + '',
-      '}}"'
-    ].join(' ');
-  }
->>>>>>> 79c24ced
 }
 
 gruntfile_cfg.shell = {
   buildBinary: { command: shell_buildBinary },
-  buildBinaryOnAppveyor: { command: shell_buildBinaryOnAppveyor },
   run: { command: shell_run },
   downloadDockerBinary: { command: shell_downloadDockerBinary }
 };