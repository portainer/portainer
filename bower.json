--- conflicted
+++ resolved
@@ -52,12 +52,8 @@
     "chart.js": "~2.6.0",
     "angularjs-slider": "^6.4.0",
     "angular-ui-router": "~1.0.6",
-<<<<<<< HEAD
-    "angular-loading-bar": "~0.9.0"
-=======
     "codemirror": "~5.30.0",
     "js-yaml": "~3.10.0"
->>>>>>> 9bef7cd6
   },
   "resolutions": {
     "angular": "1.5.11"
