html, body, #content-wrapper, .page-content, #view {
  height: 100%;
  width: 100%;
}

.white-space-normal {
  white-space: normal !important;
}

.btn-group button {
  margin: 3px;
}

.messages {
  max-height: 50px;
  overflow-x: hidden;
  overflow-y: scroll;
}

.legend .title {
  padding: 0 0.3em;
  margin: 0.5em;
  border-style: solid;
  border-width: 0 0 0 1em;
}

.logo {
  display: inline;
  width: 100%;
  max-width: 155px;
  height: 100%;
  max-height: 55px;
  margin-bottom: 5px;
}

.containerNameInput {
  width: 85%;
  border:none;
  background:none;
  border-bottom: 1px solid black;
}

.containerNameInput:active, .containerNameInput:focus {
  outline:none;
}

#network-legend {
  text-align: center;
}

#network-legend span {
  display: inline;
  font-size: 18px;
}

.header_title_content {
  margin-left: 5px;
}

.form-section-title {
  border-bottom: 1px solid #777;
  margin-top: 5px;
  margin-bottom: 15px;
  color: #777;
}

.form-horizontal .control-label.text-left{
  text-align: left;
  font-size: 0.9em;
}

input[type="checkbox"] {
  margin-top: 1px;
  vertical-align: middle;
}

input[type="radio"] {
  margin-top: 1px;
  vertical-align: middle;
}

a[ng-click]{
  cursor: pointer;
}

.space-right {
  margin-right: 5px;
}

.fa.green-icon {
  color: #23ae89;
}

.tooltip.portainer-tooltip .tooltip-inner {
  font-family: Montserrat;
  background-color: #ffffff;
  padding: .833em 1em;
  color: #333333;
  border: 1px solid #d4d4d5;
  border-radius: .14285714rem;
  box-shadow: 0 2px 4px 0 rgba(34,36,38,.12),0 2px 10px 0 rgba(34,36,38,.15);
}

.tooltip.portainer-tooltip .tooltip-arrow {
  display: none;
}

.fa.tooltip-icon {
  margin-left: 5px;
  font-size: 1.3em;
  color: #337ab7;
}

.fa.red-icon {
  color: #ae2323;
}

.fa.white-icon {
  color: white;
}

.widget .widget-body table tbody .image-tag {
  font-size: 90% !important;
  margin-right: 5px;
}

.widget .widget-body table tbody .fit-text-size {
  font-size: 90% !important;
}

.nopadding {
  padding: 0 !important;
}

.padding-top {
  padding-top: 15px !important;
}

.terminal-container {
  width: 100%;
  padding: 10px 5px;
}

.interactive {
  cursor: pointer;
}

.template-list {
  display: flex;
  flex-wrap: wrap;
}

.custom-header-ico {
  max-width: 32px;
  max-height: 32px;
  margin-right: 2px;
}

.btn-responsive {
  padding: 5px 10px;
  font-size: 12px;
  line-height: 1.5;
  border-radius: 3px;
}

@media screen and (min-width: 1107px) {
  .btn-responsive {
    padding: 6px 12px;
    font-size: 14px;
    line-height: 1.42857143;
    border-radius: 4px;
  }
}

/* Underline From Center */
.hvr-underline-from-center {
  display: inline-block;
  vertical-align: middle;
  -webkit-transform: translateZ(0);
  transform: translateZ(0);
  box-shadow: 0 0 1px rgba(0, 0, 0, 0);
  -webkit-backface-visibility: hidden;
  backface-visibility: hidden;
  -moz-osx-font-smoothing: grayscale;
  position: relative;
  overflow: hidden;
}
.hvr-underline-from-center:before {
  content: "";
  position: absolute;
  z-index: -1;
  left: 50%;
  right: 50%;
  bottom: 0;
  background: #85898b;
  height: 2px;
  -webkit-transition-property: left, right;
  transition-property: left, right;
  -webkit-transition-duration: 0.3s;
  transition-duration: 0.3s;
  -webkit-transition-timing-function: ease-out;
  transition-timing-function: ease-out;
}
.hvr-underline-from-center:hover:before, .hvr-underline-from-center:focus:before, .hvr-underline-from-center:active:before {
  left: 0;
  right: 0;
}

.container-template {
  font-size: 1em;
  width: 256px;
  height: 128px;
  margin: 15px;
  padding: 5px;
  display: flex;
  flex-direction: column;
  justify-content: center;
  align-items: center;
  border-radius: 10px;
  cursor: pointer;
  border: 2px solid #f6f6f6;
  color: #30426a;
}

.container-template--selected {
  background-color: #ececec;
  color: #2d3e63;
}

.container-template:hover {
  background-color: #ececec;
  color: #2d3e63;
}

.container-template .logo {
  max-width: 48px;
  max-height: 48px;
}

.container-template .title {
  text-align: center;
}

.container-template .description {
  text-align: center;
  font-size: 0.8em;
  margin-bottom: 5px;
}

.page-wrapper {
  height: 100%;
  width: 100%;
  display: flex;
  align-items: center;
}

.simple-box {
  margin-bottom: 80px;
}

.simple-box > div:first-child {
  padding-bottom: 10px;
}

.simple-box-logo {
  display: block;
  margin: auto;
  position: relative;
  width: 240px;
  margin-bottom: 10px;
}

.login-form > div {
  margin-bottom: 25px;
}

.login-form > div:last-child {
  margin-top: 10px;
  margin-bottom: 10px;
}

.panel-body {
  padding-top: 30px;
  background-color: #ffffff;
}

.pagination-controls {
  margin-left: 10px;
}

.user-box {
  margin-right: 25px;
}

.select-endpoint {
  width: 80%;
  margin: 0 auto;
}

ul.sidebar {
  bottom: 40px;
}

ul.sidebar .sidebar-title {
  height: auto;
}

ul.sidebar .sidebar-list a.active {
  color: #fff;
  text-indent: 22px;
  border-left: 3px solid #fff;
  background: #2d3e63;
}

ul.sidebar .sidebar-list .sidebar-sublist a {
  text-indent: 35px;
  font-size: 12px;
  color: #b2bfdc;
  line-height: 40px;
}

ul.sidebar .sidebar-list .sidebar-sublist a.active {
  color: #fff;
  border-left: 3px solid #fff;
  background: #2d3e63;
}

@media(min-width: 768px) and (max-width: 992px) {
  .margin-sm-top {
    margin-top: 5px;
  }
}
@media (min-width: 768px) {
  .pull-sm-left {
    float: left !important;
  }
  .pull-sm-right {
    float: right !important;
  }
  .pull-sm-none {
    float: none !important;
  }
}
@media (min-width: 992px) {
  .pull-md-left {
    float: left !important;
  }
  .pull-md-right {
    float: right !important;
  }
  .pull-md-none {
    float: none !important;
  }
}
@media (min-width: 1200px) {
  .pull-lg-left {
    float: left !important;
  }
  .pull-lg-right {
    float: right !important;
  }
  .pull-lg-none {
    float: none !important;
  }
}
.pull-none {
  float: none !important;
}

.switch input {
  display: none;
}

.switch i {
  display: inline-block;
  vertical-align: middle;
  cursor: pointer;
  padding-right: 24px;
  transition: all ease 0.2s;
  -webkit-transition: all ease 0.2s;
  border-radius: 24px;
  box-shadow: inset 0 0 1px 1px rgba(0,0,0,.5);
}

.switch i:before {
  display: block;
  content: '';
  width: 24px;
  height: 24px;
  border-radius: 24px;
  background: white;
  box-shadow: 0 0 1px 1px rgba(0,0,0,.5);
}

.switch :checked + i {
  padding-right: 0;
  padding-left: 24px;
  -webkit-box-shadow: inset 0 0 1px rgba(0,0,0,.5), inset 0 0 40px #337ab7;
  box-shadow: inset 0 0 1px rgba(0,0,0,.5), inset 0 0 40px #337ab7;
}

<<<<<<< HEAD
/*bootbox override*/
.modal-open {
  padding-right: 0px !important;
}
/*!bootbox override*/

/*angular-multi-select override*/
.multiSelect > button {
  min-height: 30px !important;
  /*color: unset;*/
  background-color: unset;
  background-image: unset;
}

.multiSelect .multiSelectItem:not(.multiSelectGroup).selected
{
  background-image: linear-gradient( #337ab7, #337ab7 );
  color: #fff;
  border: none;
}

.multiSelect .multiSelectItem:hover,
.multiSelect .multiSelectGroup:hover {
  background-image: linear-gradient( #337ab7 , #337ab7 ) !important;
  color: #fff !important;
  /*border: 1px solid #ccc !important;*/
}

.multiSelect .tickMark {
  top: 2px;
  right: 12px;
  font-size: 20px;
}
/*!angular-multi-select override*/
=======
#toast-container > div {
  opacity: 0.9;
}
>>>>>>> f15cf3e8
<|MERGE_RESOLUTION|>--- conflicted
+++ resolved
@@ -399,7 +399,6 @@
   box-shadow: inset 0 0 1px rgba(0,0,0,.5), inset 0 0 40px #337ab7;
 }
 
-<<<<<<< HEAD
 /*bootbox override*/
 .modal-open {
   padding-right: 0px !important;
@@ -409,7 +408,6 @@
 /*angular-multi-select override*/
 .multiSelect > button {
   min-height: 30px !important;
-  /*color: unset;*/
   background-color: unset;
   background-image: unset;
 }
@@ -425,7 +423,6 @@
 .multiSelect .multiSelectGroup:hover {
   background-image: linear-gradient( #337ab7 , #337ab7 ) !important;
   color: #fff !important;
-  /*border: 1px solid #ccc !important;*/
 }
 
 .multiSelect .tickMark {
@@ -434,8 +431,9 @@
   font-size: 20px;
 }
 /*!angular-multi-select override*/
-=======
+
+/*toaster override*/
 #toast-container > div {
   opacity: 0.9;
 }
->>>>>>> f15cf3e8
+/*!toaster override*/