--- conflicted
+++ resolved
@@ -293,7 +293,6 @@
   background: #2d3e63;
 }
 
-<<<<<<< HEAD
 .sortable {
   cursor: pointer;
 }
@@ -305,7 +304,8 @@
 .st-sort-descent:after {
   font-family: FontAwesome;
   content: "\f0dd";
-=======
+}
+
 @media (min-width: 768px) {
     .pull-sm-left {
         float: left !important;
@@ -341,5 +341,4 @@
 }
 .pull-none {
     float: none !important;
->>>>>>> dcce2116
 }