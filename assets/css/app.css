--- conflicted
+++ resolved
@@ -57,16 +57,9 @@
   margin-left: 5px;
 }
 
-.form-section-title {
-  border-bottom: 1px solid #777;
-  margin-top: 5px;
-  margin-bottom: 15px;
-  color: #777;
-}
-
 .form-horizontal .control-label.text-left{
-  text-align: left;
-  font-size: 0.9em;
+    text-align: left;
+    font-size: 0.9em;
 }
 
 input[type="checkbox"] {
@@ -79,36 +72,12 @@
   vertical-align: middle;
 }
 
-a[ng-click]{
-  cursor: pointer;
-}
-
 .space-right {
   margin-right: 5px;
 }
 
 .fa.green-icon {
   color: #23ae89;
-}
-
-.tooltip.portainer-tooltip .tooltip-inner {
-  font-family: Montserrat;
-  background-color: #ffffff;
-  padding: .833em 1em;
-  color: #333333;
-  border: 1px solid #d4d4d5;
-  border-radius: .14285714rem;
-  box-shadow: 0 2px 4px 0 rgba(34,36,38,.12),0 2px 10px 0 rgba(34,36,38,.15);
-}
-
-.tooltip.portainer-tooltip .tooltip-arrow {
-  display: none;
-}
-
-.fa.tooltip-icon {
-  margin-left: 5px;
-  font-size: 1.3em;
-  color: #337ab7;
 }
 
 .fa.red-icon {
@@ -130,10 +99,6 @@
 
 .nopadding {
   padding: 0 !important;
-}
-
-.padding-top {
-  padding-top: 15px !important;
 }
 
 .terminal-container {
@@ -248,6 +213,7 @@
 }
 
 .page-wrapper {
+  margin-top: 25px;
   height: 100%;
   width: 100%;
   display: flex;
@@ -297,14 +263,6 @@
   margin: 0 auto;
 }
 
-ul.sidebar {
-  bottom: 40px;
-}
-
-ul.sidebar .sidebar-title {
-  height: auto;
-}
-
 ul.sidebar .sidebar-list a.active {
   color: #fff;
   text-indent: 22px;
@@ -312,7 +270,6 @@
   background: #2d3e63;
 }
 
-<<<<<<< HEAD
 #image-layers .btn{
   padding: 0;
 }
@@ -320,7 +277,8 @@
 #image-layers .expand{
   width: 1%;
   padding-right: 0px;
-=======
+}
+
 ul.sidebar .sidebar-list .sidebar-sublist a {
   text-indent: 35px;
   font-size: 12px;
@@ -406,5 +364,4 @@
   padding-left: 24px;
   -webkit-box-shadow: inset 0 0 1px rgba(0,0,0,.5), inset 0 0 40px #337ab7;
   box-shadow: inset 0 0 1px rgba(0,0,0,.5), inset 0 0 40px #337ab7;
->>>>>>> 8e8b0578
 }