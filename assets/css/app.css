html, body, #content-wrapper, .page-content, #view {
  height: 100%;
  width: 100%;
}

.white-space-normal {
  white-space: normal !important;
}

.btn-group button {
  margin: 3px;
}

.messages {
  max-height: 50px;
  overflow-x: hidden;
  overflow-y: scroll;
}

.legend .title {
  padding: 0 0.3em;
  margin: 0.5em;
  border-style: solid;
  border-width: 0 0 0 1em;
}

.logo {
  display: inline;
  width: 100%;
  max-width: 155px;
  height: 100%;
  max-height: 55px;
  margin-bottom: 5px;
}

.containerNameInput {
  width: 85%;
  border:none;
  background:none;
  border-bottom: 1px solid black;
}

.containerNameInput:active, .containerNameInput:focus {
  outline:none;
}

#network-legend {
  text-align: center;
}

#network-legend span {
  display: inline;
  font-size: 18px;
}

.header_title_content {
  margin-left: 5px;
}

.form-section-title {
  border-bottom: 1px solid #777;
  margin-top: 5px;
  margin-bottom: 15px;
  color: #777;
}

.form-section-title {
  border-bottom: 1px solid #777;
  margin-top: 5px;
  margin-bottom: 15px;
  color: #777;
}

.form-horizontal .control-label.text-left{
  text-align: left;
  font-size: 0.9em;
}

input[type="checkbox"] {
  margin-top: 1px;
  vertical-align: middle;
}

a[ng-click]{
  cursor: pointer;
}

.space-right {
  margin-right: 5px;
}

.fa.green-icon {
  color: #23ae89;
}

.tooltip.portainer-tooltip .tooltip-inner {
  font-family: Montserrat;
  background-color: #ffffff;
  padding: .833em 1em;
  color: #333333;
  border: 1px solid #d4d4d5;
  border-radius: .14285714rem;
  box-shadow: 0 2px 4px 0 rgba(34,36,38,.12),0 2px 10px 0 rgba(34,36,38,.15);
}

.tooltip.portainer-tooltip .tooltip-arrow {
  display: none;
}

.fa.tooltip-icon {
  margin-left: 5px;
  font-size: 1.3em;
  color: #337ab7;
}

.fa.red-icon {
  color: #ae2323;
}

.fa.orange-icon {
  color: #f0ad4e;
}

.fa.white-icon {
  color: white;
}

.widget .widget-body table tbody .image-tag {
  font-size: 90% !important;
  margin-right: 5px;
}

.widget .widget-body table tbody .fit-text-size {
  font-size: 90% !important;
}

.nopadding {
  padding: 0 !important;
}

.padding-top {
  padding-top: 15px !important;
}

.terminal-container {
  width: 100%;
  padding: 10px 5px;
}

.interactive {
  cursor: pointer;
}

.custom-header-ico {
  max-width: 32px;
  max-height: 32px;
  margin-right: 2px;
}

.btn-responsive {
  padding: 5px 10px;
  font-size: 12px;
  line-height: 1.5;
  border-radius: 3px;
}

@media screen and (min-width: 1107px) {
  .btn-responsive {
    padding: 6px 12px;
    font-size: 14px;
    line-height: 1.42857143;
    border-radius: 4px;
  }
}

.page-wrapper {
  height: 100%;
  width: 100%;
  display: flex;
  align-items: center;
}

.simple-box {
  margin-bottom: 80px;
}

.simple-box > div:first-child {
  padding-bottom: 10px;
}

.simple-box-logo {
  display: block;
  margin: auto;
  position: relative;
  width: 240px;
  margin-bottom: 10px;
}

.login-form > div {
  margin-bottom: 25px;
}

.login-form > div:last-child {
  margin-top: 10px;
  margin-bottom: 10px;
}

.panel-body {
  padding-top: 30px;
  background-color: #ffffff;
}

.pagination-controls {
  margin-left: 10px;
}

.user-box {
  margin-right: 25px;
}

.select-endpoint {
  width: 80%;
  margin: 0 auto;
}

ul.sidebar {
  bottom: 40px;
}

ul.sidebar .sidebar-title {
  height: auto;
}

ul.sidebar .sidebar-list a.active {
  color: #fff;
  text-indent: 22px;
  border-left: 3px solid #fff;
  background: #2d3e63;
}

ul.sidebar .sidebar-list .sidebar-sublist a {
  text-indent: 35px;
  font-size: 12px;
  color: #b2bfdc;
  line-height: 40px;
}

ul.sidebar .sidebar-list .sidebar-sublist a.active {
  color: #fff;
  border-left: 3px solid #fff;
  background: #2d3e63;
}

@media(min-width: 768px) and (max-width: 992px) {
  .margin-sm-top {
    margin-top: 5px;
  }
}
@media (min-width: 768px) {
  .pull-sm-left {
    float: left !important;
  }
  .pull-sm-right {
    float: right !important;
  }
  .pull-sm-none {
    float: none !important;
  }
}
@media (min-width: 992px) {
  .pull-md-left {
    float: left !important;
  }
  .pull-md-right {
    float: right !important;
  }
  .pull-md-none {
    float: none !important;
  }
}
@media (min-width: 1200px) {
  .pull-lg-left {
    float: left !important;
  }
  .pull-lg-right {
    float: right !important;
  }
  .pull-lg-none {
    float: none !important;
  }
}
.pull-none {
  float: none !important;
}

.bootbox-form .bootbox-input-checkbox {
  display: none
}

.bootbox-form label {
  padding-left: 0;
}

.switch input {
  display: none;
}

.bootbox-form .checkbox i {
  margin-left: 21px;
}

.switch i, .bootbox-form .checkbox i {
  display: inline-block;
  vertical-align: middle;
  cursor: pointer;
  padding-right: 24px;
  transition: all ease 0.2s;
  -webkit-transition: all ease 0.2s;
  border-radius: 24px;
  box-shadow: inset 0 0 1px 1px rgba(0,0,0,.5);
}

.switch i:before, .bootbox-form .checkbox i:before {
  display: block;
  content: '';
  width: 24px;
  height: 24px;
  border-radius: 24px;
  background: white;
  box-shadow: 0 0 1px 1px rgba(0,0,0,.5);
}

.switch :checked + i, .bootbox-form .checkbox :checked ~ i {
  padding-right: 0;
  padding-left: 24px;
  -webkit-box-shadow: inset 0 0 1px rgba(0,0,0,.5), inset 0 0 40px #337ab7;
  box-shadow: inset 0 0 1px rgba(0,0,0,.5), inset 0 0 40px #337ab7;
}

.ownership_wrapper {
  display: flex;
  flex-flow: row wrap;
  margin: 0.5rem;
}

.ownership_wrapper > div {
  flex: 1;
  padding: 0.5rem;
}

.ownership_wrapper .ownership_header {
  font-size: 14px;
  margin-bottom: 5px;
  font-weight: bold;
}

.ownership_wrapper input[type="radio"] {
  display: none;
}

.ownership_wrapper input[type="radio"]:not(:disabled) ~ label {
  cursor: pointer;
}

.ownership_wrapper label {
  font-weight: normal;
  font-size: 12px;
  display: block;
  background: white;
  border: 1px solid #333333;
  border-radius: 2px;
  padding: 10px 10px 0 10px;
  text-align: center;
  box-shadow: 0 3px 10px -2px rgba(161, 170, 166, 0.5);
  position: relative;
}

.ownership_wrapper input[type="radio"]:checked + label {
  background: #337ab7;
  color: white;
  padding-top: 2rem;
  border-color: #337ab7;
}

.ownership_wrapper input[type="radio"]:checked + label::after {
  color: #337ab7;
  font-family: FontAwesome;
  border: 2px solid #337ab7;
  content: "\f00c";
  font-size: 16px;
  font-weight: bold;
  position: absolute;
  top: -15px;
  left: 50%;
  transform: translateX(-50%);
  height: 30px;
  width: 30px;
  line-height: 26px;
  text-align: center;
  border-radius: 50%;
  background: white;
  box-shadow: 0 2px 5px -2px rgba(0, 0, 0, 0.25);
}

@media only screen and (max-width: 700px) {
  .ownership_wrapper {
    flex-direction: column;
  }
}

/*bootbox override*/
.modal-open {
  padding-right: 0px !important;
}
/*!bootbox override*/

/*angular-multi-select override*/
.multiSelect > button {
  min-height: 30px !important;
  background-color: unset;
  background-image: unset;
}

.multiSelect .multiSelectItem:not(.multiSelectGroup).selected
{
  background-image: linear-gradient( #337ab7, #337ab7 );
  color: #fff;
  border: none;
}

.multiSelect .multiSelectItem:hover,
.multiSelect .multiSelectGroup:hover {
  background-image: linear-gradient( #337ab7 , #337ab7 ) !important;
  color: #fff !important;
}

.multiSelect .tickMark,
.widget .widget-body table tbody .multiSelect .tickMark {
  top: 2px;
  right: 12px;
  font-size: 20px !important;
}
/*!angular-multi-select override*/

/*toaster override*/
#toast-container > div {
  opacity: 0.9;
}
<<<<<<< HEAD
/*!toaster override*/
=======

.template-widget {
  height: 100%;
}

.template-widget-body {
  max-height: 86%;
  overflow-y: auto;
}

.template-list {
  display: flex;
  flex-direction: column;
}

.template-logo {
  width: 100%;
  max-width: 60px;
  height: 100%;
  max-height: 60px;
}

.template-container {
  padding: 0.7rem;
  margin-bottom: 0.7rem;
  cursor: pointer;
  border: 1px solid #333333;
  border-radius: 2px;
  box-shadow: 0 3px 10px -2px rgba(161, 170, 166, 0.5);
}

.template-container--selected {
  border: 2px solid #333333;
  background-color: #ececec;
  color: #2d3e63;
}

.template-container:hover {
  background-color: #ececec;
  color: #2d3e63;
}

.template-main {
  display: flex;
}

.template-note {
  padding: 0.5em;
  font-size: 0.9em;
}

.template-title {
  font-size: 1.8em;
  font-weight: bold;
}

.template-description {
  font-size: 0.9em;
  padding-right: 1em;
}

.template-line {
  display: flex;
  justify-content: space-between;
}
>>>>>>> 0579251c
<|MERGE_RESOLUTION|>--- conflicted
+++ resolved
@@ -55,13 +55,6 @@
 
 .header_title_content {
   margin-left: 5px;
-}
-
-.form-section-title {
-  border-bottom: 1px solid #777;
-  margin-top: 5px;
-  margin-bottom: 15px;
-  color: #777;
 }
 
 .form-section-title {
@@ -132,6 +125,71 @@
 
 .widget .widget-body table tbody .fit-text-size {
   font-size: 90% !important;
+}
+
+.template-widget {
+  height: 100%;
+}
+
+.template-widget-body {
+  max-height: 86%;
+  overflow-y: auto;
+}
+
+.template-list {
+  display: flex;
+  flex-direction: column;
+}
+
+.template-logo {
+  width: 100%;
+  max-width: 60px;
+  height: 100%;
+  max-height: 60px;
+}
+
+.template-container {
+  padding: 0.7rem;
+  margin-bottom: 0.7rem;
+  cursor: pointer;
+  border: 1px solid #333333;
+  border-radius: 2px;
+  box-shadow: 0 3px 10px -2px rgba(161, 170, 166, 0.5);
+}
+
+.template-container--selected {
+  border: 2px solid #333333;
+  background-color: #ececec;
+  color: #2d3e63;
+}
+
+.template-container:hover {
+  background-color: #ececec;
+  color: #2d3e63;
+}
+
+.template-main {
+  display: flex;
+}
+
+.template-note {
+  padding: 0.5em;
+  font-size: 0.9em;
+}
+
+.template-title {
+  font-size: 1.8em;
+  font-weight: bold;
+}
+
+.template-description {
+  font-size: 0.9em;
+  padding-right: 1em;
+}
+
+.template-line {
+  display: flex;
+  justify-content: space-between;
 }
 
 .nopadding {
@@ -446,72 +504,4 @@
 #toast-container > div {
   opacity: 0.9;
 }
-<<<<<<< HEAD
-/*!toaster override*/
-=======
-
-.template-widget {
-  height: 100%;
-}
-
-.template-widget-body {
-  max-height: 86%;
-  overflow-y: auto;
-}
-
-.template-list {
-  display: flex;
-  flex-direction: column;
-}
-
-.template-logo {
-  width: 100%;
-  max-width: 60px;
-  height: 100%;
-  max-height: 60px;
-}
-
-.template-container {
-  padding: 0.7rem;
-  margin-bottom: 0.7rem;
-  cursor: pointer;
-  border: 1px solid #333333;
-  border-radius: 2px;
-  box-shadow: 0 3px 10px -2px rgba(161, 170, 166, 0.5);
-}
-
-.template-container--selected {
-  border: 2px solid #333333;
-  background-color: #ececec;
-  color: #2d3e63;
-}
-
-.template-container:hover {
-  background-color: #ececec;
-  color: #2d3e63;
-}
-
-.template-main {
-  display: flex;
-}
-
-.template-note {
-  padding: 0.5em;
-  font-size: 0.9em;
-}
-
-.template-title {
-  font-size: 1.8em;
-  font-weight: bold;
-}
-
-.template-description {
-  font-size: 0.9em;
-  padding-right: 1em;
-}
-
-.template-line {
-  display: flex;
-  justify-content: space-between;
-}
->>>>>>> 0579251c
+/*!toaster override*/