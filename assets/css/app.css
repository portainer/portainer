--- conflicted
+++ resolved
@@ -308,7 +308,6 @@
   background: #2d3e63;
 }
 
-<<<<<<< HEAD
 ul.sidebar .sidebar-list .sidebar-sublist a {
   text-indent: 35px;
   font-size: 12px;
@@ -321,14 +320,11 @@
   border: 0;
 }
 
-
-=======
 @media(min-width: 768px) and (max-width: 992px) {
   .margin-sm-top {
     margin-top: 5px;
   }
 }
->>>>>>> c9d50641
 @media (min-width: 768px) {
   .pull-sm-left {
     float: left !important;
