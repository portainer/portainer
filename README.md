## UI For Docker

![Containers](/containers.png)
UI For Docker is a web interface for the Docker Remote API.  The goal is to provide a pure client side implementation so it is effortless to connect and manage docker.

![Container](/container.png)


### Goals
* Minimal dependencies - I really want to keep this project a pure html/js app.
* Consistency - The web UI should be consistent with the commands found on the docker CLI.

### Quickstart 
1. Run: `docker run -d -p 9000:9000 --privileged -v /var/run/docker.sock:/var/run/docker.sock uifd/ui-for-docker`

2. Open your browser to `http://<dockerd host ip>:9000`



Bind mounting the Unix socket into the UI For Docker container is much more secure than exposing your docker daemon over TCP. The `--privileged` flag is required for hosts using SELinux. You should still secure your UI For Docker instance behind some type of auth. Directions for using Nginx auth are [here](https://github.com/kevana/ui-for-docker/wiki/Dockerui-with-Nginx-HTTP-Auth).

### Specify socket to connect to Docker daemon

By default UI For Docker connects to the Docker daemon with`/var/run/docker.sock`. For this to work you need to bind mount the unix socket into the container with `-v /var/run/docker.sock:/var/run/docker.sock`.

You can use the `-e` flag to change this socket:

    # Connect to a tcp socket:
    $ docker run -d -p 9000:9000 --privileged uifd/ui-for-docker -e http://127.0.0.1:2375

### Change address/port UI For Docker is served on
UI For Docker listens on port 9000 by default. If you run UI For Docker inside a container then you can bind the container's internal port to any external address and port:

    # Expose UI For Docker on 10.20.30.1:80
    $ docker run -d -p 10.20.30.1:80:9000 --privileged -v /var/run/docker.sock:/var/run/docker.sock uifd/ui-for-docker

### Check the [wiki](https://github.com/kevana/ui-for-docker/wiki) for more info about using UI For Docker

### Stack
* [Angular.js](https://github.com/angular/angular.js)
* [Bootstrap](http://getbootstrap.com/)
* [Gritter](https://github.com/jboesch/Gritter)
* [Spin.js](https://github.com/fgnass/spin.js/)
* [Golang](https://golang.org/)
* [Vis.js](http://visjs.org/)


### Todo:
* Full repository support
* Search
* Push files to a container
* Unit tests


### License - MIT
The UI For Docker code is licensed under the MIT license.


<<<<<<< HEAD
**DockerUI:**
Copyright (c) 2014-2015 Michael Crosby (crosbymichael.com), Kevan Ahlquist (kevanahlquist.com)
=======
**UI For Docker:**
Copyright (c) 2013-2016 Michael Crosby (crosbymichael.com), Kevan Ahlquist (kevanahlquist.com)
>>>>>>> 1b206f22

Permission is hereby granted, free of charge, to any person
obtaining a copy of this software and associated documentation 
files (the "Software"), to deal in the Software without 
restriction, including without limitation the rights to use, copy, 
modify, merge, publish, distribute, sublicense, and/or sell copies 
of the Software, and to permit persons to whom the Software is 
furnished to do so, subject to the following conditions:

The above copyright notice and this permission notice shall be 
included in all copies or substantial portions of the Software.

THE SOFTWARE IS PROVIDED "AS IS", WITHOUT WARRANTY OF ANY KIND,
EXPRESS OR IMPLIED,
INCLUDING BUT NOT LIMITED TO THE WARRANTIES OF MERCHANTABILITY, 
FITNESS FOR A PARTICULAR PURPOSE AND NONINFRINGEMENT. 
IN NO EVENT SHALL THE AUTHORS OR COPYRIGHT 
HOLDERS BE LIABLE FOR ANY CLAIM, 
DAMAGES OR OTHER LIABILITY, 
WHETHER IN AN ACTION OF CONTRACT, 
TORT OR OTHERWISE, 
ARISING FROM, OUT OF OR IN CONNECTION WITH 
THE SOFTWARE OR THE USE OR OTHER DEALINGS IN THE SOFTWARE.<|MERGE_RESOLUTION|>--- conflicted
+++ resolved
@@ -56,13 +56,8 @@
 The UI For Docker code is licensed under the MIT license.
 
 
-<<<<<<< HEAD
-**DockerUI:**
-Copyright (c) 2014-2015 Michael Crosby (crosbymichael.com), Kevan Ahlquist (kevanahlquist.com)
-=======
 **UI For Docker:**
 Copyright (c) 2013-2016 Michael Crosby (crosbymichael.com), Kevan Ahlquist (kevanahlquist.com)
->>>>>>> 1b206f22
 
 Permission is hereby granted, free of charge, to any person
 obtaining a copy of this software and associated documentation 
