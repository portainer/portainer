# Snyk (https://snyk.io) policy file, patches or ignores known vulnerabilities.
version: v1.19.0
ignore: {}
# patches apply the minimum changes required to fix a vulnerability
patch:
  SNYK-JS-LODASH-567746:
    - babel-plugin-angularjs-annotate > @babel/types > lodash:
        patched: '2021-04-29T13:49:11.975Z'
<<<<<<< HEAD
    - snyk > snyk-nodejs-lockfile-parser > @yarnpkg/core > lodash:
        patched: '2021-04-29T13:51:02.477Z'
    - snyk > snyk-docker-plugin > snyk-nodejs-lockfile-parser > @yarnpkg/core > lodash:
        patched: '2021-04-29T13:51:02.477Z'
=======
    - babel-plugin-angularjs-annotate > @babel/types > lodash:
        patched: '2021-04-29T14:20:03.131Z'
    - snyk > snyk-nodejs-lockfile-parser > @yarnpkg/core > lodash:
        patched: '2021-04-29T14:20:03.131Z'
    - snyk > snyk-docker-plugin > snyk-nodejs-lockfile-parser > @yarnpkg/core > lodash:
        patched: '2021-04-29T14:20:03.131Z'
>>>>>>> fc009132
<|MERGE_RESOLUTION|>--- conflicted
+++ resolved
@@ -5,17 +5,8 @@
 patch:
   SNYK-JS-LODASH-567746:
     - babel-plugin-angularjs-annotate > @babel/types > lodash:
-        patched: '2021-04-29T13:49:11.975Z'
-<<<<<<< HEAD
-    - snyk > snyk-nodejs-lockfile-parser > @yarnpkg/core > lodash:
-        patched: '2021-04-29T13:51:02.477Z'
-    - snyk > snyk-docker-plugin > snyk-nodejs-lockfile-parser > @yarnpkg/core > lodash:
-        patched: '2021-04-29T13:51:02.477Z'
-=======
-    - babel-plugin-angularjs-annotate > @babel/types > lodash:
         patched: '2021-04-29T14:20:03.131Z'
     - snyk > snyk-nodejs-lockfile-parser > @yarnpkg/core > lodash:
         patched: '2021-04-29T14:20:03.131Z'
     - snyk > snyk-docker-plugin > snyk-nodejs-lockfile-parser > @yarnpkg/core > lodash:
-        patched: '2021-04-29T14:20:03.131Z'
->>>>>>> fc009132
+        patched: '2021-04-29T14:20:03.131Z'