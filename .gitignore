logs/*
!.gitkeep
*.esproj/*
node_modules
<<<<<<< HEAD
.idea
=======
.idea
dist
dockerui
*.iml
>>>>>>> d6c524f9
<|MERGE_RESOLUTION|>--- conflicted
+++ resolved
@@ -2,11 +2,5 @@
 !.gitkeep
 *.esproj/*
 node_modules
-<<<<<<< HEAD
 .idea
-=======
-.idea
-dist
-dockerui
-*.iml
->>>>>>> d6c524f9
+*.iml