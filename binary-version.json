--- conflicted
+++ resolved
@@ -1,12 +1,7 @@
 {
   "docker": "v24.0.7",
-<<<<<<< HEAD
   "dockerCompose": "v2.26.1",
-  "helm": "v3.13.3",
-=======
-  "dockerCompose": "v2.24.6",
   "helm": "v3.14.4",
->>>>>>> 948e2bb7
   "kubectl": "v1.29.0",
   "mingit": "2.42.0.2"
 }