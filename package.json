{
  "author": "Portainer.io",
  "name": "portainer",
  "homepage": "http://portainer.io",
<<<<<<< HEAD
  "version": "1.0.0-k8s-rc",
=======
  "version": "2.0.0-dev",
>>>>>>> 89fb3c8d
  "repository": {
    "type": "git",
    "url": "git@github.com:portainer/portainer.git"
  },
  "bugs": {
    "url": "https://github.com/portainer/portainer/issues"
  },
  "config": {
    "GA_ID": "UA-84944922-2"
  },
  "licenses": [
    {
      "type": "Zlib",
      "url": "https://raw.githubusercontent.com/portainer/portainer/develop/LICENSE"
    }
  ],
  "scripts": {
    "build": "grunt clean:all && grunt build",
    "build:server": "grunt clean:server && grunt build:server",
    "build:client": "grunt clean:client && grunt build:client",
    "clean": "grunt clean:all",
    "start": "grunt clean:all && grunt start",
    "start:server": "grunt clean:server && grunt start:server",
    "start:client": "grunt clean:client && grunt start:client",
    "dev:client": "grunt clean:client && webpack-dev-server --config=./webpack/webpack.develop.js",
    "build:server:offline": "cd ./api/cmd/portainer && CGO_ENABLED=0 go build -a --installsuffix cgo --ldflags '-s' && mv -f portainer ../../../dist/portainer",
    "clean:all": "grunt clean:all",
    "format": "prettier --loglevel warn --write \"**/*.{js,css,html}\""
  },
  "scriptsComments": {
    "build": "Build the entire app (backend/frontend) in development mode",
    "build:server": "Build the backend",
    "build:client": "Build the frontend (development mode)",
    "clean": "Clean the entire dist folder",
    "start": "Build the entire app (backend/frontend) in development mode, run it inside a container locally and start a watch process for the frontend files",
    "start:server": "Build the backend and run it inside a container",
    "clean:all": "Deprecated. Use the clean script instead",
    "build:server:offline": "Deprecated. Use the build:server script instead",
    "format": "Should be removed before pr is merged"
  },
  "engines": {
    "node": ">= 0.8.4"
  },
  "dependencies": {
    "@babel/polyfill": "^7.2.5",
    "@fortawesome/fontawesome-free": "^5.11.2",
    "@uirouter/angularjs": "1.0.11",
    "angular": "~1.5.0",
    "angular-clipboard": "^1.6.2",
    "angular-cookies": "~1.5.0",
    "angular-file-saver": "^1.1.3",
    "angular-google-analytics": "github:revolunet/angular-google-analytics#semver:~1.1.9",
    "angular-json-tree": "1.0.1",
    "angular-jwt": "~0.1.8",
    "angular-loading-bar": "~0.9.0",
    "angular-local-storage": "~0.5.2",
    "angular-messages": "~1.5.0",
    "angular-mocks": "~1.5.0",
    "angular-moment-picker": "^0.10.2",
    "angular-multiselect": "github:portainer/angular-multi-select#semver:~v4.0.1",
    "angular-resource": "~1.5.0",
    "angular-sanitize": "~1.5.0",
    "angular-ui-bootstrap": "~2.5.0",
    "angular-utils-pagination": "~0.11.1",
    "angularjs-scroll-glue": "^2.2.0",
    "angularjs-slider": "^6.4.0",
    "babel-plugin-angularjs-annotate": "^0.10.0",
    "bootbox": "^5.4.0",
    "bootstrap": "^3.4.0",
    "chart.js": "~2.6.0",
    "codemirror": "~5.30.0",
    "fast-json-patch": "^3.0.0-1",
    "filesize": "~3.3.0",
<<<<<<< HEAD
    "filesize-parser": "^1.5.0",
=======
>>>>>>> 89fb3c8d
    "jquery": "^3.5.1",
    "js-yaml": "^3.14.0",
    "lodash-es": "^4.17.15",
    "moment": "^2.21.0",
    "ng-file-upload": "~12.2.13",
<<<<<<< HEAD
    "rdash-ui": "1.0.*",
    "spinkit": "^2.0.1",
    "splitargs": "github:deviantony/splitargs#semver:~0.2.0",
    "strip-ansi": "^6.0.0",
=======
    "splitargs": "github:deviantony/splitargs#semver:~0.2.0",
>>>>>>> 89fb3c8d
    "toastr": "^2.1.4",
    "ui-select": "^0.19.8",
    "uuid": "^3.3.2",
    "xterm": "^3.8.0",
    "yaml": "^1.10.0"
  },
  "devDependencies": {
    "@babel/core": "^7.1.2",
    "@babel/preset-env": "^7.1.0",
    "auto-ngtemplate-loader": "^2.0.1",
    "autoprefixer": "^7.1.1",
    "babel-loader": "^8.0.4",
    "babel-plugin-lodash": "^3.3.4",
    "clean-terminal-webpack-plugin": "^1.1.0",
    "clean-webpack-plugin": "^0.1.19",
    "css-loader": "^1.0.0",
    "cssnano": "^3.10.0",
    "eslint": "5.16.0",
    "eslint-config-prettier": "^6.10.1",
    "eslint-loader": "^2.1.2",
    "eslint-plugin-import": "^2.20.2",
    "file-loader": "^1.1.11",
    "grunt": "^1.1.0",
    "grunt-cli": "^1.3.2",
    "grunt-config": "^1.0.0",
    "grunt-contrib-clean": "^2.0.0",
    "grunt-contrib-copy": "^1.0.0",
    "grunt-env": "^0.4.4",
    "grunt-shell": "^1.1.2",
    "grunt-webpack": "^3.1.3",
    "gruntify-eslint": "^3.1.0",
    "html-loader": "^0.5.5",
    "html-webpack-plugin": "^3.2.0",
    "husky": ">=4",
    "image-webpack-loader": "^4.5.0",
    "lint-staged": ">=10",
    "load-grunt-tasks": "^3.5.2",
    "lodash-webpack-plugin": "^0.11.5",
    "mini-css-extract-plugin": "^0.4.4",
    "ngtemplate-loader": "^2.0.1",
    "plop": "^2.6.0",
    "postcss-loader": "^3.0.0",
    "prettier": "^2.0.2",
    "speed-measure-webpack-plugin": "^1.2.3",
    "style-loader": "^0.23.1",
    "url-loader": "^1.1.1",
    "webpack": "^4.26.0",
    "webpack-build-notifier": "^0.1.30",
    "webpack-cli": "^3.1.2",
    "webpack-dev-server": "^3.11.0",
    "webpack-merge": "^4.1.4"
  },
  "resolutions": {
    "jquery": "^3.5.1",
    "decompress": "^4.2.1",
    "lodash": "^4.17.15",
    "js-yaml": "^3.14.0",
    "minimist": "^1.2.5",
    "http-proxy": "^1.18.1"
  },
  "husky": {
    "hooks": {
      "pre-commit": "lint-staged"
    }
  },
  "lint-staged": {
    "*.js": "eslint --cache --fix",
    "*.{js,css,md,html}": "prettier --write"
  }
}<|MERGE_RESOLUTION|>--- conflicted
+++ resolved
@@ -2,11 +2,7 @@
   "author": "Portainer.io",
   "name": "portainer",
   "homepage": "http://portainer.io",
-<<<<<<< HEAD
-  "version": "1.0.0-k8s-rc",
-=======
   "version": "2.0.0-dev",
->>>>>>> 89fb3c8d
   "repository": {
     "type": "git",
     "url": "git@github.com:portainer/portainer.git"
@@ -80,23 +76,15 @@
     "codemirror": "~5.30.0",
     "fast-json-patch": "^3.0.0-1",
     "filesize": "~3.3.0",
-<<<<<<< HEAD
     "filesize-parser": "^1.5.0",
-=======
->>>>>>> 89fb3c8d
     "jquery": "^3.5.1",
     "js-yaml": "^3.14.0",
     "lodash-es": "^4.17.15",
     "moment": "^2.21.0",
     "ng-file-upload": "~12.2.13",
-<<<<<<< HEAD
-    "rdash-ui": "1.0.*",
     "spinkit": "^2.0.1",
     "splitargs": "github:deviantony/splitargs#semver:~0.2.0",
     "strip-ansi": "^6.0.0",
-=======
-    "splitargs": "github:deviantony/splitargs#semver:~0.2.0",
->>>>>>> 89fb3c8d
     "toastr": "^2.1.4",
     "ui-select": "^0.19.8",
     "uuid": "^3.3.2",
