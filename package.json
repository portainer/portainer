{
<<<<<<< HEAD
    "author": "Michael Crosby & Kevan Ahlquist",
    "name": "dockerui",
    "homepage": "https://github.com/crosbymichael/dockerui",
    "version": "0.8.0-beta",
    "repository": {
        "type": "git",
        "url": "git@github.com:crosbymichael/dockerui.git"
    },
    "bugs": {
        "url": "https://github.com/crosbymichael/dockerui/issues"
    },
    "licenses": [
        {
            "type": "MIT",
            "url": "https://raw.githubusercontent.com/crosbymichael/dockerui/master/LICENSE"
        }
    ],
    "engines": {
        "node": ">= 0.8.4"
    },
    "dependencies": {},
    "devDependencies": {
        "grunt": "~0.4.0",
        "grunt-recess": "~0.3",
        "grunt-contrib-clean": "~0.4.0",
        "grunt-contrib-copy": "~0.4.0",
        "grunt-contrib-jshint": "~0.2.0",
        "grunt-contrib-concat": "~0.1.3",
        "grunt-contrib-uglify": "~0.1.1",
        "grunt-karma": "~0.4.4",
        "grunt-html2js": "~0.1.0",
        "grunt-contrib-watch": "~0.3.1"
=======
  "author": "Michael Crosby & Kevan Ahlquist",
  "name": "dockerui",
  "homepage": "https://github.com/crosbymichael/dockerui",
  "version": "0.8.0",
  "repository": {
    "type": "git",
    "url": "git@github.com:crosbymichael/dockerui.git"
  },
  "bugs": {
    "url": "https://github.com/crosbymichael/dockerui/issues"
  },
  "licenses": [
    {
      "type": "MIT",
      "url": "https://raw.githubusercontent.com/crosbymichael/dockerui/master/LICENSE"
>>>>>>> 9c985e63
    }
  ],
  "engines": {
    "node": ">= 0.8.4"
  },
  "dependencies": {},
  "devDependencies": {
    "grunt": "~0.4.0",
    "grunt-recess": "~0.3",
    "grunt-contrib-clean": "~0.4.0",
    "grunt-contrib-copy": "~0.4.0",
    "grunt-contrib-jshint": "~0.2.0",
    "grunt-contrib-concat": "~0.1.3",
    "grunt-contrib-uglify": "~0.1.1",
    "grunt-karma": "~0.4.4",
    "grunt-html2js": "~0.1.0",
    "grunt-contrib-watch": "~0.3.1"
  }
}<|MERGE_RESOLUTION|>--- conflicted
+++ resolved
@@ -1,38 +1,4 @@
 {
-<<<<<<< HEAD
-    "author": "Michael Crosby & Kevan Ahlquist",
-    "name": "dockerui",
-    "homepage": "https://github.com/crosbymichael/dockerui",
-    "version": "0.8.0-beta",
-    "repository": {
-        "type": "git",
-        "url": "git@github.com:crosbymichael/dockerui.git"
-    },
-    "bugs": {
-        "url": "https://github.com/crosbymichael/dockerui/issues"
-    },
-    "licenses": [
-        {
-            "type": "MIT",
-            "url": "https://raw.githubusercontent.com/crosbymichael/dockerui/master/LICENSE"
-        }
-    ],
-    "engines": {
-        "node": ">= 0.8.4"
-    },
-    "dependencies": {},
-    "devDependencies": {
-        "grunt": "~0.4.0",
-        "grunt-recess": "~0.3",
-        "grunt-contrib-clean": "~0.4.0",
-        "grunt-contrib-copy": "~0.4.0",
-        "grunt-contrib-jshint": "~0.2.0",
-        "grunt-contrib-concat": "~0.1.3",
-        "grunt-contrib-uglify": "~0.1.1",
-        "grunt-karma": "~0.4.4",
-        "grunt-html2js": "~0.1.0",
-        "grunt-contrib-watch": "~0.3.1"
-=======
   "author": "Michael Crosby & Kevan Ahlquist",
   "name": "dockerui",
   "homepage": "https://github.com/crosbymichael/dockerui",
@@ -48,7 +14,6 @@
     {
       "type": "MIT",
       "url": "https://raw.githubusercontent.com/crosbymichael/dockerui/master/LICENSE"
->>>>>>> 9c985e63
     }
   ],
   "engines": {
