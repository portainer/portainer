package portainer

// General errors.
const (
	ErrUnauthorized           = Error("Unauthorized")
	ErrResourceAccessDenied   = Error("Access denied to resource")
	ErrObjectNotFound         = Error("Object not found inside the database")
	ErrMissingSecurityContext = Error("Unable to find security details in request context")
)

// User errors.
const (
	ErrUserAlreadyExists          = Error("User already exists")
	ErrInvalidUsername            = Error("Invalid username. White spaces are not allowed")
	ErrAdminAlreadyInitialized    = Error("An administrator user already exists")
	ErrAdminCannotRemoveSelf      = Error("Cannot remove your own user account. Contact another administrator")
	ErrCannotRemoveLastLocalAdmin = Error("Cannot remove the last local administrator account")
)

// Team errors.
const (
	ErrTeamAlreadyExists = Error("Team already exists")
)

// TeamMembership errors.
const (
	ErrTeamMembershipAlreadyExists = Error("Team membership already exists for this user and team")
)

// ResourceControl errors.
const (
	ErrResourceControlAlreadyExists = Error("A resource control is already applied on this resource")
	ErrInvalidResourceControlType   = Error("Unsupported resource control type")
)

// Endpoint errors.
const (
	ErrEndpointAccessDenied = Error("Access denied to endpoint")
)

// Azure environment errors
const (
	ErrAzureInvalidCredentials = Error("Invalid Azure credentials")
)

// Endpoint group errors.
const (
	ErrCannotRemoveDefaultGroup = Error("Cannot remove the default endpoint group")
)

// Registry errors.
const (
	ErrRegistryAlreadyExists = Error("A registry is already defined for this URL")
)

// Stack errors
const (
	ErrStackAlreadyExists              = Error("A stack already exists with this name")
	ErrComposeFileNotFoundInRepository = Error("Unable to find a Compose file in the repository")
	ErrStackNotExternal                = Error("Not an external stack")
)

// Tag errors
const (
	ErrTagAlreadyExists = Error("A tag already exists with this name")
)

// Endpoint extensions error
const (
	ErrEndpointExtensionNotSupported      = Error("This extension is not supported")
	ErrEndpointExtensionAlreadyAssociated = Error("This extension is already associated to the endpoint")
)

// Crypto errors.
const (
	ErrCryptoHashFailure = Error("Unable to hash data")
)

// JWT errors.
const (
	ErrSecretGeneration   = Error("Unable to generate secret key")
	ErrInvalidJWTToken    = Error("Invalid JWT token")
	ErrMissingContextData = Error("Unable to find JWT data in request context")
)

// File errors.
const (
	ErrUndefinedTLSFileType = Error("Undefined TLS file type")
)

<<<<<<< HEAD
// Plugin errors.
const (
	ErrPluginAlreadyEnabled = Error("This plugin is already enabled")
=======
// Docker errors.
const (
	ErrUnableToPingEndpoint = Error("Unable to communicate with the endpoint")
>>>>>>> 94d3d7bd
)

// Error represents an application error.
type Error string

// Error returns the error message.
func (e Error) Error() string { return string(e) }

// Webhook errors
const (
	ErrWebhookAlreadyExists   = Error("A webhook for this resource already exists")
	ErrUnsupportedWebhookType = Error("Webhooks for this resource are not currently supported")
)<|MERGE_RESOLUTION|>--- conflicted
+++ resolved
@@ -88,15 +88,14 @@
 	ErrUndefinedTLSFileType = Error("Undefined TLS file type")
 )
 
-<<<<<<< HEAD
 // Plugin errors.
 const (
 	ErrPluginAlreadyEnabled = Error("This plugin is already enabled")
-=======
+)
+
 // Docker errors.
 const (
 	ErrUnableToPingEndpoint = Error("Unable to communicate with the endpoint")
->>>>>>> 94d3d7bd
 )
 
 // Error represents an application error.
