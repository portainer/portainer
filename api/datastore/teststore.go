package datastore

import (
	"testing"

	portainer "github.com/portainer/portainer/api"
	"github.com/portainer/portainer/api/database"
	"github.com/portainer/portainer/api/database/models"
	"github.com/portainer/portainer/api/filesystem"

	"github.com/rs/zerolog/log"
)

func (store *Store) GetConnection() portainer.Connection {
	return store.connection
}

func MustNewTestStore(t testing.TB, init, secure bool) (bool, *Store, func()) {
	newStore, store, teardown, err := NewTestStore(t, init, secure)
	if err != nil {
<<<<<<< HEAD
=======
		if !errors.Is(err, errTempDir) {
			if teardown != nil {
				teardown()
			}
		}

>>>>>>> 6dc1841c
		log.Fatal().Err(err).Msg("")
	}

	return newStore, store, teardown
}

func NewTestStore(t testing.TB, init, secure bool) (bool, *Store, func(), error) {
	// Creates unique temp directory in a concurrency friendly manner.
	storePath := t.TempDir()

	fileService, err := filesystem.NewService(storePath, "")
	if err != nil {
		return false, nil, nil, err
	}

	secretKey := []byte("apassphrasewhichneedstobe32bytes")
	if !secure {
		secretKey = nil
	}

	connection, err := database.NewDatabase("boltdb", storePath, secretKey)
	if err != nil {
		panic(err)
	}

	store := NewStore(storePath, fileService, connection)
	newStore, err := store.Open()
	if err != nil {
		return newStore, nil, nil, err
	}

	if init {
		err = store.Init()
		if err != nil {
			return newStore, nil, nil, err
		}
	}

	if newStore {
		// from MigrateData
		v := models.Version{
			SchemaVersion: portainer.APIVersion,
			Edition:       int(portainer.PortainerCE),
		}
		err = store.VersionService.UpdateVersion(&v)
		if err != nil {
			return newStore, nil, nil, err
		}
	}

	teardown := func() {
		err := store.Close()
		if err != nil {
			log.Fatal().Err(err).Msg("")
		}
	}

	return newStore, store, teardown, nil
}<|MERGE_RESOLUTION|>--- conflicted
+++ resolved
@@ -18,15 +18,6 @@
 func MustNewTestStore(t testing.TB, init, secure bool) (bool, *Store, func()) {
 	newStore, store, teardown, err := NewTestStore(t, init, secure)
 	if err != nil {
-<<<<<<< HEAD
-=======
-		if !errors.Is(err, errTempDir) {
-			if teardown != nil {
-				teardown()
-			}
-		}
-
->>>>>>> 6dc1841c
 		log.Fatal().Err(err).Msg("")
 	}
 
