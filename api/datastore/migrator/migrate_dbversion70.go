package migrator

import (
	portainer "github.com/portainer/portainer/api"
<<<<<<< HEAD

=======
>>>>>>> c384d834
	"github.com/rs/zerolog/log"
)

func (m *Migrator) migrateDBVersionToDB70() error {
	log.Info().Msg("- add IngressAvailabilityPerNamespace field")
	if err := m.addIngressAvailabilityPerNamespaceFieldDB70(); err != nil {
		return err
	}

	endpoints, err := m.endpointService.Endpoints()
	if err != nil {
		return err
	}

	for _, endpoint := range endpoints {
		// copy snapshots to new object
<<<<<<< HEAD
		log.Info().Msg("- moving snapshots from endpoint to new object")
=======
		log.Info().Msg("moving snapshots from endpoint to new object")
>>>>>>> c384d834
		snapshot := portainer.Snapshot{EndpointID: endpoint.ID}

		if len(endpoint.Snapshots) > 0 {
			snapshot.Docker = &endpoint.Snapshots[len(endpoint.Snapshots)-1]
		}

		if len(endpoint.Kubernetes.Snapshots) > 0 {
			snapshot.Kubernetes = &endpoint.Kubernetes.Snapshots[len(endpoint.Kubernetes.Snapshots)-1]
		}

		// save new object
		err = m.snapshotService.Create(&snapshot)
		if err != nil {
			return err
		}

		// set to nil old fields
<<<<<<< HEAD
		log.Info().Msg("- deleting snapshot from endpoint")
=======
		log.Info().Msg("deleting snapshot from endpoint")
>>>>>>> c384d834
		endpoint.Snapshots = []portainer.DockerSnapshot{}
		endpoint.Kubernetes.Snapshots = []portainer.KubernetesSnapshot{}

		// update endpoint
		err = m.endpointService.UpdateEndpoint(endpoint.ID, &endpoint)
		if err != nil {
			return err
		}
	}

	return nil
}

func (m *Migrator) addIngressAvailabilityPerNamespaceFieldDB70() error {
	endpoints, err := m.endpointService.Endpoints()
	if err != nil {
		return err
	}

	for _, endpoint := range endpoints {
		endpoint.Kubernetes.Configuration.IngressAvailabilityPerNamespace = true

		err = m.endpointService.UpdateEndpoint(endpoint.ID, &endpoint)
		if err != nil {
			return err
		}
	}
	return nil
}<|MERGE_RESOLUTION|>--- conflicted
+++ resolved
@@ -2,10 +2,6 @@
 
 import (
 	portainer "github.com/portainer/portainer/api"
-<<<<<<< HEAD
-
-=======
->>>>>>> c384d834
 	"github.com/rs/zerolog/log"
 )
 
@@ -22,11 +18,7 @@
 
 	for _, endpoint := range endpoints {
 		// copy snapshots to new object
-<<<<<<< HEAD
-		log.Info().Msg("- moving snapshots from endpoint to new object")
-=======
 		log.Info().Msg("moving snapshots from endpoint to new object")
->>>>>>> c384d834
 		snapshot := portainer.Snapshot{EndpointID: endpoint.ID}
 
 		if len(endpoint.Snapshots) > 0 {
@@ -44,11 +36,7 @@
 		}
 
 		// set to nil old fields
-<<<<<<< HEAD
-		log.Info().Msg("- deleting snapshot from endpoint")
-=======
 		log.Info().Msg("deleting snapshot from endpoint")
->>>>>>> c384d834
 		endpoint.Snapshots = []portainer.DockerSnapshot{}
 		endpoint.Kubernetes.Snapshots = []portainer.KubernetesSnapshot{}
 
