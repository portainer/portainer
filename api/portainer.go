--- conflicted
+++ resolved
@@ -97,13 +97,10 @@
 		Rollback                  *bool
 		SnapshotInterval          *string
 		BaseURL                   *string
-<<<<<<< HEAD
 		InitialMmapSize           *int
 		MaxBatchSize              *int
 		MaxBatchDelay             *time.Duration
-=======
 		SecretKeyName             *string
->>>>>>> 1b1a50d6
 	}
 
 	// CustomTemplate represents a custom template
