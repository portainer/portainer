package portainer

import "io"

type (
	// Pair defines a key/value string pair
	Pair struct {
		Name  string `json:"name"`
		Value string `json:"value"`
	}

	// CLIFlags represents the available flags on the CLI.
	CLIFlags struct {
		Addr              *string
		Assets            *string
		Data              *string
		ExternalEndpoints *string
		SyncInterval      *string
		Endpoint          *string
		Labels            *[]Pair
		Logo              *string
		Templates         *string
		NoAuth            *bool
		NoAnalytics       *bool
		TLSVerify         *bool
		TLSCacert         *string
		TLSCert           *string
		TLSKey            *string
<<<<<<< HEAD
		SSL               *bool
		SSLCert           *string
		SSLKey            *string
=======
		AdminPassword     *string
>>>>>>> 5745606f
	}

	// Settings represents Portainer settings.
	Settings struct {
		HiddenLabels       []Pair `json:"hiddenLabels"`
		Logo               string `json:"logo"`
		Authentication     bool   `json:"authentication"`
		Analytics          bool   `json:"analytics"`
		EndpointManagement bool   `json:"endpointManagement"`
	}

	// User represent a user account.
	User struct {
		ID       UserID   `json:"Id"`
		Username string   `json:"Username"`
		Password string   `json:"Password,omitempty"`
		Role     UserRole `json:"Role"`
	}

	// UserID represents a user identifier
	UserID int

	// UserRole represents the role of a user. It can be either an administrator
	// or a regular user.
	UserRole int

	// TokenData represents the data embedded in a JWT token.
	TokenData struct {
		ID       UserID
		Username string
		Role     UserRole
	}

	// EndpointID represents an endpoint identifier.
	EndpointID int

	// Endpoint represents a Docker endpoint with all the info required
	// to connect to it.
	Endpoint struct {
		ID              EndpointID `json:"Id"`
		Name            string     `json:"Name"`
		URL             string     `json:"URL"`
		TLS             bool       `json:"TLS"`
		TLSCACertPath   string     `json:"TLSCACert,omitempty"`
		TLSCertPath     string     `json:"TLSCert,omitempty"`
		TLSKeyPath      string     `json:"TLSKey,omitempty"`
		AuthorizedUsers []UserID   `json:"AuthorizedUsers"`
	}

	// ResourceControl represent a reference to a Docker resource with specific controls
	ResourceControl struct {
		OwnerID     UserID              `json:"OwnerId"`
		ResourceID  string              `json:"ResourceId"`
		AccessLevel ResourceAccessLevel `json:"AccessLevel"`
	}

	// ResourceControlType represents a type of resource control.
	// Can be one of: container, service or volume.
	ResourceControlType int

	// ResourceAccessLevel represents the level of control associated to a resource for a specific owner.
	// Can be one of: full, restricted, limited.
	ResourceAccessLevel int

	// TLSFileType represents a type of TLS file required to connect to a Docker endpoint.
	// It can be either a TLS CA file, a TLS certificate file or a TLS key file.
	TLSFileType int

	// CLIService represents a service for managing CLI.
	CLIService interface {
		ParseFlags(version string) (*CLIFlags, error)
		ValidateFlags(flags *CLIFlags) error
	}

	// DataStore defines the interface to manage the data.
	DataStore interface {
		Open() error
		Close() error
		MigrateData() error
	}

	// Server defines the interface to serve the API.
	Server interface {
		Start() error
	}

	// UserService represents a service for managing user data.
	UserService interface {
		User(ID UserID) (*User, error)
		UserByUsername(username string) (*User, error)
		Users() ([]User, error)
		UsersByRole(role UserRole) ([]User, error)
		CreateUser(user *User) error
		UpdateUser(ID UserID, user *User) error
		DeleteUser(ID UserID) error
	}

	// EndpointService represents a service for managing endpoint data.
	EndpointService interface {
		Endpoint(ID EndpointID) (*Endpoint, error)
		Endpoints() ([]Endpoint, error)
		CreateEndpoint(endpoint *Endpoint) error
		UpdateEndpoint(ID EndpointID, endpoint *Endpoint) error
		DeleteEndpoint(ID EndpointID) error
		Synchronize(toCreate, toUpdate, toDelete []*Endpoint) error
	}

	// VersionService represents a service for managing version data.
	VersionService interface {
		DBVersion() (int, error)
		StoreDBVersion(version int) error
	}

	// ResourceControlService represents a service for managing resource control data.
	ResourceControlService interface {
		ResourceControl(resourceID string, rcType ResourceControlType) (*ResourceControl, error)
		ResourceControls(rcType ResourceControlType) ([]ResourceControl, error)
		CreateResourceControl(resourceID string, rc *ResourceControl, rcType ResourceControlType) error
		DeleteResourceControl(resourceID string, rcType ResourceControlType) error
	}

	// CryptoService represents a service for encrypting/hashing data.
	CryptoService interface {
		Hash(data string) (string, error)
		CompareHashAndData(hash string, data string) error
	}

	// JWTService represents a service for managing JWT tokens.
	JWTService interface {
		GenerateToken(data *TokenData) (string, error)
		ParseAndVerifyToken(token string) (*TokenData, error)
	}

	// FileService represents a service for managing files.
	FileService interface {
		StoreTLSFile(endpointID EndpointID, fileType TLSFileType, r io.Reader) error
		GetPathForTLSFile(endpointID EndpointID, fileType TLSFileType) (string, error)
		DeleteTLSFiles(endpointID EndpointID) error
	}

	// EndpointWatcher represents a service to synchronize the endpoints via an external source.
	EndpointWatcher interface {
		WatchEndpointFile(endpointFilePath string) error
	}
)

const (
	// APIVersion is the version number of Portainer API.
	APIVersion = "1.12.4"
	// DBVersion is the version number of Portainer database.
	DBVersion = 1
)

const (
	// TLSFileCA represents a TLS CA certificate file.
	TLSFileCA TLSFileType = iota
	// TLSFileCert represents a TLS certificate file.
	TLSFileCert
	// TLSFileKey represents a TLS key file.
	TLSFileKey
)

const (
	_ UserRole = iota
	// AdministratorRole represents an administrator user role
	AdministratorRole
	// StandardUserRole represents a regular user role
	StandardUserRole
)

const (
	_ ResourceControlType = iota
	// ContainerResourceControl represents a resource control for a container
	ContainerResourceControl
	// ServiceResourceControl represents a resource control for a service
	ServiceResourceControl
	// VolumeResourceControl represents a resource control for a volume
	VolumeResourceControl
)

const (
	_ ResourceAccessLevel = iota
	// RestrictedResourceAccessLevel represents a restricted access level on a resource (private ownership)
	RestrictedResourceAccessLevel
)<|MERGE_RESOLUTION|>--- conflicted
+++ resolved
@@ -26,13 +26,10 @@
 		TLSCacert         *string
 		TLSCert           *string
 		TLSKey            *string
-<<<<<<< HEAD
 		SSL               *bool
 		SSLCert           *string
 		SSLKey            *string
-=======
 		AdminPassword     *string
->>>>>>> 5745606f
 	}
 
 	// Settings represents Portainer settings.
