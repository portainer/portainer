--- conflicted
+++ resolved
@@ -175,7 +175,6 @@
 	// Endpoint represents a Docker endpoint with all the info required
 	// to connect to it.
 	Endpoint struct {
-<<<<<<< HEAD
 		ID               EndpointID          `json:"Id"`
 		Name             string              `json:"Name"`
 		Type             EndpointType        `json:"Type"`
@@ -187,18 +186,6 @@
 		AuthorizedTeams  []TeamID            `json:"AuthorizedTeams"`
 		Extensions       []EndpointExtension `json:"Extensions"`
 		AzureCredentials AzureCredentials    `json:"AzureCredentials,omitempty"`
-=======
-		ID              EndpointID          `json:"Id"`
-		Name            string              `json:"Name"`
-		Type            EndpointType        `json:"Type"`
-		URL             string              `json:"URL"`
-		GroupID         EndpointGroupID     `json:"GroupId"`
-		PublicURL       string              `json:"PublicURL"`
-		TLSConfig       TLSConfiguration    `json:"TLSConfig"`
-		AuthorizedUsers []UserID            `json:"AuthorizedUsers"`
-		AuthorizedTeams []TeamID            `json:"AuthorizedTeams"`
-		Extensions      []EndpointExtension `json:"Extensions"`
->>>>>>> 55a96767
 
 		// Deprecated fields
 		// Deprecated in DBVersion == 4
@@ -411,11 +398,7 @@
 		GenerateKeyPair() ([]byte, []byte, error)
 		EncodedPublicKey() string
 		PEMHeaders() (string, string)
-<<<<<<< HEAD
-		Sign(message string) ([]byte, error)
-=======
 		Sign(message string) (string, error)
->>>>>>> 55a96767
 	}
 
 	// JWTService represents a service for managing JWT tokens.
@@ -556,9 +539,6 @@
 	DockerEnvironment
 	// AgentOnDockerEnvironment represents an endpoint connected to a Portainer agent deployed on a Docker environment
 	AgentOnDockerEnvironment
-<<<<<<< HEAD
 	// AzureEnvironment represents an endpoint connected to an Azure environment
 	AzureEnvironment
-=======
->>>>>>> 55a96767
 )