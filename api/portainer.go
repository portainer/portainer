--- conflicted
+++ resolved
@@ -592,6 +592,14 @@
 	JobType int
 
 	K8sNamespaceInfo struct {
+		Id             string                 `json:"Id"`
+		Name           string                 `json:"Name"`
+		Status         corev1.NamespaceStatus `json:"Status"`
+		CreationDate   string                 `json:"CreationDate"`
+		NamespaceOwner string                 `json:"NamespaceOwner"`
+		IsSystem       bool                   `json:"IsSystem"`
+		IsDefault      bool                   `json:"IsDefault"`
+		ResourceQuota  *corev1.ResourceQuota  `json:"ResourceQuota"`
 		Id             string                 `json:"Id"`
 		Name           string                 `json:"Name"`
 		Status         corev1.NamespaceStatus `json:"Status"`
@@ -1475,23 +1483,22 @@
 		SetupUserServiceAccount(userID int, teamIDs []int, restrictDefaultNamespace bool) error
 		IsRBACEnabled() (bool, error)
 		GetPortainerUserServiceAccount(tokendata *TokenData) (*corev1.ServiceAccount, error)
+		GetPortainerUserServiceAccount(tokendata *TokenData) (*corev1.ServiceAccount, error)
 		GetServiceAccountBearerToken(userID int) (string, error)
 		CreateUserShellPod(ctx context.Context, serviceAccountName, shellPodImage string) (*KubernetesShellPod, error)
 		StartExecProcess(token string, useAdminToken bool, namespace, podName, containerName string, command []string, stdin io.Reader, stdout io.Writer, errChan chan error)
 
 		HasStackName(namespace string, stackName string) (bool, error)
 		NamespaceAccessPoliciesDeleteNamespace(namespace string) error
+		CreateNamespace(info models.K8sNamespaceDetails) (*corev1.Namespace, error)
+		UpdateNamespace(info models.K8sNamespaceDetails) (*corev1.Namespace, error)
 		CreateNamespace(info models.K8sNamespaceDetails) (*corev1.Namespace, error)
 		UpdateNamespace(info models.K8sNamespaceDetails) (*corev1.Namespace, error)
 		GetNamespaces() (map[string]K8sNamespaceInfo, error)
 		GetNamespace(string) (K8sNamespaceInfo, error)
 		DeleteNamespace(namespace string) (*corev1.Namespace, error)
-<<<<<<< HEAD
 		GetConfigMaps(namespace string) ([]models.K8sConfigMap, error)
 		GetSecrets(namespace string) ([]models.K8sSecret, error)
-=======
-		GetConfigMapsAndSecrets(namespace string) ([]models.K8sConfigMapOrSecret, error)
->>>>>>> 1334cb4e
 		GetIngressControllers() (models.K8sIngressControllers, error)
 		GetApplications(namespace, kind string) ([]models.K8sApplication, error)
 		GetApplication(namespace, kind, name string) (models.K8sApplication, error)
@@ -1503,6 +1510,7 @@
 		DeleteIngresses(reqs models.K8sIngressDeleteRequests) error
 		CreateService(namespace string, service models.K8sServiceInfo) error
 		UpdateService(namespace string, service models.K8sServiceInfo) error
+		GetServices(namespace string) ([]models.K8sServiceInfo, error)
 		GetServices(namespace string) ([]models.K8sServiceInfo, error)
 		DeleteServices(reqs models.K8sServiceDeleteRequests) error
 		GetNodesLimits() (K8sNodesLimits, error)
