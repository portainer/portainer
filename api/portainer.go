package portainer

import "io"

type (
	// Pair defines a key/value string pair
	Pair struct {
		Name  string `json:"name"`
		Value string `json:"value"`
	}

	// CLIFlags represents the available flags on the CLI.
	CLIFlags struct {
		Addr              *string
		Assets            *string
		Data              *string
		ExternalEndpoints *string
		SyncInterval      *string
		Endpoint          *string
		NoAuth            *bool
		NoAnalytics       *bool
		TLSVerify         *bool
		TLSCacert         *string
		TLSCert           *string
		TLSKey            *string
		SSL               *bool
		SSLCert           *string
		SSLKey            *string
		AdminPassword     *string
		// Deprecated fields
		Logo      *string
		Templates *string
		Labels    *[]Pair
	}

	// Status represents the application status.
	Status struct {
		Authentication     bool   `json:"Authentication"`
		EndpointManagement bool   `json:"EndpointManagement"`
		Analytics          bool   `json:"Analytics"`
		Version            string `json:"Version"`
	}

	// LDAPSettings represents the settings used to connect to a LDAP server.
	LDAPSettings struct {
		ReaderDN       string               `json:"ReaderDN"`
		Password       string               `json:"Password"`
		URL            string               `json:"URL"`
		TLSConfig      TLSConfiguration     `json:"TLSConfig"`
		StartTLS       bool                 `json:"StartTLS"`
		SearchSettings []LDAPSearchSettings `json:"SearchSettings"`
	}

	// TLSConfiguration represents a TLS configuration.
	TLSConfiguration struct {
		TLS           bool   `json:"TLS"`
		TLSSkipVerify bool   `json:"TLSSkipVerify"`
		TLSCACertPath string `json:"TLSCACert,omitempty"`
		TLSCertPath   string `json:"TLSCert,omitempty"`
		TLSKeyPath    string `json:"TLSKey,omitempty"`
	}

	// LDAPSearchSettings represents settings used to search for users in a LDAP server.
	LDAPSearchSettings struct {
		BaseDN            string `json:"BaseDN"`
		Filter            string `json:"Filter"`
		UserNameAttribute string `json:"UserNameAttribute"`
	}

	// Settings represents the application settings.
	Settings struct {
		TemplatesURL                string               `json:"TemplatesURL"`
		LogoURL                     string               `json:"LogoURL"`
		BlackListedLabels           []Pair               `json:"BlackListedLabels"`
		DisplayExternalContributors bool                 `json:"DisplayExternalContributors"`
		AuthenticationMethod        AuthenticationMethod `json:"AuthenticationMethod"`
		LDAPSettings                LDAPSettings         `json:"LDAPSettings"`
	}

	// User represents a user account.
	User struct {
		ID       UserID   `json:"Id"`
		Username string   `json:"Username"`
		Password string   `json:"Password,omitempty"`
		Role     UserRole `json:"Role"`
	}

	// UserID represents a user identifier
	UserID int

	// UserRole represents the role of a user. It can be either an administrator
	// or a regular user
	UserRole int

	// AuthenticationMethod represents the authentication method used to authenticate a user.
	AuthenticationMethod int

	// Team represents a list of user accounts.
	Team struct {
		ID   TeamID `json:"Id"`
		Name string `json:"Name"`
	}

	// TeamID represents a team identifier
	TeamID int

	// TeamMembership represents a membership association between a user and a team
	TeamMembership struct {
		ID     TeamMembershipID `json:"Id"`
		UserID UserID           `json:"UserID"`
		TeamID TeamID           `json:"TeamID"`
		Role   MembershipRole   `json:"Role"`
	}

	// TeamMembershipID represents a team membership identifier
	TeamMembershipID int

	// MembershipRole represents the role of a user within a team
	MembershipRole int

	// TokenData represents the data embedded in a JWT token.
	TokenData struct {
		ID       UserID
		Username string
		Role     UserRole
	}

	// RegistryID represents a registry identifier.
	RegistryID int

	// Registry represents a Docker registry with all the info required
	// to connect to it.
	Registry struct {
		ID              RegistryID `json:"Id"`
		Name            string     `json:"Name"`
		URL             string     `json:"URL"`
		Authentication  bool       `json:"Authentication"`
		Username        string     `json:"Username"`
		Password        string     `json:"Password"`
		AuthorizedUsers []UserID   `json:"AuthorizedUsers"`
		AuthorizedTeams []TeamID   `json:"AuthorizedTeams"`
	}

	// DockerHub represents all the required information to connect and use the
	// Docker Hub.
	DockerHub struct {
		Authentication bool   `json:"Authentication"`
		Username       string `json:"Username"`
		Password       string `json:"Password"`
	}

	// EndpointID represents an endpoint identifier.
	EndpointID int

	// Endpoint represents a Docker endpoint with all the info required
	// to connect to it.
	Endpoint struct {
		ID              EndpointID `json:"Id"`
		Name            string     `json:"Name"`
		URL             string     `json:"URL"`
		PublicURL       string     `json:"PublicURL"`
		TLS             bool       `json:"TLS"`
		TLSVerify       bool       `json:"TLSVerify"`
		TLSClientCert   bool       `json:"TLSClientCert"`
		TLSCACertPath   string     `json:"TLSCACert,omitempty"`
		TLSCertPath     string     `json:"TLSCert,omitempty"`
		TLSKeyPath      string     `json:"TLSKey,omitempty"`
		AuthorizedUsers []UserID   `json:"AuthorizedUsers"`
		AuthorizedTeams []TeamID   `json:"AuthorizedTeams"`
	}

	// ResourceControlID represents a resource control identifier.
	ResourceControlID int

	// ResourceControl represent a reference to a Docker resource with specific access controls
	ResourceControl struct {
		ID                 ResourceControlID   `json:"Id"`
		ResourceID         string              `json:"ResourceId"`
		SubResourceIDs     []string            `json:"SubResourceIds"`
		Type               ResourceControlType `json:"Type"`
		AdministratorsOnly bool                `json:"AdministratorsOnly"`

		UserAccesses []UserResourceAccess `json:"UserAccesses"`
		TeamAccesses []TeamResourceAccess `json:"TeamAccesses"`

		// Deprecated fields
		// Deprecated: OwnerID field is deprecated in DBVersion == 2
		OwnerID UserID `json:"OwnerId"`
		// Deprecated: AccessLevel field is deprecated in DBVersion == 2
		AccessLevel ResourceAccessLevel `json:"AccessLevel"`
	}

	// ResourceControlType represents the type of resource associated to the resource control (volume, container, service).
	ResourceControlType int

	// UserResourceAccess represents the level of control on a resource for a specific user.
	UserResourceAccess struct {
		UserID      UserID              `json:"UserId"`
		AccessLevel ResourceAccessLevel `json:"AccessLevel"`
	}

	// TeamResourceAccess represents the level of control on a resource for a specific team.
	TeamResourceAccess struct {
		TeamID      TeamID              `json:"TeamId"`
		AccessLevel ResourceAccessLevel `json:"AccessLevel"`
	}

	// ResourceAccessLevel represents the level of control associated to a resource.
	ResourceAccessLevel int

	// TLSFileType represents a type of TLS file required to connect to a Docker endpoint.
	// It can be either a TLS CA file, a TLS certificate file or a TLS key file.
	TLSFileType int

	// CLIService represents a service for managing CLI.
	CLIService interface {
		ParseFlags(version string) (*CLIFlags, error)
		ValidateFlags(flags *CLIFlags) error
	}

	// DataStore defines the interface to manage the data.
	DataStore interface {
		Open() error
		Close() error
		MigrateData() error
	}

	// Server defines the interface to serve the API.
	Server interface {
		Start() error
	}

	// UserService represents a service for managing user data.
	UserService interface {
		User(ID UserID) (*User, error)
		UserByUsername(username string) (*User, error)
		Users() ([]User, error)
		UsersByRole(role UserRole) ([]User, error)
		CreateUser(user *User) error
		UpdateUser(ID UserID, user *User) error
		DeleteUser(ID UserID) error
	}

	// TeamService represents a service for managing user data.
	TeamService interface {
		Team(ID TeamID) (*Team, error)
		TeamByName(name string) (*Team, error)
		Teams() ([]Team, error)
		CreateTeam(team *Team) error
		UpdateTeam(ID TeamID, team *Team) error
		DeleteTeam(ID TeamID) error
	}

	// TeamMembershipService represents a service for managing team membership data.
	TeamMembershipService interface {
		TeamMembership(ID TeamMembershipID) (*TeamMembership, error)
		TeamMemberships() ([]TeamMembership, error)
		TeamMembershipsByUserID(userID UserID) ([]TeamMembership, error)
		TeamMembershipsByTeamID(teamID TeamID) ([]TeamMembership, error)
		CreateTeamMembership(membership *TeamMembership) error
		UpdateTeamMembership(ID TeamMembershipID, membership *TeamMembership) error
		DeleteTeamMembership(ID TeamMembershipID) error
		DeleteTeamMembershipByUserID(userID UserID) error
		DeleteTeamMembershipByTeamID(teamID TeamID) error
	}

	// EndpointService represents a service for managing endpoint data.
	EndpointService interface {
		Endpoint(ID EndpointID) (*Endpoint, error)
		Endpoints() ([]Endpoint, error)
		CreateEndpoint(endpoint *Endpoint) error
		UpdateEndpoint(ID EndpointID, endpoint *Endpoint) error
		DeleteEndpoint(ID EndpointID) error
		Synchronize(toCreate, toUpdate, toDelete []*Endpoint) error
	}

	// RegistryService represents a service for managing registry data.
	RegistryService interface {
		Registry(ID RegistryID) (*Registry, error)
		Registries() ([]Registry, error)
		CreateRegistry(registry *Registry) error
		UpdateRegistry(ID RegistryID, registry *Registry) error
		DeleteRegistry(ID RegistryID) error
	}

	// DockerHubService represents a service for managing the DockerHub object.
	DockerHubService interface {
		DockerHub() (*DockerHub, error)
		StoreDockerHub(registry *DockerHub) error
	}

	// SettingsService represents a service for managing application settings.
	SettingsService interface {
		Settings() (*Settings, error)
		StoreSettings(settings *Settings) error
	}

	// VersionService represents a service for managing version data.
	VersionService interface {
		DBVersion() (int, error)
		StoreDBVersion(version int) error
	}

	// ResourceControlService represents a service for managing resource control data.
	ResourceControlService interface {
		ResourceControl(ID ResourceControlID) (*ResourceControl, error)
		ResourceControlByResourceID(resourceID string) (*ResourceControl, error)
		ResourceControls() ([]ResourceControl, error)
		CreateResourceControl(rc *ResourceControl) error
		UpdateResourceControl(ID ResourceControlID, resourceControl *ResourceControl) error
		DeleteResourceControl(ID ResourceControlID) error
	}

	// CryptoService represents a service for encrypting/hashing data.
	CryptoService interface {
		Hash(data string) (string, error)
		CompareHashAndData(hash string, data string) error
	}

	// JWTService represents a service for managing JWT tokens.
	JWTService interface {
		GenerateToken(data *TokenData) (string, error)
		ParseAndVerifyToken(token string) (*TokenData, error)
	}

	// FileService represents a service for managing files.
	FileService interface {
<<<<<<< HEAD
		StoreTLSFile(folder string, fileType TLSFileType, r io.Reader) error
		GetPathForTLSFile(folder string, fileType TLSFileType) (string, error)
		DeleteTLSFiles(folder string) error
=======
		StoreTLSFile(endpointID EndpointID, fileType TLSFileType, r io.Reader) error
		GetPathForTLSFile(endpointID EndpointID, fileType TLSFileType) (string, error)
		DeleteTLSFiles(endpointID EndpointID) error
		DeleteTLSFile(endpointID EndpointID, fileType TLSFileType) error
>>>>>>> 3a644ca7
	}

	// EndpointWatcher represents a service to synchronize the endpoints via an external source.
	EndpointWatcher interface {
		WatchEndpointFile(endpointFilePath string) error
	}

	// LDAPService represents a service used to authenticate users against a LDAP/AD.
	LDAPService interface {
		AuthenticateUser(username, password string, settings *LDAPSettings) error
		TestConnectivity(settings *LDAPSettings) error
	}
)

const (
	// APIVersion is the version number of the Portainer API.
	APIVersion = "1.14.0"
	// DBVersion is the version number of the Portainer database.
	DBVersion = 3
	// DefaultTemplatesURL represents the default URL for the templates definitions.
	DefaultTemplatesURL = "https://raw.githubusercontent.com/portainer/templates/master/templates.json"
)

const (
	// TLSFileCA represents a TLS CA certificate file.
	TLSFileCA TLSFileType = iota
	// TLSFileCert represents a TLS certificate file.
	TLSFileCert
	// TLSFileKey represents a TLS key file.
	TLSFileKey
)

const (
	_ MembershipRole = iota
	// TeamLeader represents a leader role inside a team
	TeamLeader
	// TeamMember represents a member role inside a team
	TeamMember
)

const (
	_ UserRole = iota
	// AdministratorRole represents an administrator user role
	AdministratorRole
	// StandardUserRole represents a regular user role
	StandardUserRole
)

const (
	_ AuthenticationMethod = iota
	// AuthenticationInternal represents the internal authentication method (authentication against Portainer API)
	AuthenticationInternal
	// AuthenticationLDAP represents the LDAP authentication method (authentication against a LDAP server)
	AuthenticationLDAP
)

const (
	_ ResourceAccessLevel = iota
	// ReadWriteAccessLevel represents an access level with read-write permissions on a resource
	ReadWriteAccessLevel
)

const (
	_ ResourceControlType = iota
	// ContainerResourceControl represents a resource control associated to a Docker container
	ContainerResourceControl
	// ServiceResourceControl represents a resource control associated to a Docker service
	ServiceResourceControl
	// VolumeResourceControl represents a resource control associated to a Docker volume
	VolumeResourceControl
)<|MERGE_RESOLUTION|>--- conflicted
+++ resolved
@@ -19,6 +19,7 @@
 		Endpoint          *string
 		NoAuth            *bool
 		NoAnalytics       *bool
+		TLS               *bool
 		TLSVerify         *bool
 		TLSCacert         *string
 		TLSCert           *string
@@ -155,18 +156,22 @@
 	// Endpoint represents a Docker endpoint with all the info required
 	// to connect to it.
 	Endpoint struct {
-		ID              EndpointID `json:"Id"`
-		Name            string     `json:"Name"`
-		URL             string     `json:"URL"`
-		PublicURL       string     `json:"PublicURL"`
-		TLS             bool       `json:"TLS"`
-		TLSVerify       bool       `json:"TLSVerify"`
-		TLSClientCert   bool       `json:"TLSClientCert"`
-		TLSCACertPath   string     `json:"TLSCACert,omitempty"`
-		TLSCertPath     string     `json:"TLSCert,omitempty"`
-		TLSKeyPath      string     `json:"TLSKey,omitempty"`
-		AuthorizedUsers []UserID   `json:"AuthorizedUsers"`
-		AuthorizedTeams []TeamID   `json:"AuthorizedTeams"`
+		ID              EndpointID       `json:"Id"`
+		Name            string           `json:"Name"`
+		URL             string           `json:"URL"`
+		PublicURL       string           `json:"PublicURL"`
+		TLSConfig       TLSConfiguration `json:"TLSConfig"`
+		AuthorizedUsers []UserID         `json:"AuthorizedUsers"`
+		AuthorizedTeams []TeamID         `json:"AuthorizedTeams"`
+
+		// Deprecated fields
+		// Deprecated in DBVersion == 4
+		// TLS             bool       `json:"TLS"`
+		// TLSVerify       bool       `json:"TLSVerify"`
+		// TLSClientCert   bool       `json:"TLSClientCert"`
+		// TLSCACertPath   string     `json:"TLSCACert,omitempty"`
+		// TLSCertPath     string     `json:"TLSCert,omitempty"`
+		// TLSKeyPath      string     `json:"TLSKey,omitempty"`
 	}
 
 	// ResourceControlID represents a resource control identifier.
@@ -325,16 +330,10 @@
 
 	// FileService represents a service for managing files.
 	FileService interface {
-<<<<<<< HEAD
 		StoreTLSFile(folder string, fileType TLSFileType, r io.Reader) error
 		GetPathForTLSFile(folder string, fileType TLSFileType) (string, error)
+		DeleteTLSFile(folder string, fileType TLSFileType) error
 		DeleteTLSFiles(folder string) error
-=======
-		StoreTLSFile(endpointID EndpointID, fileType TLSFileType, r io.Reader) error
-		GetPathForTLSFile(endpointID EndpointID, fileType TLSFileType) (string, error)
-		DeleteTLSFiles(endpointID EndpointID) error
-		DeleteTLSFile(endpointID EndpointID, fileType TLSFileType) error
->>>>>>> 3a644ca7
 	}
 
 	// EndpointWatcher represents a service to synchronize the endpoints via an external source.
@@ -353,7 +352,7 @@
 	// APIVersion is the version number of the Portainer API.
 	APIVersion = "1.14.0"
 	// DBVersion is the version number of the Portainer database.
-	DBVersion = 3
+	DBVersion = 4
 	// DefaultTemplatesURL represents the default URL for the templates definitions.
 	DefaultTemplatesURL = "https://raw.githubusercontent.com/portainer/templates/master/templates.json"
 )
