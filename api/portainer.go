--- conflicted
+++ resolved
@@ -646,11 +646,7 @@
 		Down(stack *Stack, endpoint *Endpoint) error
 	}
 
-<<<<<<< HEAD
-	// JobService represtents a service that manages job execution on hosts
-=======
 	// JobService represents a service to manage job execution on hosts
->>>>>>> b5dfaff2
 	JobService interface {
 		Execute(endpoint *Endpoint, image string, script []byte) error
 	}
