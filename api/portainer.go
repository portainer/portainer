--- conflicted
+++ resolved
@@ -69,7 +69,6 @@
 
 	// OpenAMTDeviceInformation represents an AMT managed device information
 	OpenAMTDeviceInformation struct {
-<<<<<<< HEAD
 		GUID             string     `json:"guid"`
 		HostName         string     `json:"hostname"`
 		ConnectionStatus bool       `json:"connectionStatus"`
@@ -79,14 +78,6 @@
 	// PowerState represents an AMT managed device power state
 	PowerState int
 
-=======
-		GUID             string `json:"guid"`
-		HostName         string `json:"hostname"`
-		ConnectionStatus bool   `json:"connectionStatus"`
-		PowerState       int    `json:"powerstate"`
-	}
-
->>>>>>> e2bb76ff
 	// CLIFlags represents the available flags on the CLI
 	CLIFlags struct {
 		Addr                      *string
@@ -634,7 +625,7 @@
 		ManagementConfiguration *RegistryManagementConfiguration `json:"ManagementConfiguration"`
 		Gitlab                  GitlabRegistryData               `json:"Gitlab"`
 		Quay                    QuayRegistryData                 `json:"Quay"`
-		Ecr                  	EcrData                       	 `json:"Ecr"`
+		Ecr                     EcrData                          `json:"Ecr"`
 		RegistryAccesses        RegistryAccesses                 `json:"RegistryAccesses"`
 
 		// Deprecated fields
@@ -1340,10 +1331,7 @@
 	OpenAMTService interface {
 		ConfigureDefault(configuration OpenAMTConfiguration) error
 		DeviceInformation(configuration OpenAMTConfiguration, deviceGUID string) (*OpenAMTDeviceInformation, error)
-<<<<<<< HEAD
 		ExecuteDeviceAction(configuration OpenAMTConfiguration, deviceGUID string, action string) error
-=======
->>>>>>> e2bb76ff
 	}
 
 	// HelmUserRepositoryService represents a service to manage HelmUserRepositories
