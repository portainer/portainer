package portainer

import "io"

type (
	// Pair defines a key/value string pair
	Pair struct {
		Name  string `json:"name"`
		Value string `json:"value"`
	}

	// CLIFlags represents the available flags on the CLI.
	CLIFlags struct {
		Addr              *string
		AdminPassword     *string
		AdminPasswordFile *string
		Assets            *string
		Data              *string
		Endpoint          *string
		ExternalEndpoints *string
		Labels            *[]Pair
		Logo              *string
		NoAuth            *bool
		NoAnalytics       *bool
		Templates         *string
		TLSVerify         *bool
		TLSCacert         *string
		TLSCert           *string
		TLSKey            *string
		SSL               *bool
		SSLCert           *string
		SSLKey            *string
		SyncInterval      *string
	}

	// Status represents the application status.
	Status struct {
		Authentication     bool   `json:"Authentication"`
		EndpointManagement bool   `json:"EndpointManagement"`
		Analytics          bool   `json:"Analytics"`
		Version            string `json:"Version"`
	}

	// LDAPSettings represents the settings used to connect to a LDAP server.
	LDAPSettings struct {
		ReaderDN       string               `json:"ReaderDN"`
		Password       string               `json:"Password"`
		URL            string               `json:"URL"`
		TLSConfig      TLSConfiguration     `json:"TLSConfig"`
		StartTLS       bool                 `json:"StartTLS"`
		SearchSettings []LDAPSearchSettings `json:"SearchSettings"`
	}

	// TLSConfiguration represents a TLS configuration.
	TLSConfiguration struct {
		TLS           bool   `json:"TLS"`
		TLSSkipVerify bool   `json:"TLSSkipVerify"`
		TLSCACertPath string `json:"TLSCACert,omitempty"`
		TLSCertPath   string `json:"TLSCert,omitempty"`
		TLSKeyPath    string `json:"TLSKey,omitempty"`
	}

	// LDAPSearchSettings represents settings used to search for users in a LDAP server.
	LDAPSearchSettings struct {
		BaseDN            string `json:"BaseDN"`
		Filter            string `json:"Filter"`
		UserNameAttribute string `json:"UserNameAttribute"`
	}

	// Settings represents the application settings.
	Settings struct {
		TemplatesURL                       string               `json:"TemplatesURL"`
		LogoURL                            string               `json:"LogoURL"`
		BlackListedLabels                  []Pair               `json:"BlackListedLabels"`
		DisplayDonationHeader              bool                 `json:"DisplayDonationHeader"`
		DisplayExternalContributors        bool                 `json:"DisplayExternalContributors"`
		AuthenticationMethod               AuthenticationMethod `json:"AuthenticationMethod"`
		LDAPSettings                       LDAPSettings         `json:"LDAPSettings"`
		AllowBindMountsForRegularUsers     bool                 `json:"AllowBindMountsForRegularUsers"`
		AllowPrivilegedModeForRegularUsers bool                 `json:"AllowPrivilegedModeForRegularUsers"`
	}

	// User represents a user account.
	User struct {
		ID       UserID   `json:"Id"`
		Username string   `json:"Username"`
		Password string   `json:"Password,omitempty"`
		Role     UserRole `json:"Role"`
	}

	// UserID represents a user identifier
	UserID int

	// UserRole represents the role of a user. It can be either an administrator
	// or a regular user
	UserRole int

	// AuthenticationMethod represents the authentication method used to authenticate a user.
	AuthenticationMethod int

	// Team represents a list of user accounts.
	Team struct {
		ID   TeamID `json:"Id"`
		Name string `json:"Name"`
	}

	// TeamID represents a team identifier
	TeamID int

	// TeamMembership represents a membership association between a user and a team
	TeamMembership struct {
		ID     TeamMembershipID `json:"Id"`
		UserID UserID           `json:"UserID"`
		TeamID TeamID           `json:"TeamID"`
		Role   MembershipRole   `json:"Role"`
	}

	// TeamMembershipID represents a team membership identifier
	TeamMembershipID int

	// MembershipRole represents the role of a user within a team
	MembershipRole int

	// TokenData represents the data embedded in a JWT token.
	TokenData struct {
		ID       UserID
		Username string
		Role     UserRole
	}

	// StackID represents a stack identifier (it must be composed of Name + "_" + SwarmID to create a unique identifier).
	StackID string

	// Stack represents a Docker stack created via docker stack deploy.
	Stack struct {
		ID          StackID `json:"Id"`
		Name        string  `json:"Name"`
		EntryPoint  string  `json:"EntryPoint"`
		SwarmID     string  `json:"SwarmId"`
		ProjectPath string
		Env         []Pair `json:"Env"`
	}

	// RegistryID represents a registry identifier.
	RegistryID int

	// Registry represents a Docker registry with all the info required
	// to connect to it.
	Registry struct {
		ID              RegistryID `json:"Id"`
		Name            string     `json:"Name"`
		URL             string     `json:"URL"`
		Protocol        string     `json:"Protocol"`
		Version         string     `json:"Version"`
		Authentication  bool       `json:"Authentication"`
		Username        string     `json:"Username"`
<<<<<<< HEAD
		Password        string     `json:"Password,omitempty"`
=======
		Password        string     `json:"Password"`
		TLSVerification bool       `json:"TLSVerification"`
>>>>>>> 4018ca6f
		AuthorizedUsers []UserID   `json:"AuthorizedUsers"`
		AuthorizedTeams []TeamID   `json:"AuthorizedTeams"`
	}

	// DockerHub represents all the required information to connect and use the
	// Docker Hub.
	DockerHub struct {
		Authentication bool   `json:"Authentication"`
		Username       string `json:"Username"`
		Password       string `json:"Password,omitempty"`
	}

	// EndpointID represents an endpoint identifier.
	EndpointID int

	// Endpoint represents a Docker endpoint with all the info required
	// to connect to it.
	Endpoint struct {
		ID              EndpointID          `json:"Id"`
		Name            string              `json:"Name"`
		URL             string              `json:"URL"`
		PublicURL       string              `json:"PublicURL"`
		TLSConfig       TLSConfiguration    `json:"TLSConfig"`
		AuthorizedUsers []UserID            `json:"AuthorizedUsers"`
		AuthorizedTeams []TeamID            `json:"AuthorizedTeams"`
		Extensions      []EndpointExtension `json:"Extensions"`

		// Deprecated fields
		// Deprecated in DBVersion == 4
		TLS           bool   `json:"TLS,omitempty"`
		TLSCACertPath string `json:"TLSCACert,omitempty"`
		TLSCertPath   string `json:"TLSCert,omitempty"`
		TLSKeyPath    string `json:"TLSKey,omitempty"`
	}

	// EndpointExtension represents a extension associated to an endpoint.
	EndpointExtension struct {
		Type EndpointExtensionType `json:"Type"`
		URL  string                `json:"URL"`
	}

	// EndpointExtensionType represents the type of an endpoint extension. Only
	// one extension of each type can be associated to an endpoint.
	EndpointExtensionType int

	// ResourceControlID represents a resource control identifier.
	ResourceControlID int

	// ResourceControl represent a reference to a Docker resource with specific access controls
	ResourceControl struct {
		ID                 ResourceControlID    `json:"Id"`
		ResourceID         string               `json:"ResourceId"`
		SubResourceIDs     []string             `json:"SubResourceIds"`
		Type               ResourceControlType  `json:"Type"`
		AdministratorsOnly bool                 `json:"AdministratorsOnly"`
		UserAccesses       []UserResourceAccess `json:"UserAccesses"`
		TeamAccesses       []TeamResourceAccess `json:"TeamAccesses"`

		// Deprecated fields
		// Deprecated in DBVersion == 2
		OwnerID     UserID              `json:"OwnerId,omitempty"`
		AccessLevel ResourceAccessLevel `json:"AccessLevel,omitempty"`
	}

	// ResourceControlType represents the type of resource associated to the resource control (volume, container, service...).
	ResourceControlType int

	// UserResourceAccess represents the level of control on a resource for a specific user.
	UserResourceAccess struct {
		UserID      UserID              `json:"UserId"`
		AccessLevel ResourceAccessLevel `json:"AccessLevel"`
	}

	// TeamResourceAccess represents the level of control on a resource for a specific team.
	TeamResourceAccess struct {
		TeamID      TeamID              `json:"TeamId"`
		AccessLevel ResourceAccessLevel `json:"AccessLevel"`
	}

	// ResourceAccessLevel represents the level of control associated to a resource.
	ResourceAccessLevel int

	// TLSFileType represents a type of TLS file required to connect to a Docker endpoint.
	// It can be either a TLS CA file, a TLS certificate file or a TLS key file.
	TLSFileType int

	// CLIService represents a service for managing CLI.
	CLIService interface {
		ParseFlags(version string) (*CLIFlags, error)
		ValidateFlags(flags *CLIFlags) error
	}

	// DataStore defines the interface to manage the data.
	DataStore interface {
		Open() error
		Close() error
		MigrateData() error
	}

	// Server defines the interface to serve the API.
	Server interface {
		Start() error
	}

	// UserService represents a service for managing user data.
	UserService interface {
		User(ID UserID) (*User, error)
		UserByUsername(username string) (*User, error)
		Users() ([]User, error)
		UsersByRole(role UserRole) ([]User, error)
		CreateUser(user *User) error
		UpdateUser(ID UserID, user *User) error
		DeleteUser(ID UserID) error
	}

	// TeamService represents a service for managing user data.
	TeamService interface {
		Team(ID TeamID) (*Team, error)
		TeamByName(name string) (*Team, error)
		Teams() ([]Team, error)
		CreateTeam(team *Team) error
		UpdateTeam(ID TeamID, team *Team) error
		DeleteTeam(ID TeamID) error
	}

	// TeamMembershipService represents a service for managing team membership data.
	TeamMembershipService interface {
		TeamMembership(ID TeamMembershipID) (*TeamMembership, error)
		TeamMemberships() ([]TeamMembership, error)
		TeamMembershipsByUserID(userID UserID) ([]TeamMembership, error)
		TeamMembershipsByTeamID(teamID TeamID) ([]TeamMembership, error)
		CreateTeamMembership(membership *TeamMembership) error
		UpdateTeamMembership(ID TeamMembershipID, membership *TeamMembership) error
		DeleteTeamMembership(ID TeamMembershipID) error
		DeleteTeamMembershipByUserID(userID UserID) error
		DeleteTeamMembershipByTeamID(teamID TeamID) error
	}

	// EndpointService represents a service for managing endpoint data.
	EndpointService interface {
		Endpoint(ID EndpointID) (*Endpoint, error)
		Endpoints() ([]Endpoint, error)
		CreateEndpoint(endpoint *Endpoint) error
		UpdateEndpoint(ID EndpointID, endpoint *Endpoint) error
		DeleteEndpoint(ID EndpointID) error
		Synchronize(toCreate, toUpdate, toDelete []*Endpoint) error
	}

	// RegistryService represents a service for managing registry data.
	RegistryService interface {
		Registry(ID RegistryID) (*Registry, error)
		Registries() ([]Registry, error)
		CreateRegistry(registry *Registry) error
		UpdateRegistry(ID RegistryID, registry *Registry) error
		DeleteRegistry(ID RegistryID) error
	}

	// StackService represents a service for managing stack data.
	StackService interface {
		Stack(ID StackID) (*Stack, error)
		Stacks() ([]Stack, error)
		StacksBySwarmID(ID string) ([]Stack, error)
		CreateStack(stack *Stack) error
		UpdateStack(ID StackID, stack *Stack) error
		DeleteStack(ID StackID) error
	}

	// DockerHubService represents a service for managing the DockerHub object.
	DockerHubService interface {
		DockerHub() (*DockerHub, error)
		StoreDockerHub(registry *DockerHub) error
	}

	// SettingsService represents a service for managing application settings.
	SettingsService interface {
		Settings() (*Settings, error)
		StoreSettings(settings *Settings) error
	}

	// VersionService represents a service for managing version data.
	VersionService interface {
		DBVersion() (int, error)
		StoreDBVersion(version int) error
	}

	// ResourceControlService represents a service for managing resource control data.
	ResourceControlService interface {
		ResourceControl(ID ResourceControlID) (*ResourceControl, error)
		ResourceControlByResourceID(resourceID string) (*ResourceControl, error)
		ResourceControls() ([]ResourceControl, error)
		CreateResourceControl(rc *ResourceControl) error
		UpdateResourceControl(ID ResourceControlID, resourceControl *ResourceControl) error
		DeleteResourceControl(ID ResourceControlID) error
	}

	// CryptoService represents a service for encrypting/hashing data.
	CryptoService interface {
		Hash(data string) (string, error)
		CompareHashAndData(hash string, data string) error
	}

	// JWTService represents a service for managing JWT tokens.
	JWTService interface {
		GenerateToken(data *TokenData) (string, error)
		ParseAndVerifyToken(token string) (*TokenData, error)
	}

	// FileService represents a service for managing files.
	FileService interface {
		GetFileContent(filePath string) (string, error)
		RemoveDirectory(directoryPath string) error
		StoreTLSFile(folder string, fileType TLSFileType, r io.Reader) error
		GetPathForTLSFile(folder string, fileType TLSFileType) (string, error)
		DeleteTLSFile(folder string, fileType TLSFileType) error
		DeleteTLSFiles(folder string) error
		GetStackProjectPath(stackIdentifier string) string
		StoreStackFileFromString(stackIdentifier, fileName, stackFileContent string) (string, error)
		StoreStackFileFromReader(stackIdentifier, fileName string, r io.Reader) (string, error)
	}

	// GitService represents a service for managing Git.
	GitService interface {
		ClonePublicRepository(repositoryURL, destination string) error
		ClonePrivateRepositoryWithBasicAuth(repositoryURL, destination, username, password string) error
	}

	// EndpointWatcher represents a service to synchronize the endpoints via an external source.
	EndpointWatcher interface {
		WatchEndpointFile(endpointFilePath string) error
	}

	// LDAPService represents a service used to authenticate users against a LDAP/AD.
	LDAPService interface {
		AuthenticateUser(username, password string, settings *LDAPSettings) error
		TestConnectivity(settings *LDAPSettings) error
	}

	// StackManager represents a service to manage stacks.
	StackManager interface {
		Login(dockerhub *DockerHub, registries []Registry, endpoint *Endpoint)
		Logout(endpoint *Endpoint) error
		Deploy(stack *Stack, prune bool, endpoint *Endpoint) error
		Remove(stack *Stack, endpoint *Endpoint) error
	}
)

const (
	// APIVersion is the version number of the Portainer API.
	APIVersion = "1.16.5"
	// DBVersion is the version number of the Portainer database.
	DBVersion = 8
	// DefaultTemplatesURL represents the default URL for the templates definitions.
	DefaultTemplatesURL = "https://raw.githubusercontent.com/portainer/templates/master/templates.json"
)

const (
	// TLSFileCA represents a TLS CA certificate file.
	TLSFileCA TLSFileType = iota
	// TLSFileCert represents a TLS certificate file.
	TLSFileCert
	// TLSFileKey represents a TLS key file.
	TLSFileKey
)

const (
	_ MembershipRole = iota
	// TeamLeader represents a leader role inside a team
	TeamLeader
	// TeamMember represents a member role inside a team
	TeamMember
)

const (
	_ UserRole = iota
	// AdministratorRole represents an administrator user role
	AdministratorRole
	// StandardUserRole represents a regular user role
	StandardUserRole
)

const (
	_ AuthenticationMethod = iota
	// AuthenticationInternal represents the internal authentication method (authentication against Portainer API)
	AuthenticationInternal
	// AuthenticationLDAP represents the LDAP authentication method (authentication against a LDAP server)
	AuthenticationLDAP
)

const (
	_ ResourceAccessLevel = iota
	// ReadWriteAccessLevel represents an access level with read-write permissions on a resource
	ReadWriteAccessLevel
)

const (
	_ ResourceControlType = iota
	// ContainerResourceControl represents a resource control associated to a Docker container
	ContainerResourceControl
	// ServiceResourceControl represents a resource control associated to a Docker service
	ServiceResourceControl
	// VolumeResourceControl represents a resource control associated to a Docker volume
	VolumeResourceControl
	// NetworkResourceControl represents a resource control associated to a Docker network
	NetworkResourceControl
	// SecretResourceControl represents a resource control associated to a Docker secret
	SecretResourceControl
	// StackResourceControl represents a resource control associated to a stack composed of Docker services
	StackResourceControl
	// ConfigResourceControl represents a resource control associated to a Docker config
	ConfigResourceControl
)

const (
	_ EndpointExtensionType = iota
	// StoridgeEndpointExtension represents the Storidge extension
	StoridgeEndpointExtension
)<|MERGE_RESOLUTION|>--- conflicted
+++ resolved
@@ -154,12 +154,8 @@
 		Version         string     `json:"Version"`
 		Authentication  bool       `json:"Authentication"`
 		Username        string     `json:"Username"`
-<<<<<<< HEAD
 		Password        string     `json:"Password,omitempty"`
-=======
-		Password        string     `json:"Password"`
 		TLSVerification bool       `json:"TLSVerification"`
->>>>>>> 4018ca6f
 		AuthorizedUsers []UserID   `json:"AuthorizedUsers"`
 		AuthorizedTeams []TeamID   `json:"AuthorizedTeams"`
 	}
