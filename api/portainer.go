package portainer

import "io"

type (
	// Pair defines a key/value string pair
	Pair struct {
		Name  string `json:"name"`
		Value string `json:"value"`
	}

	// CLIFlags represents the available flags on the CLI.
	CLIFlags struct {
		Addr              *string
		AdminPassword     *string
		AdminPasswordFile *string
		Assets            *string
		Data              *string
		EndpointURL       *string
		ExternalEndpoints *string
		Labels            *[]Pair
		Logo              *string
		NoAuth            *bool
		NoAnalytics       *bool
		Templates         *string
		TLS               *bool
		TLSSkipVerify     *bool
		TLSCacert         *string
		TLSCert           *string
		TLSKey            *string
		SSL               *bool
		SSLCert           *string
		SSLKey            *string
		SyncInterval      *string
	}

	// Status represents the application status.
	Status struct {
		Authentication     bool   `json:"Authentication"`
		EndpointManagement bool   `json:"EndpointManagement"`
		Analytics          bool   `json:"Analytics"`
		Version            string `json:"Version"`
	}

	// LDAPSettings represents the settings used to connect to a LDAP server.
	LDAPSettings struct {
		ReaderDN       string               `json:"ReaderDN"`
		Password       string               `json:"Password"`
		URL            string               `json:"URL"`
		TLSConfig      TLSConfiguration     `json:"TLSConfig"`
		StartTLS       bool                 `json:"StartTLS"`
		SearchSettings []LDAPSearchSettings `json:"SearchSettings"`
	}

	// TLSConfiguration represents a TLS configuration.
	TLSConfiguration struct {
		TLS           bool   `json:"TLS"`
		TLSSkipVerify bool   `json:"TLSSkipVerify"`
		TLSCACertPath string `json:"TLSCACert,omitempty"`
		TLSCertPath   string `json:"TLSCert,omitempty"`
		TLSKeyPath    string `json:"TLSKey,omitempty"`
	}

	// LDAPSearchSettings represents settings used to search for users in a LDAP server.
	LDAPSearchSettings struct {
		BaseDN            string `json:"BaseDN"`
		Filter            string `json:"Filter"`
		UserNameAttribute string `json:"UserNameAttribute"`
	}

	// Settings represents the application settings.
	Settings struct {
		TemplatesURL                       string               `json:"TemplatesURL"`
		LogoURL                            string               `json:"LogoURL"`
		BlackListedLabels                  []Pair               `json:"BlackListedLabels"`
		DisplayExternalContributors        bool                 `json:"DisplayExternalContributors"`
		AuthenticationMethod               AuthenticationMethod `json:"AuthenticationMethod"`
		LDAPSettings                       LDAPSettings         `json:"LDAPSettings"`
		AllowBindMountsForRegularUsers     bool                 `json:"AllowBindMountsForRegularUsers"`
		AllowPrivilegedModeForRegularUsers bool                 `json:"AllowPrivilegedModeForRegularUsers"`
		// Deprecated fields
		DisplayDonationHeader bool
	}

	// User represents a user account.
	User struct {
		ID       UserID   `json:"Id"`
		Username string   `json:"Username"`
		Password string   `json:"Password,omitempty"`
		Role     UserRole `json:"Role"`
	}

	// UserID represents a user identifier
	UserID int

	// UserRole represents the role of a user. It can be either an administrator
	// or a regular user
	UserRole int

	// AuthenticationMethod represents the authentication method used to authenticate a user.
	AuthenticationMethod int

	// Team represents a list of user accounts.
	Team struct {
		ID   TeamID `json:"Id"`
		Name string `json:"Name"`
	}

	// TeamID represents a team identifier
	TeamID int

	// TeamMembership represents a membership association between a user and a team
	TeamMembership struct {
		ID     TeamMembershipID `json:"Id"`
		UserID UserID           `json:"UserID"`
		TeamID TeamID           `json:"TeamID"`
		Role   MembershipRole   `json:"Role"`
	}

	// TeamMembershipID represents a team membership identifier
	TeamMembershipID int

	// MembershipRole represents the role of a user within a team
	MembershipRole int

	// TokenData represents the data embedded in a JWT token.
	TokenData struct {
		ID       UserID
		Username string
		Role     UserRole
	}

	// StackID represents a stack identifier (it must be composed of Name + "_" + SwarmID to create a unique identifier).
	StackID string

	// StackType represents the type of the stack (compose v2, stack deploy v3).
	StackType int

	// Stack represents a Docker stack created via docker stack deploy.
	Stack struct {
		ID          StackID    `json:"Id"`
		Name        string     `json:"Name"`
		Type        StackType  `json:"Type"`
		EndpointID  EndpointID `json:"EndpointId"`
		SwarmID     string     `json:"SwarmId"`
		EntryPoint  string     `json:"EntryPoint"`
		Env         []Pair     `json:"Env"`
		ProjectPath string
	}

	// RegistryID represents a registry identifier.
	RegistryID int

	// Registry represents a Docker registry with all the info required
	// to connect to it.
	Registry struct {
		ID              RegistryID `json:"Id"`
		Name            string     `json:"Name"`
		URL             string     `json:"URL"`
		Authentication  bool       `json:"Authentication"`
		Username        string     `json:"Username"`
		Password        string     `json:"Password,omitempty"`
		AuthorizedUsers []UserID   `json:"AuthorizedUsers"`
		AuthorizedTeams []TeamID   `json:"AuthorizedTeams"`
	}

	// DockerHub represents all the required information to connect and use the
	// Docker Hub.
	DockerHub struct {
		Authentication bool   `json:"Authentication"`
		Username       string `json:"Username"`
		Password       string `json:"Password,omitempty"`
	}

	// EndpointID represents an endpoint identifier.
	EndpointID int

	// EndpointType represents the type of an endpoint.
	EndpointType int

	// Endpoint represents a Docker endpoint with all the info required
	// to connect to it.
	Endpoint struct {
		ID               EndpointID          `json:"Id"`
		Name             string              `json:"Name"`
		Type             EndpointType        `json:"Type"`
		URL              string              `json:"URL"`
		GroupID          EndpointGroupID     `json:"GroupId"`
		PublicURL        string              `json:"PublicURL"`
		TLSConfig        TLSConfiguration    `json:"TLSConfig"`
		AuthorizedUsers  []UserID            `json:"AuthorizedUsers"`
		AuthorizedTeams  []TeamID            `json:"AuthorizedTeams"`
		Extensions       []EndpointExtension `json:"Extensions"`
		AzureCredentials AzureCredentials    `json:"AzureCredentials,omitempty"`

		// Deprecated fields
		// Deprecated in DBVersion == 4
		TLS           bool   `json:"TLS,omitempty"`
		TLSCACertPath string `json:"TLSCACert,omitempty"`
		TLSCertPath   string `json:"TLSCert,omitempty"`
		TLSKeyPath    string `json:"TLSKey,omitempty"`
	}

	// AzureCredentials represents the credentials used to connect to an Azure
	// environment.
	AzureCredentials struct {
		ApplicationID     string `json:"ApplicationID"`
		TenantID          string `json:"TenantID"`
		AuthenticationKey string `json:"AuthenticationKey"`
	}

	// EndpointGroupID represents an endpoint group identifier.
	EndpointGroupID int

	// EndpointGroup represents a group of endpoints.
	EndpointGroup struct {
		ID              EndpointGroupID `json:"Id"`
		Name            string          `json:"Name"`
		Description     string          `json:"Description"`
		AuthorizedUsers []UserID        `json:"AuthorizedUsers"`
		AuthorizedTeams []TeamID        `json:"AuthorizedTeams"`
		Labels          []Pair          `json:"Labels"`
	}

	// EndpointExtension represents a extension associated to an endpoint.
	EndpointExtension struct {
		Type EndpointExtensionType `json:"Type"`
		URL  string                `json:"URL"`
	}

	// EndpointExtensionType represents the type of an endpoint extension. Only
	// one extension of each type can be associated to an endpoint.
	EndpointExtensionType int

	// ResourceControlID represents a resource control identifier.
	ResourceControlID int

	// ResourceControl represent a reference to a Docker resource with specific access controls
	ResourceControl struct {
		ID                 ResourceControlID    `json:"Id"`
		ResourceID         string               `json:"ResourceId"`
		SubResourceIDs     []string             `json:"SubResourceIds"`
		Type               ResourceControlType  `json:"Type"`
		AdministratorsOnly bool                 `json:"AdministratorsOnly"`
		UserAccesses       []UserResourceAccess `json:"UserAccesses"`
		TeamAccesses       []TeamResourceAccess `json:"TeamAccesses"`

		// Deprecated fields
		// Deprecated in DBVersion == 2
		OwnerID     UserID              `json:"OwnerId,omitempty"`
		AccessLevel ResourceAccessLevel `json:"AccessLevel,omitempty"`
	}

	// ResourceControlType represents the type of resource associated to the resource control (volume, container, service...).
	ResourceControlType int

	// UserResourceAccess represents the level of control on a resource for a specific user.
	UserResourceAccess struct {
		UserID      UserID              `json:"UserId"`
		AccessLevel ResourceAccessLevel `json:"AccessLevel"`
	}

	// TeamResourceAccess represents the level of control on a resource for a specific team.
	TeamResourceAccess struct {
		TeamID      TeamID              `json:"TeamId"`
		AccessLevel ResourceAccessLevel `json:"AccessLevel"`
	}

	// ResourceAccessLevel represents the level of control associated to a resource.
	ResourceAccessLevel int

	// TLSFileType represents a type of TLS file required to connect to a Docker endpoint.
	// It can be either a TLS CA file, a TLS certificate file or a TLS key file.
	TLSFileType int

	// CLIService represents a service for managing CLI.
	CLIService interface {
		ParseFlags(version string) (*CLIFlags, error)
		ValidateFlags(flags *CLIFlags) error
	}

	// DataStore defines the interface to manage the data.
	DataStore interface {
		Open() error
		Init() error
		Close() error
		MigrateData() error
	}

	// Server defines the interface to serve the API.
	Server interface {
		Start() error
	}

	// UserService represents a service for managing user data.
	UserService interface {
		User(ID UserID) (*User, error)
		UserByUsername(username string) (*User, error)
		Users() ([]User, error)
		UsersByRole(role UserRole) ([]User, error)
		CreateUser(user *User) error
		UpdateUser(ID UserID, user *User) error
		DeleteUser(ID UserID) error
	}

	// TeamService represents a service for managing user data.
	TeamService interface {
		Team(ID TeamID) (*Team, error)
		TeamByName(name string) (*Team, error)
		Teams() ([]Team, error)
		CreateTeam(team *Team) error
		UpdateTeam(ID TeamID, team *Team) error
		DeleteTeam(ID TeamID) error
	}

	// TeamMembershipService represents a service for managing team membership data.
	TeamMembershipService interface {
		TeamMembership(ID TeamMembershipID) (*TeamMembership, error)
		TeamMemberships() ([]TeamMembership, error)
		TeamMembershipsByUserID(userID UserID) ([]TeamMembership, error)
		TeamMembershipsByTeamID(teamID TeamID) ([]TeamMembership, error)
		CreateTeamMembership(membership *TeamMembership) error
		UpdateTeamMembership(ID TeamMembershipID, membership *TeamMembership) error
		DeleteTeamMembership(ID TeamMembershipID) error
		DeleteTeamMembershipByUserID(userID UserID) error
		DeleteTeamMembershipByTeamID(teamID TeamID) error
	}

	// EndpointService represents a service for managing endpoint data.
	EndpointService interface {
		Endpoint(ID EndpointID) (*Endpoint, error)
		Endpoints() ([]Endpoint, error)
		CreateEndpoint(endpoint *Endpoint) error
		UpdateEndpoint(ID EndpointID, endpoint *Endpoint) error
		DeleteEndpoint(ID EndpointID) error
		Synchronize(toCreate, toUpdate, toDelete []*Endpoint) error
	}

	// EndpointGroupService represents a service for managing endpoint group data.
	EndpointGroupService interface {
		EndpointGroup(ID EndpointGroupID) (*EndpointGroup, error)
		EndpointGroups() ([]EndpointGroup, error)
		CreateEndpointGroup(group *EndpointGroup) error
		UpdateEndpointGroup(ID EndpointGroupID, group *EndpointGroup) error
		DeleteEndpointGroup(ID EndpointGroupID) error
	}

	// RegistryService represents a service for managing registry data.
	RegistryService interface {
		Registry(ID RegistryID) (*Registry, error)
		Registries() ([]Registry, error)
		CreateRegistry(registry *Registry) error
		UpdateRegistry(ID RegistryID, registry *Registry) error
		DeleteRegistry(ID RegistryID) error
	}

	// StackService represents a service for managing stack data.
	StackService interface {
		Stack(ID StackID) (*Stack, error)
		Stacks() ([]Stack, error)
		// TODO: I think it's useless now, remove
		StacksBySwarmID(swarmID string) ([]Stack, error)
		// TODO: I think it's useless now, remove
		StacksByEndpointID(endpointID EndpointID) ([]Stack, error)
		CreateStack(stack *Stack) error
		UpdateStack(ID StackID, stack *Stack) error
		DeleteStack(ID StackID) error
	}

	// DockerHubService represents a service for managing the DockerHub object.
	DockerHubService interface {
		DockerHub() (*DockerHub, error)
		StoreDockerHub(registry *DockerHub) error
	}

	// SettingsService represents a service for managing application settings.
	SettingsService interface {
		Settings() (*Settings, error)
		StoreSettings(settings *Settings) error
	}

	// VersionService represents a service for managing version data.
	VersionService interface {
		DBVersion() (int, error)
		StoreDBVersion(version int) error
	}

	// ResourceControlService represents a service for managing resource control data.
	ResourceControlService interface {
		ResourceControl(ID ResourceControlID) (*ResourceControl, error)
		ResourceControlByResourceID(resourceID string) (*ResourceControl, error)
		ResourceControls() ([]ResourceControl, error)
		CreateResourceControl(rc *ResourceControl) error
		UpdateResourceControl(ID ResourceControlID, resourceControl *ResourceControl) error
		DeleteResourceControl(ID ResourceControlID) error
	}

	// CryptoService represents a service for encrypting/hashing data.
	CryptoService interface {
		Hash(data string) (string, error)
		CompareHashAndData(hash string, data string) error
	}

	// DigitalSignatureService represents a service to manage digital signatures.
	DigitalSignatureService interface {
		ParseKeyPair(private, public []byte) error
		GenerateKeyPair() ([]byte, []byte, error)
		EncodedPublicKey() string
		PEMHeaders() (string, string)
		Sign(message string) (string, error)
	}

	// JWTService represents a service for managing JWT tokens.
	JWTService interface {
		GenerateToken(data *TokenData) (string, error)
		ParseAndVerifyToken(token string) (*TokenData, error)
	}

	// FileService represents a service for managing files.
	FileService interface {
		GetFileContent(filePath string) (string, error)
		RemoveDirectory(directoryPath string) error
		StoreTLSFile(folder string, fileType TLSFileType, r io.Reader) error
		GetPathForTLSFile(folder string, fileType TLSFileType) (string, error)
		DeleteTLSFile(folder string, fileType TLSFileType) error
		DeleteTLSFiles(folder string) error
		GetStackProjectPath(stackIdentifier string) string
		StoreStackFileFromBytes(stackIdentifier, fileName string, data []byte) (string, error)
		// TODO: remove
		StoreStackFileFromString(stackIdentifier, fileName, stackFileContent string) (string, error)
		// TODO: remove
		StoreStackFileFromReader(stackIdentifier, fileName string, r io.Reader) (string, error)
		KeyPairFilesExist() (bool, error)
		StoreKeyPair(private, public []byte, privatePEMHeader, publicPEMHeader string) error
		LoadKeyPair() ([]byte, []byte, error)
		WriteJSONToFile(path string, content interface{}) error
	}

	// GitService represents a service for managing Git.
	GitService interface {
		ClonePublicRepository(repositoryURL, destination string) error
		ClonePrivateRepositoryWithBasicAuth(repositoryURL, destination, username, password string) error
	}

	// EndpointWatcher represents a service to synchronize the endpoints via an external source.
	EndpointWatcher interface {
		WatchEndpointFile(endpointFilePath string) error
	}

	// LDAPService represents a service used to authenticate users against a LDAP/AD.
	LDAPService interface {
		AuthenticateUser(username, password string, settings *LDAPSettings) error
		TestConnectivity(settings *LDAPSettings) error
	}

	// SwarmStackManager represents a service to manage Swarm stacks.
	SwarmStackManager interface {
		Login(dockerhub *DockerHub, registries []Registry, endpoint *Endpoint)
		Logout(endpoint *Endpoint) error
		Deploy(stack *Stack, prune bool, endpoint *Endpoint) error
		Remove(stack *Stack, endpoint *Endpoint) error
	}

	// ComposeStackManager represents a service to manage Compose stacks.
	ComposeStackManager interface {
		Up(stack *Stack, endpoint *Endpoint) error
		Down(stack *Stack, endpoint *Endpoint) error
	}
)

const (
	// APIVersion is the version number of the Portainer API.
	APIVersion = "1.17.1-dev"
	// DBVersion is the version number of the Portainer database.
	DBVersion = 11
	// DefaultTemplatesURL represents the default URL for the templates definitions.
	DefaultTemplatesURL = "https://raw.githubusercontent.com/portainer/templates/master/templates.json"
	// PortainerAgentHeader represents the name of the header available in any agent response
	PortainerAgentHeader = "Portainer-Agent"
	// PortainerAgentTargetHeader represent the name of the header containing the target node name.
	PortainerAgentTargetHeader = "X-PortainerAgent-Target"
	// PortainerAgentSignatureHeader represent the name of the header containing the digital signature
	PortainerAgentSignatureHeader = "X-PortainerAgent-Signature"
	// PortainerAgentPublicKeyHeader represent the name of the header containing the public key
	PortainerAgentPublicKeyHeader = "X-PortainerAgent-PublicKey"
	// PortainerAgentSignatureMessage represents the message used to create a digital signature
	// to be used when communicating with an agent
	PortainerAgentSignatureMessage = "Portainer-App"
)

const (
	// TLSFileCA represents a TLS CA certificate file.
	TLSFileCA TLSFileType = iota
	// TLSFileCert represents a TLS certificate file.
	TLSFileCert
	// TLSFileKey represents a TLS key file.
	TLSFileKey
)

const (
	_ MembershipRole = iota
	// TeamLeader represents a leader role inside a team
	TeamLeader
	// TeamMember represents a member role inside a team
	TeamMember
)

const (
	_ UserRole = iota
	// AdministratorRole represents an administrator user role
	AdministratorRole
	// StandardUserRole represents a regular user role
	StandardUserRole
)

const (
	_ AuthenticationMethod = iota
	// AuthenticationInternal represents the internal authentication method (authentication against Portainer API)
	AuthenticationInternal
	// AuthenticationLDAP represents the LDAP authentication method (authentication against a LDAP server)
	AuthenticationLDAP
)

const (
	_ ResourceAccessLevel = iota
	// ReadWriteAccessLevel represents an access level with read-write permissions on a resource
	ReadWriteAccessLevel
)

const (
	_ ResourceControlType = iota
	// ContainerResourceControl represents a resource control associated to a Docker container
	ContainerResourceControl
	// ServiceResourceControl represents a resource control associated to a Docker service
	ServiceResourceControl
	// VolumeResourceControl represents a resource control associated to a Docker volume
	VolumeResourceControl
	// NetworkResourceControl represents a resource control associated to a Docker network
	NetworkResourceControl
	// SecretResourceControl represents a resource control associated to a Docker secret
	SecretResourceControl
	// StackResourceControl represents a resource control associated to a stack composed of Docker services
	StackResourceControl
	// ConfigResourceControl represents a resource control associated to a Docker config
	ConfigResourceControl
)

const (
	_ EndpointExtensionType = iota
	// StoridgeEndpointExtension represents the Storidge extension
	StoridgeEndpointExtension
)

const (
	_ EndpointType = iota
	// DockerEnvironment represents an endpoint connected to a Docker environment
	DockerEnvironment
	// AgentOnDockerEnvironment represents an endpoint connected to a Portainer agent deployed on a Docker environment
	AgentOnDockerEnvironment
<<<<<<< HEAD
)

const (
	_ StackType = iota
	// DockerSwarmStack represents a stack managed via docker stack
	DockerSwarmStack
	// DockerComposeStack represents a stack managed via docker-compose
	DockerComposeStack
=======
	// AzureEnvironment represents an endpoint connected to an Azure environment
	AzureEnvironment
>>>>>>> 9ff4b216
)<|MERGE_RESOLUTION|>--- conflicted
+++ resolved
@@ -557,7 +557,8 @@
 	DockerEnvironment
 	// AgentOnDockerEnvironment represents an endpoint connected to a Portainer agent deployed on a Docker environment
 	AgentOnDockerEnvironment
-<<<<<<< HEAD
+	// AzureEnvironment represents an endpoint connected to an Azure environment
+	AzureEnvironment
 )
 
 const (
@@ -566,8 +567,4 @@
 	DockerSwarmStack
 	// DockerComposeStack represents a stack managed via docker-compose
 	DockerComposeStack
-=======
-	// AzureEnvironment represents an endpoint connected to an Azure environment
-	AzureEnvironment
->>>>>>> 9ff4b216
 )