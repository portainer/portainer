--- conflicted
+++ resolved
@@ -616,28 +616,6 @@
 
 	// Settings represents the application settings
 	Settings struct {
-<<<<<<< HEAD
-		LogoURL                                   string               `json:"LogoURL"`
-		BlackListedLabels                         []Pair               `json:"BlackListedLabels"`
-		AuthenticationMethod                      AuthenticationMethod `json:"AuthenticationMethod"`
-		LDAPSettings                              LDAPSettings         `json:"LDAPSettings"`
-		OAuthSettings                             OAuthSettings        `json:"OAuthSettings"`
-		AllowBindMountsForRegularUsers            bool                 `json:"AllowBindMountsForRegularUsers"`
-		AllowPrivilegedModeForRegularUsers        bool                 `json:"AllowPrivilegedModeForRegularUsers"`
-		AllowVolumeBrowserForRegularUsers         bool                 `json:"AllowVolumeBrowserForRegularUsers"`
-		AllowHostNamespaceForRegularUsers         bool                 `json:"AllowHostNamespaceForRegularUsers"`
-		AllowDeviceMappingForRegularUsers         bool                 `json:"AllowDeviceMappingForRegularUsers"`
-		AllowSysctlSettingForRegularUsers         bool                 `json:"AllowSysctlSettingForRegularUsers"`
-		AllowStackManagementForRegularUsers       bool                 `json:"AllowStackManagementForRegularUsers"`
-		AllowContainerCapabilitiesForRegularUsers bool                 `json:"AllowContainerCapabilitiesForRegularUsers"`
-		SnapshotInterval                          string               `json:"SnapshotInterval"`
-		TemplatesURL                              string               `json:"TemplatesURL"`
-		EnableHostManagementFeatures              bool                 `json:"EnableHostManagementFeatures"`
-		EdgeAgentCheckinInterval                  int                  `json:"EdgeAgentCheckinInterval"`
-		EnableEdgeComputeFeatures                 bool                 `json:"EnableEdgeComputeFeatures"`
-		UserSessionTimeout                        string               `json:"UserSessionTimeout"`
-		EnableTelemetry                           bool                 `json:"EnableTelemetry"`
-=======
 		// URL to a logo that will be displayed on the login page as well as on top of the sidebar. Will use default Portainer logo when value is empty string
 		LogoURL string `json:"LogoURL" example:"https://mycompany.mydomain.tld/logo.png"`
 		// A list of label name & value that will be used to hide containers when querying containers
@@ -658,7 +636,6 @@
 		UserSessionTimeout string `json:"UserSessionTimeout" example:"5m"`
 		// Whether telemetry is enabled
 		EnableTelemetry bool `json:"EnableTelemetry" example:"false"`
->>>>>>> f4dd3067
 
 		// Deprecated fields
 		DisplayDonationHeader       bool
