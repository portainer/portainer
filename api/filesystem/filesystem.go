--- conflicted
+++ resolved
@@ -32,13 +32,10 @@
 	PrivateKeyFile = "portainer.key"
 	// PublicKeyFile represents the name on disk of the file containing the public key.
 	PublicKeyFile = "portainer.pub"
-<<<<<<< HEAD
 	// BinaryStorePath represents the subfolder where binaries are stored in the file store folder.
 	BinaryStorePath = "bin"
-=======
 	// ScheduleStorePath represents the subfolder where schedule files are stored.
 	ScheduleStorePath = "schedules"
->>>>>>> 94d3d7bd
 )
 
 // Service represents a service for managing files and directories.
