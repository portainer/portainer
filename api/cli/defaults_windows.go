package cli

const (
<<<<<<< HEAD
	defaultBindAddress      = ":9000"
	defaultDataDirectory    = "C:\\data"
	defaultAssetsDirectory  = "./"
	defaultNoAuth           = "false"
	defaultNoAnalytics      = "false"
	defaultTLS              = "false"
	defaultTLSSkipVerify    = "false"
	defaultTLSCACertPath    = "C:\\certs\\ca.pem"
	defaultTLSCertPath      = "C:\\certs\\cert.pem"
	defaultTLSKeyPath       = "C:\\certs\\key.pem"
	defaultSSL              = "false"
	defaultSSLCertPath      = "C:\\certs\\portainer.crt"
	defaultSSLKeyPath       = "C:\\certs\\portainer.key"
	defaultSyncInterval     = "60s"
	defaultSnapshot         = "true"
	defaultSnapshotInterval = "15m"
	defaultTemplateFile     = "C:\\templates.json"
=======
	defaultBindAddress     = ":9000"
	defaultDataDirectory   = "C:\\data"
	defaultAssetsDirectory = "./"
	defaultNoAuth          = "false"
	defaultNoAnalytics     = "false"
	defaultTLS             = "false"
	defaultTLSSkipVerify   = "false"
	defaultTLSCACertPath   = "C:\\certs\\ca.pem"
	defaultTLSCertPath     = "C:\\certs\\cert.pem"
	defaultTLSKeyPath      = "C:\\certs\\key.pem"
	defaultSSL             = "false"
	defaultSSLCertPath     = "C:\\certs\\portainer.crt"
	defaultSSLKeyPath      = "C:\\certs\\portainer.key"
	defaultSyncInterval    = "60s"
	defaultTemplateFile    = "/templates.json"
>>>>>>> 85d50d75
)<|MERGE_RESOLUTION|>--- conflicted
+++ resolved
@@ -1,7 +1,6 @@
 package cli
 
 const (
-<<<<<<< HEAD
 	defaultBindAddress      = ":9000"
 	defaultDataDirectory    = "C:\\data"
 	defaultAssetsDirectory  = "./"
@@ -18,22 +17,5 @@
 	defaultSyncInterval     = "60s"
 	defaultSnapshot         = "true"
 	defaultSnapshotInterval = "15m"
-	defaultTemplateFile     = "C:\\templates.json"
-=======
-	defaultBindAddress     = ":9000"
-	defaultDataDirectory   = "C:\\data"
-	defaultAssetsDirectory = "./"
-	defaultNoAuth          = "false"
-	defaultNoAnalytics     = "false"
-	defaultTLS             = "false"
-	defaultTLSSkipVerify   = "false"
-	defaultTLSCACertPath   = "C:\\certs\\ca.pem"
-	defaultTLSCertPath     = "C:\\certs\\cert.pem"
-	defaultTLSKeyPath      = "C:\\certs\\key.pem"
-	defaultSSL             = "false"
-	defaultSSLCertPath     = "C:\\certs\\portainer.crt"
-	defaultSSLKeyPath      = "C:\\certs\\portainer.key"
-	defaultSyncInterval    = "60s"
-	defaultTemplateFile    = "/templates.json"
->>>>>>> 85d50d75
+	defaultTemplateFile     = "/templates.json"
 )