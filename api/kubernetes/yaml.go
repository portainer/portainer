package kubernetes

import (
	"bytes"
	"fmt"
	"io"
	"strconv"
	"strings"

	"github.com/pkg/errors"
	"gopkg.in/yaml.v3"
)

const (
	labelPortainerAppStackID = "io.portainer.kubernetes.application.stackid"
	labelPortainerAppName    = "io.portainer.kubernetes.application.name"
	labelPortainerAppOwner   = "io.portainer.kubernetes.application.owner"
	labelPortainerAppKind    = "io.portainer.kubernetes.application.kind"
)

// KubeAppLabels are labels applied to all resources deployed in a kubernetes stack
type KubeAppLabels struct {
	StackID   int
	StackName string
	Owner     string
	Kind      string
}

// ToMap converts KubeAppLabels to a map[string]string
func (kal *KubeAppLabels) ToMap() map[string]string {
	return map[string]string{
		labelPortainerAppStackID: strconv.Itoa(kal.StackID),
		labelPortainerAppName:    kal.Name,
		labelPortainerAppOwner:   kal.Owner,
		labelPortainerAppKind:    kal.Kind,
	}
}

// GetHelmAppLabels returns the labels to be applied to portainer deployed helm applications
func GetHelmAppLabels(name, owner string) map[string]string {
	return map[string]string{
		labelPortainerAppName:  name,
		labelPortainerAppOwner: owner,
	}
}

// AddAppLabels adds required labels to "Resource"->metadata->labels.
// It'll add those labels to all Resource (nodes with a kind property exluding a list) it can find in provided yaml.
// Items in the yaml file could either be organised as a list or broken into multi documents.
func AddAppLabels(manifestYaml []byte, appLabels map[string]string) ([]byte, error) {
	if bytes.Equal(manifestYaml, []byte("")) {
		return manifestYaml, nil
	}

	postProcessYaml := func(yamlDoc interface{}) error {
		addResourceLabels(yamlDoc, appLabels)
		return nil
	}

	docs, err := ExtractDocuments(manifestYaml, postProcessYaml)
	if err != nil {
		return nil, err
	}

	return bytes.Join(docs, []byte("---\n")), nil
}

// ExtractDocuments extracts all the documents from a yaml file
// Optionally post-process each document with a function, which can modify the document in place.
// Pass in nil for postProcessYaml to skip post-processing.
func ExtractDocuments(manifestYaml []byte, postProcessYaml func(interface{}) error) ([][]byte, error) {
	docs := make([][]byte, 0)
	yamlDecoder := yaml.NewDecoder(bytes.NewReader(manifestYaml))

	for {
		m := make(map[string]interface{})
		err := yamlDecoder.Decode(&m)

		// if decoded document is empty
		if m == nil {
			continue
		}

		// if there are no more documents in the file
		if errors.Is(err, io.EOF) {
			break
		}

		// optionally post-process yaml
		if postProcessYaml != nil {
			if err := postProcessYaml(m); err != nil {
				return nil, errors.Wrap(err, "failed to post process yaml document")
			}
		}

		var out bytes.Buffer
		yamlEncoder := yaml.NewEncoder(&out)
		yamlEncoder.SetIndent(2)
		if err := yamlEncoder.Encode(m); err != nil {
			return nil, errors.Wrap(err, "failed to marshal yaml manifest")
		}

		docs = append(docs, out.Bytes())
	}

	return docs, nil
}

// GetNamespace returns the namespace of a kubernetes resource from its metadata
// It returns an empty string if namespace is not found in the resource
func GetNamespace(manifestYaml []byte) (string, error) {
	yamlDecoder := yaml.NewDecoder(bytes.NewReader(manifestYaml))
	m := make(map[string]interface{})
	err := yamlDecoder.Decode(&m)
	if err != nil {
		return "", errors.Wrap(err, "failed to unmarshal yaml manifest when obtaining namespace")
	}

	if _, ok := m["metadata"]; ok {
		if namespace, ok := m["metadata"].(map[string]interface{})["namespace"]; ok {
			return namespace.(string), nil
		}
	}

	return "", nil
}

func addResourceLabels(yamlDoc interface{}, appLabels map[string]string) {
	m, ok := yamlDoc.(map[string]interface{})
	if !ok {
		return
	}

	kind, ok := m["kind"]
	if ok && !strings.EqualFold(kind.(string), "list") {
		addLabels(m, appLabels)
		return
	}

	for _, v := range m {
		switch v.(type) {
		case map[string]interface{}:
			addResourceLabels(v, appLabels)
		case []interface{}:
			for _, item := range v.([]interface{}) {
				addResourceLabels(item, appLabels)
			}
		}
	}
}

func addLabels(obj map[string]interface{}, appLabels map[string]string) {
	metadata := make(map[string]interface{})
	if m, ok := obj["metadata"]; ok {
		metadata = m.(map[string]interface{})
	}

	labels := make(map[string]string)
	if l, ok := metadata["labels"]; ok {
		for k, v := range l.(map[string]interface{}) {
			labels[k] = fmt.Sprintf("%v", v)
		}
	}

<<<<<<< HEAD
	labels["io.portainer.kubernetes.application.stackid"] = strconv.Itoa(appLabels.StackID)
	labels["io.portainer.kubernetes.application.name"] = appLabels.StackName
	labels["io.portainer.kubernetes.application.stack"] = appLabels.StackName
	labels["io.portainer.kubernetes.application.owner"] = appLabels.Owner
	labels["io.portainer.kubernetes.application.kind"] = appLabels.Kind
=======
	// merge app labels with existing labels
	for k, v := range appLabels {
		labels[k] = v
	}

	// fallback to metadata name if name label not explicitly provided
	if name, ok := labels[labelPortainerAppName]; !ok || name == "" {
		if n, ok := metadata["name"]; ok {
			labels[labelPortainerAppName] = n.(string)
		}
	}
>>>>>>> e3b6e4a1

	metadata["labels"] = labels
	obj["metadata"] = metadata
}<|MERGE_RESOLUTION|>--- conflicted
+++ resolved
@@ -12,6 +12,7 @@
 )
 
 const (
+	labelPortainerAppStack   = "io.portainer.kubernetes.application.stack"
 	labelPortainerAppStackID = "io.portainer.kubernetes.application.stackid"
 	labelPortainerAppName    = "io.portainer.kubernetes.application.name"
 	labelPortainerAppOwner   = "io.portainer.kubernetes.application.owner"
@@ -30,7 +31,8 @@
 func (kal *KubeAppLabels) ToMap() map[string]string {
 	return map[string]string{
 		labelPortainerAppStackID: strconv.Itoa(kal.StackID),
-		labelPortainerAppName:    kal.Name,
+		labelPortainerAppStack:   kal.StackName,
+		labelPortainerAppName:    kal.StackName,
 		labelPortainerAppOwner:   kal.Owner,
 		labelPortainerAppKind:    kal.Kind,
 	}
@@ -162,26 +164,11 @@
 		}
 	}
 
-<<<<<<< HEAD
-	labels["io.portainer.kubernetes.application.stackid"] = strconv.Itoa(appLabels.StackID)
-	labels["io.portainer.kubernetes.application.name"] = appLabels.StackName
-	labels["io.portainer.kubernetes.application.stack"] = appLabels.StackName
-	labels["io.portainer.kubernetes.application.owner"] = appLabels.Owner
-	labels["io.portainer.kubernetes.application.kind"] = appLabels.Kind
-=======
 	// merge app labels with existing labels
 	for k, v := range appLabels {
 		labels[k] = v
 	}
 
-	// fallback to metadata name if name label not explicitly provided
-	if name, ok := labels[labelPortainerAppName]; !ok || name == "" {
-		if n, ok := metadata["name"]; ok {
-			labels[labelPortainerAppName] = n.(string)
-		}
-	}
->>>>>>> e3b6e4a1
-
 	metadata["labels"] = labels
 	obj["metadata"] = metadata
 }