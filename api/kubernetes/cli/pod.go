--- conflicted
+++ resolved
@@ -12,11 +12,7 @@
 	"github.com/rs/zerolog/log"
 	appsv1 "k8s.io/api/apps/v1"
 	corev1 "k8s.io/api/core/v1"
-<<<<<<< HEAD
-	v1 "k8s.io/api/core/v1"
-=======
 	k8serrors "k8s.io/apimachinery/pkg/api/errors"
->>>>>>> a7321e6c
 	metav1 "k8s.io/apimachinery/pkg/apis/meta/v1"
 )
 
@@ -155,33 +151,6 @@
 	}
 }
 
-<<<<<<< HEAD
-// isReplicaSetOwner checks if the pod's owner reference is a ReplicaSet
-func isReplicaSetOwner(pod corev1.Pod) bool {
-	return len(pod.OwnerReferences) > 0 && pod.OwnerReferences[0].Kind == "ReplicaSet"
-}
-
-// updateOwnerReferenceToDeployment updates the pod's owner reference to the Deployment if applicable
-func updateOwnerReferenceToDeployment(pod *corev1.Pod, replicaSets []appsv1.ReplicaSet) {
-	for _, replicaSet := range replicaSets {
-		if pod.OwnerReferences[0].Name == replicaSet.Name {
-			if len(replicaSet.OwnerReferences) > 0 && replicaSet.OwnerReferences[0].Kind == "Deployment" {
-				pod.OwnerReferences[0].Kind = "Deployment"
-				pod.OwnerReferences[0].Name = replicaSet.OwnerReferences[0].Name
-			}
-			break
-		}
-	}
-}
-
-// containsReplicaSetOwnerReference checks if the pod list contains a pod with a ReplicaSet owner reference
-func containsReplicaSetOwnerReference(pods *corev1.PodList) bool {
-	for _, pod := range pods.Items {
-		if len(pod.OwnerReferences) > 0 && pod.OwnerReferences[0].Kind == "ReplicaSet" {
-			return true
-		}
-	}
-=======
 // fetchAllPodsAndReplicaSets fetches all pods and replica sets across the cluster, i.e. all namespaces
 func (kcl *KubeClient) fetchAllPodsAndReplicaSets() ([]corev1.Pod, []appsv1.ReplicaSet, error) {
 	pods, err := kcl.cli.CoreV1().Pods("").List(context.Background(), metav1.ListOptions{})
@@ -240,6 +209,5 @@
 		}
 	}
 
->>>>>>> a7321e6c
 	return false
 }