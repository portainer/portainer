--- conflicted
+++ resolved
@@ -156,8 +156,6 @@
 	return models.K8sApplication{}, nil
 }
 
-<<<<<<< HEAD
-=======
 // GetApplicationsFromConfigMap gets a list of applications that use a specific ConfigMap
 // by checking all pods in the same namespace as the ConfigMap
 func (kcl *KubeClient) GetApplicationNamesFromConfigMap(configMap models.K8sConfigMap, pods []corev1.Pod, replicaSets []appsv1.ReplicaSet) ([]string, error) {
@@ -194,7 +192,6 @@
 	return applications, nil
 }
 
->>>>>>> a7321e6c
 // ConvertPodToApplication converts a pod to an application, updating owner references if necessary
 func (kcl *KubeClient) ConvertPodToApplication(pod corev1.Pod, replicaSets []appsv1.ReplicaSet) (models.K8sApplication, error) {
 	if len(pod.OwnerReferences) == 0 {
@@ -224,8 +221,6 @@
 		Namespace: pod.Namespace,
 		Kind:      pod.OwnerReferences[0].Kind,
 	}
-<<<<<<< HEAD
-=======
 }
 
 // GetApplicationFromServiceSelector gets applications based on service selectors
@@ -289,5 +284,4 @@
 	}
 
 	return configurationOwners, nil
->>>>>>> a7321e6c
 }