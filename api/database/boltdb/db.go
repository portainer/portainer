--- conflicted
+++ resolved
@@ -20,16 +20,12 @@
 )
 
 type DbConnection struct {
-<<<<<<< HEAD
 	Path            string
 	MaxBatchSize    int
 	MaxBatchDelay   time.Duration
 	InitialMmapSize int
-=======
-	Path          string
-	EncryptionKey []byte
-	isEncrypted   bool
->>>>>>> 1b1a50d6
+	EncryptionKey   []byte
+	isEncrypted     bool
 
 	*bolt.DB
 }
@@ -88,16 +84,12 @@
 
 	logrus.Infof("Loading PortainerDB: %s", connection.GetDatabaseFileName())
 
-<<<<<<< HEAD
+	// Now we open the db
+	databasePath := connection.GetDatabaseFilePath()
 	db, err := bolt.Open(databasePath, 0600, &bolt.Options{
 		Timeout:         1 * time.Second,
 		InitialMmapSize: connection.InitialMmapSize,
 	})
-=======
-	// Now we open the db
-	databasePath := connection.GetDatabaseFilePath()
-	db, err := bolt.Open(databasePath, 0600, &bolt.Options{Timeout: 1 * time.Second})
->>>>>>> 1b1a50d6
 	if err != nil {
 		return err
 	}
@@ -179,10 +171,7 @@
 		return err
 	}
 
-<<<<<<< HEAD
-	return UnmarshalObjectWithJsoniter(data, object)
-=======
-	return connection.UnmarshalObject(data, object)
+	return connection.UnmarshalObjectWithJsoniter(data, object)
 }
 
 func (connection *DbConnection) getEncryptionKey() []byte {
@@ -191,30 +180,14 @@
 	}
 
 	return connection.EncryptionKey
->>>>>>> 1b1a50d6
 }
 
 // UpdateObject is a generic function used to update an object inside a database database.
 func (connection *DbConnection) UpdateObject(bucketName string, key []byte, object interface{}) error {
-<<<<<<< HEAD
-	data, err := MarshalObject(object)
+	data, err := connection.MarshalObject(object)
 	if err != nil {
 		return err
 	}
-=======
-	return connection.Update(func(tx *bolt.Tx) error {
-		bucket := tx.Bucket([]byte(bucketName))
-
-		data, err := connection.MarshalObject(object)
-		if err != nil {
-			return err
-		}
-
-		err = bucket.Put(key, data)
-		if err != nil {
-			return err
-		}
->>>>>>> 1b1a50d6
 
 	return connection.Batch(func(tx *bolt.Tx) error {
 		bucket := tx.Bucket([]byte(bucketName))
