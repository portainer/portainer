--- conflicted
+++ resolved
@@ -4,10 +4,7 @@
 	"io"
 
 	portainer "github.com/portainer/portainer/api"
-<<<<<<< HEAD
-=======
 	"github.com/portainer/portainer/api/database"
->>>>>>> a6d3f63b
 	"github.com/portainer/portainer/api/dataservices"
 	"github.com/portainer/portainer/api/dataservices/errors"
 )
@@ -20,10 +17,7 @@
 	endpoint                dataservices.EndpointService
 	endpointGroup           dataservices.EndpointGroupService
 	endpointRelation        dataservices.EndpointRelationService
-<<<<<<< HEAD
 	fdoProfile              dataservices.FDOProfileService
-=======
->>>>>>> a6d3f63b
 	helmUserRepository      dataservices.HelmUserRepositoryService
 	registry                dataservices.RegistryService
 	resourceControl         dataservices.ResourceControlService
@@ -39,10 +33,7 @@
 	user                    dataservices.UserService
 	version                 dataservices.VersionService
 	webhook                 dataservices.WebhookService
-<<<<<<< HEAD
-=======
 	connection              portainer.Connection
->>>>>>> a6d3f63b
 }
 
 func (d *testDatastore) BackupTo(io.Writer) error                           { return nil }
@@ -58,12 +49,9 @@
 func (d *testDatastore) EdgeStack() dataservices.EdgeStackService           { return d.edgeStack }
 func (d *testDatastore) Endpoint() dataservices.EndpointService             { return d.endpoint }
 func (d *testDatastore) EndpointGroup() dataservices.EndpointGroupService   { return d.endpointGroup }
-<<<<<<< HEAD
 func (d *testDatastore) FDOProfile() dataservices.FDOProfileService {
 	return d.fdoProfile
 }
-=======
->>>>>>> a6d3f63b
 func (d *testDatastore) EndpointRelation() dataservices.EndpointRelationService {
 	return d.endpointRelation
 }
@@ -93,13 +81,10 @@
 	return false
 }
 
-<<<<<<< HEAD
-=======
 func (d *testDatastore) Connection() portainer.Connection {
 	return d.connection
 }
 
->>>>>>> a6d3f63b
 func (d *testDatastore) Export(filename string) (err error) {
 	return nil
 }
@@ -112,12 +97,8 @@
 // NewDatastore creates new instance of testDatastore.
 // Will apply options before returning, opts will be applied from left to right.
 func NewDatastore(options ...datastoreOption) *testDatastore {
-<<<<<<< HEAD
-	d := testDatastore{}
-=======
 	conn, _ := database.NewDatabase("boltdb", "", nil)
 	d := testDatastore{connection: conn}
->>>>>>> a6d3f63b
 	for _, o := range options {
 		o(&d)
 	}
