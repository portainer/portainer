--- conflicted
+++ resolved
@@ -87,16 +87,7 @@
 
 // Remove executes the docker stack rm command.
 func (manager *StackManager) Remove(stack *portainer.Stack, endpoint *portainer.Endpoint) error {
-<<<<<<< HEAD
-	err := manager.updateDockerCLIConfiguration(manager.binaryPath)
-	if err != nil {
-		return err
-	}
-
-	command, args := prepareDockerCommandAndArgs(manager.binaryPath, endpoint)
-=======
 	command, args := prepareDockerCommandAndArgs(manager.binaryPath, manager.dataPath, endpoint)
->>>>>>> 415c6ce5
 	args = append(args, "stack", "rm", stack.Name)
 	return runCommandAndCaptureStdErr(command, args, nil, "")
 }
