--- conflicted
+++ resolved
@@ -234,7 +234,6 @@
 	}
 }
 
-<<<<<<< HEAD
 func (m *Migrator) updateAdminGroupSearchSettingsToDB32() error {
 	legacySettings, err := m.settingsService.Settings()
 	if err != nil {
@@ -244,7 +243,8 @@
 		legacySettings.LDAPSettings.AdminGroupSearchSettings = []portainer.LDAPGroupSearchSettings{}
 	}
 	return m.settingsService.UpdateSettings(legacySettings)
-=======
+}
+
 func (m *Migrator) kubeconfigExpiryToDB32() error {
 	settings, err := m.settingsService.Settings()
 	if err != nil {
@@ -261,5 +261,4 @@
 	}
 	settings.HelmRepositoryURL = portainer.DefaultHelmRepositoryURL
 	return m.settingsService.UpdateSettings(settings)
->>>>>>> 1b0e58a4
 }