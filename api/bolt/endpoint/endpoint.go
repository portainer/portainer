--- conflicted
+++ resolved
@@ -1,11 +1,6 @@
 package endpoint
 
 import (
-<<<<<<< HEAD
-	"strings"
-
-=======
->>>>>>> cc487ae6
 	"github.com/boltdb/bolt"
 	"github.com/portainer/portainer/api"
 	"github.com/portainer/portainer/api/bolt/internal"
@@ -56,108 +51,6 @@
 func (service *Service) DeleteEndpoint(ID portainer.EndpointID) error {
 	identifier := internal.Itob(int(ID))
 	return internal.DeleteObject(service.db, BucketName, identifier)
-}
-
-// EndpointCount returns the total count of endpoints.
-func (service *Service) EndpointCount() (int, error) {
-	endpointCount := 0
-
-	err := service.db.View(func(tx *bolt.Tx) error {
-		bucket := tx.Bucket([]byte(BucketName))
-		endpointCount = bucket.Stats().KeyN
-		return nil
-	})
-
-	return endpointCount, err
-}
-
-func matchFilter(endpoint portainer.Endpoint, filter string) bool {
-	if strings.Contains(strings.ToLower(endpoint.Name), filter) {
-		return true
-	} else if strings.Contains(strings.ToLower(endpoint.URL), filter) {
-		return true
-	}
-
-	if endpoint.Status == portainer.EndpointStatusUp && filter == "up" {
-		return true
-	} else if endpoint.Status == portainer.EndpointStatusDown && filter == "down" {
-		return true
-	}
-
-	for _, tag := range endpoint.Tags {
-		if strings.Contains(strings.ToLower(tag), filter) {
-			return true
-		}
-	}
-
-	return false
-}
-
-// EndpointsFiltered return an array containing all the endpoints matching
-// the specified filter. The search is performed on the endpoint name, URL, status
-// and tags. It also aggregates any endpoint that is part of the specified matching endpoint
-// groups.
-func (service *Service) EndpointsFiltered(filter string, matchingGroups []portainer.EndpointGroup) ([]portainer.Endpoint, error) {
-	var endpoints = make([]portainer.Endpoint, 0)
-
-	err := service.db.View(func(tx *bolt.Tx) error {
-		bucket := tx.Bucket([]byte(BucketName))
-
-		cursor := bucket.Cursor()
-		for k, v := cursor.First(); k != nil; k, v = cursor.Next() {
-			var endpoint portainer.Endpoint
-			err := internal.UnmarshalObject(v, &endpoint)
-			if err != nil {
-				return err
-			}
-
-			if filter != "" && matchFilter(endpoint, filter) {
-				endpoints = append(endpoints, endpoint)
-				continue
-			}
-
-			for _, group := range matchingGroups {
-				if group.ID == endpoint.GroupID {
-					endpoints = append(endpoints, endpoint)
-					break
-				}
-			}
-		}
-
-		return nil
-	})
-
-	return endpoints, err
-}
-
-// EndpointsPaginated return an array containing a specific amount of endpoints
-// based on the specified pagination parameters.
-func (service *Service) EndpointsPaginated(pos, limit int) ([]portainer.Endpoint, error) {
-	var endpoints = make([]portainer.Endpoint, 0)
-
-	err := service.db.View(func(tx *bolt.Tx) error {
-		bucket := tx.Bucket([]byte(BucketName))
-
-		cursor := bucket.Cursor()
-		idx := 0
-		for k, v := cursor.First(); k != nil; k, v = cursor.Next() {
-
-			if limit == 0 || idx >= pos && idx < pos+limit {
-				var endpoint portainer.Endpoint
-				err := internal.UnmarshalObject(v, &endpoint)
-				if err != nil {
-					return err
-				}
-				endpoints = append(endpoints, endpoint)
-			}
-
-			idx++
-		}
-
-		return nil
-	})
-
-	return endpoints, err
 }
 
 // Endpoints return an array containing all the endpoints.
