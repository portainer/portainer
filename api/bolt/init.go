--- conflicted
+++ resolved
@@ -40,27 +40,11 @@
 					portainer.LDAPGroupSearchSettings{},
 				},
 			},
-<<<<<<< HEAD
-			OAuthSettings:                             portainer.OAuthSettings{},
-			AllowBindMountsForRegularUsers:            true,
-			AllowPrivilegedModeForRegularUsers:        true,
-			AllowVolumeBrowserForRegularUsers:         false,
-			AllowHostNamespaceForRegularUsers:         true,
-			AllowDeviceMappingForRegularUsers:         true,
-			AllowSysctlSettingForRegularUsers:         true,
-			AllowStackManagementForRegularUsers:       true,
-			AllowContainerCapabilitiesForRegularUsers: true,
-			EnableHostManagementFeatures:              false,
-			EdgeAgentCheckinInterval:                  portainer.DefaultEdgeAgentCheckinIntervalInSeconds,
-			TemplatesURL:                              portainer.DefaultTemplatesURL,
-			UserSessionTimeout:                        portainer.DefaultUserSessionTimeout,
-=======
 			OAuthSettings: portainer.OAuthSettings{},
 
 			EdgeAgentCheckinInterval: portainer.DefaultEdgeAgentCheckinIntervalInSeconds,
 			TemplatesURL:             portainer.DefaultTemplatesURL,
 			UserSessionTimeout:       portainer.DefaultUserSessionTimeout,
->>>>>>> f4dd3067
 		}
 
 		err = store.SettingsService.UpdateSettings(defaultSettings)
