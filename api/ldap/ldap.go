package ldap

import (
	"fmt"
	"strings"

	"github.com/pkg/errors"

	ldap "github.com/go-ldap/ldap/v3"
	"github.com/pkg/errors"
	portainer "github.com/portainer/portainer/api"
	"github.com/portainer/portainer/api/crypto"
	httperrors "github.com/portainer/portainer/api/http/errors"
)

var (
	// errUserNotFound defines an error raised when the user is not found via LDAP search
	// or that too many entries (> 1) are returned.
	errUserNotFound = errors.New("User not found or too many entries returned")
)

// Service represents a service used to authenticate users against a LDAP/AD.
type Service struct{}

func createConnection(settings *portainer.LDAPSettings) (*ldap.Conn, error) {
	conn, err := createConnectionForURL(settings.URL, settings)
	if err != nil {
		return nil, errors.Wrap(err, "failed creating LDAP connection")
	}

	return conn, nil
}

func createConnectionForURL(url string, settings *portainer.LDAPSettings) (*ldap.Conn, error) {
	if settings.TLSConfig.TLS || settings.StartTLS {
		config, err := crypto.CreateTLSConfigurationFromDisk(settings.TLSConfig.TLSCACertPath, settings.TLSConfig.TLSCertPath, settings.TLSConfig.TLSKeyPath, settings.TLSConfig.TLSSkipVerify)
		if err != nil {
			return nil, err
		}
		config.ServerName = strings.Split(url, ":")[0]

		if settings.TLSConfig.TLS {
			return ldap.DialTLS("tcp", url, config)
		}

		conn, err := ldap.Dial("tcp", url)
		if err != nil {
			return nil, err
		}

		err = conn.StartTLS(config)
		if err != nil {
			return nil, err
		}

		return conn, nil
	}

	return ldap.Dial("tcp", url)
}

// AuthenticateUser is used to authenticate a user against a LDAP/AD.
func (*Service) AuthenticateUser(username, password string, settings *portainer.LDAPSettings) error {

	connection, err := createConnection(settings)
	if err != nil {
		return err
	}
	defer connection.Close()

	if !settings.AnonymousMode {
		err = connection.Bind(settings.ReaderDN, settings.Password)
		if err != nil {
			return err
		}
	}

	userDN, err := searchUser(username, connection, settings.SearchSettings)
	if err != nil {
		return err
	}

	err = connection.Bind(userDN, password)
	if err != nil {
		return httperrors.ErrUnauthorized
	}

	return nil
}

// GetUserGroups is used to retrieve user groups from LDAP/AD.
func (*Service) GetUserGroups(username string, settings *portainer.LDAPSettings, useAutoAdminSearchSettings bool) ([]string, error) {
	connection, err := createConnection(settings)
	if err != nil {
		return nil, err
	}
	defer connection.Close()

	if !settings.AnonymousMode {
		err = connection.Bind(settings.ReaderDN, settings.Password)
		if err != nil {
			return nil, err
		}
	}

	userDN, err := searchUser(username, connection, settings.SearchSettings)
	if err != nil {
		return nil, err
	}

<<<<<<< HEAD
	groupSearchSettings := settings.GroupSearchSettings
	if useAutoAdminSearchSettings {
		groupSearchSettings = settings.AdminGroupSearchSettings
	}

	userGroups := getGroupsByUser(userDN, connection, groupSearchSettings)

	return userGroups, nil
}

// SearchGroups searches for groups with the specified settings
func (*Service) SearchAdminGroups(settings *portainer.LDAPSettings) ([]string, error) {
	userGroups, err := searchUserGroups(settings, true)
	if err != nil {
		return nil, errors.WithMessage(err, "failed searching user groups")
	}

	deduplicatedGroups := make(map[string]struct{})
	for _, gs := range userGroups {
		for _, group := range gs {
			deduplicatedGroups[group] = struct{}{}
		}
	}
	groups := make([]string, 0, len(deduplicatedGroups))
	for group := range deduplicatedGroups {
		groups = append(groups, group)
	}

	return groups, nil
}

// TestConnectivity is used to test a connection against the LDAP server using the credentials
// specified in the LDAPSettings.
func (*Service) TestConnectivity(settings *portainer.LDAPSettings) error {

	connection, err := createConnection(settings)
	if err != nil {
		return err
	}
	defer connection.Close()

	err = connection.Bind(settings.ReaderDN, settings.Password)
	if err != nil {
		return err
	}
	return nil
}

func searchUserGroups(settings *portainer.LDAPSettings, useAutoAdminSearchSettings bool) (map[string][]string, error) {
	connection, err := createConnection(settings)
	if err != nil {
		return nil, errors.WithMessage(err, "failed to esteblish an LDAP connection")
	}
	defer connection.Close()

	if !settings.AnonymousMode {
		if err := connection.Bind(settings.ReaderDN, settings.Password); err != nil {
			return nil, errors.Wrap(err, "failed to bind an LDAP connection")
		}
	}

	groupSearchSettings := settings.GroupSearchSettings
	if useAutoAdminSearchSettings {
		groupSearchSettings = settings.AdminGroupSearchSettings
	}

	userGroups := make(map[string][]string)

	for _, searchSettings := range groupSearchSettings {
		searchRequest := ldap.NewSearchRequest(
			searchSettings.GroupBaseDN,
			ldap.ScopeWholeSubtree, ldap.NeverDerefAliases, 0, 0, false,
			searchSettings.GroupFilter,
			[]string{"cn", searchSettings.GroupAttribute},
			nil,
		)

		sr, err := connection.Search(searchRequest)
		if err != nil {
			return nil, errors.Wrap(err, "failed to perform a user groups search")
		}

		for _, entry := range sr.Entries {
			members := entry.GetAttributeValues(searchSettings.GroupAttribute)
			for _, username := range members {
				userGroups[username] = append(userGroups[username], entry.GetAttributeValue("cn"))
			}
		}
	}
=======
	userGroups := getGroupsByUser(userDN, connection, settings.GroupSearchSettings)
>>>>>>> 1b0e58a4

	return userGroups, nil
}

// SearchUsers searches for users with the specified settings
func (*Service) SearchUsers(settings *portainer.LDAPSettings) ([]string, error) {
	connection, err := createConnection(settings)
	if err != nil {
		return nil, err
	}
	defer connection.Close()

	if !settings.AnonymousMode {
		err = connection.Bind(settings.ReaderDN, settings.Password)
		if err != nil {
			return nil, err
		}
	}

	users := map[string]bool{}

	for _, searchSettings := range settings.SearchSettings {
		searchRequest := ldap.NewSearchRequest(
			searchSettings.BaseDN,
			ldap.ScopeWholeSubtree, ldap.NeverDerefAliases, 0, 0, false,
			searchSettings.Filter,
			[]string{"dn", searchSettings.UserNameAttribute},
			nil,
		)

		sr, err := connection.Search(searchRequest)
		if err != nil {
			return nil, err
		}

		for _, user := range sr.Entries {
			username := user.GetAttributeValue(searchSettings.UserNameAttribute)
			if username != "" {
				users[username] = true
			}
		}
	}

	usersList := []string{}
	for user := range users {
		usersList = append(usersList, user)
	}

	return usersList, nil
}

// SearchGroups searches for groups with the specified settings
func (*Service) SearchGroups(settings *portainer.LDAPSettings) ([]portainer.LDAPUser, error) {
	type groupSet map[string]bool

	connection, err := createConnection(settings)
	if err != nil {
		return nil, err
	}
	defer connection.Close()

	if !settings.AnonymousMode {
		err = connection.Bind(settings.ReaderDN, settings.Password)
		if err != nil {
			return nil, err
		}
	}

	userGroups := map[string]groupSet{}

	for _, searchSettings := range settings.GroupSearchSettings {
		searchRequest := ldap.NewSearchRequest(
			searchSettings.GroupBaseDN,
			ldap.ScopeWholeSubtree, ldap.NeverDerefAliases, 0, 0, false,
			searchSettings.GroupFilter,
			[]string{"cn", searchSettings.GroupAttribute},
			nil,
		)

		sr, err := connection.Search(searchRequest)
		if err != nil {
			return nil, err
		}

		for _, entry := range sr.Entries {
			members := entry.GetAttributeValues(searchSettings.GroupAttribute)
			for _, username := range members {
				_, ok := userGroups[username]
				if !ok {
					userGroups[username] = groupSet{}
				}
				userGroups[username][entry.GetAttributeValue("cn")] = true
			}
		}
	}

	users := []portainer.LDAPUser{}

	for username, groups := range userGroups {
		groupList := []string{}
		for group := range groups {
			groupList = append(groupList, group)
		}
		user := portainer.LDAPUser{
			Name:   username,
			Groups: groupList,
		}
		users = append(users, user)
	}

	return users, nil
}

func searchUser(username string, conn *ldap.Conn, settings []portainer.LDAPSearchSettings) (string, error) {
	var userDN string
	found := false
	usernameEscaped := ldap.EscapeFilter(username)

	for _, searchSettings := range settings {
		searchRequest := ldap.NewSearchRequest(
			searchSettings.BaseDN,
			ldap.ScopeWholeSubtree, ldap.NeverDerefAliases, 0, 0, false,
			fmt.Sprintf("(&%s(%s=%s))", searchSettings.Filter, searchSettings.UserNameAttribute, usernameEscaped),
			[]string{"dn"},
			nil,
		)

		// Deliberately skip errors on the search request so that we can jump to other search settings
		// if any issue arise with the current one.
		sr, err := conn.Search(searchRequest)
		if err != nil {
			continue
		}

		if len(sr.Entries) == 1 {
			found = true
			userDN = sr.Entries[0].DN
			break
		}
	}

	if !found {
		return "", errUserNotFound
	}

	return userDN, nil
}

// Get a list of group names for specified user from LDAP/AD
func getGroupsByUser(userDN string, conn *ldap.Conn, settings []portainer.LDAPGroupSearchSettings) []string {
	groups := make([]string, 0)
	userDNEscaped := ldap.EscapeFilter(userDN)

	for _, searchSettings := range settings {
		searchRequest := ldap.NewSearchRequest(
			searchSettings.GroupBaseDN,
			ldap.ScopeWholeSubtree, ldap.NeverDerefAliases, 0, 0, false,
			fmt.Sprintf("(&%s(%s=%s))", searchSettings.GroupFilter, searchSettings.GroupAttribute, userDNEscaped),
			[]string{"cn"},
			nil,
		)

		// Deliberately skip errors on the search request so that we can jump to other search settings
		// if any issue arise with the current one.
		sr, err := conn.Search(searchRequest)
		if err != nil {
			continue
		}

		for _, entry := range sr.Entries {
			for _, attr := range entry.Attributes {
				groups = append(groups, attr.Values[0])
			}
		}
	}

	return groups
<<<<<<< HEAD
=======
}

// TestConnectivity is used to test a connection against the LDAP server using the credentials
// specified in the LDAPSettings.
func (*Service) TestConnectivity(settings *portainer.LDAPSettings) error {

	connection, err := createConnection(settings)
	if err != nil {
		return err
	}
	defer connection.Close()

	if !settings.AnonymousMode {
		err = connection.Bind(settings.ReaderDN, settings.Password)
		if err != nil {
			return err
		}

	} else {
		err = connection.UnauthenticatedBind("")
		if err != nil {
			return err
		}
	}

	return nil
>>>>>>> 1b0e58a4
}<|MERGE_RESOLUTION|>--- conflicted
+++ resolved
@@ -7,7 +7,6 @@
 	"github.com/pkg/errors"
 
 	ldap "github.com/go-ldap/ldap/v3"
-	"github.com/pkg/errors"
 	portainer "github.com/portainer/portainer/api"
 	"github.com/portainer/portainer/api/crypto"
 	httperrors "github.com/portainer/portainer/api/http/errors"
@@ -108,7 +107,6 @@
 		return nil, err
 	}
 
-<<<<<<< HEAD
 	groupSearchSettings := settings.GroupSearchSettings
 	if useAutoAdminSearchSettings {
 		groupSearchSettings = settings.AdminGroupSearchSettings
@@ -119,7 +117,7 @@
 	return userGroups, nil
 }
 
-// SearchGroups searches for groups with the specified settings
+// SearchAdminGroups searches for groups with the specified settings
 func (*Service) SearchAdminGroups(settings *portainer.LDAPSettings) ([]string, error) {
 	userGroups, err := searchUserGroups(settings, true)
 	if err != nil {
@@ -138,23 +136,6 @@
 	}
 
 	return groups, nil
-}
-
-// TestConnectivity is used to test a connection against the LDAP server using the credentials
-// specified in the LDAPSettings.
-func (*Service) TestConnectivity(settings *portainer.LDAPSettings) error {
-
-	connection, err := createConnection(settings)
-	if err != nil {
-		return err
-	}
-	defer connection.Close()
-
-	err = connection.Bind(settings.ReaderDN, settings.Password)
-	if err != nil {
-		return err
-	}
-	return nil
 }
 
 func searchUserGroups(settings *portainer.LDAPSettings, useAutoAdminSearchSettings bool) (map[string][]string, error) {
@@ -198,9 +179,6 @@
 			}
 		}
 	}
-=======
-	userGroups := getGroupsByUser(userDN, connection, settings.GroupSearchSettings)
->>>>>>> 1b0e58a4
 
 	return userGroups, nil
 }
@@ -378,8 +356,6 @@
 	}
 
 	return groups
-<<<<<<< HEAD
-=======
 }
 
 // TestConnectivity is used to test a connection against the LDAP server using the credentials
@@ -406,5 +382,4 @@
 	}
 
 	return nil
->>>>>>> 1b0e58a4
 }