package main

import (
	"log"
	"os"
	"strings"
	"time"

	cli2 "github.com/portainer/portainer/api/kubernetes/cli"

	"github.com/portainer/portainer/api/kubernetes"

	portainer "github.com/portainer/portainer/api"
	"github.com/portainer/portainer/api/chisel"
	"github.com/portainer/portainer/api/internal/authorization"
	"github.com/portainer/portainer/api/internal/snapshot"

	"github.com/portainer/portainer/api/bolt"
	"github.com/portainer/portainer/api/cli"
	"github.com/portainer/portainer/api/crypto"
	"github.com/portainer/portainer/api/docker"
	"github.com/portainer/portainer/api/exec"
	"github.com/portainer/portainer/api/filesystem"
	"github.com/portainer/portainer/api/git"
	"github.com/portainer/portainer/api/http"
	"github.com/portainer/portainer/api/http/client"
	"github.com/portainer/portainer/api/jwt"
	"github.com/portainer/portainer/api/ldap"
	"github.com/portainer/portainer/api/libcompose"
)

func initCLI() *portainer.CLIFlags {
	var cliService portainer.CLIService = &cli.Service{}
	flags, err := cliService.ParseFlags(portainer.APIVersion)
	if err != nil {
		log.Fatal(err)
	}

	err = cliService.ValidateFlags(flags)
	if err != nil {
		log.Fatal(err)
	}
	return flags
}

func initFileService(dataStorePath string) portainer.FileService {
	fileService, err := filesystem.NewService(dataStorePath, "")
	if err != nil {
		log.Fatal(err)
	}
	return fileService
}

func initDataStore(dataStorePath string, fileService portainer.FileService) portainer.DataStore {
	store, err := bolt.NewStore(dataStorePath, fileService)
	if err != nil {
		log.Fatal(err)
	}

	err = store.Open()
	if err != nil {
		log.Fatal(err)
	}

	err = store.Init()
	if err != nil {
		log.Fatal(err)
	}

	err = store.MigrateData()
	if err != nil {
		log.Fatal(err)
	}
	return store
}

func initComposeStackManager(dataStorePath string, reverseTunnelService portainer.ReverseTunnelService) portainer.ComposeStackManager {
	return libcompose.NewComposeStackManager(dataStorePath, reverseTunnelService)
}

func initSwarmStackManager(assetsPath string, dataStorePath string, signatureService portainer.DigitalSignatureService, fileService portainer.FileService, reverseTunnelService portainer.ReverseTunnelService) (portainer.SwarmStackManager, error) {
	return exec.NewSwarmStackManager(assetsPath, dataStorePath, signatureService, fileService, reverseTunnelService)
}

func initKubernetesDeployer(assetsPath string) portainer.KubernetesDeployer {
	return exec.NewKubernetesDeployer(assetsPath)
}

func initJWTService(dataStore portainer.DataStore) (portainer.JWTService, error) {
	settings, err := dataStore.Settings().Settings()
	if err != nil {
		return nil, err
	}

	jwtService, err := jwt.NewService(settings.UserSessionTimeout)
	if err != nil {
		return nil, err
	}
	return jwtService, nil
}

func initDigitalSignatureService() portainer.DigitalSignatureService {
	return crypto.NewECDSAService(os.Getenv("AGENT_SECRET"))
}

func initCryptoService() portainer.CryptoService {
	return &crypto.Service{}
}

func initLDAPService() portainer.LDAPService {
	return &ldap.Service{}
}

func initGitService() portainer.GitService {
	return git.NewService()
}

func initDockerClientFactory(signatureService portainer.DigitalSignatureService, reverseTunnelService portainer.ReverseTunnelService) *docker.ClientFactory {
	return docker.NewClientFactory(signatureService, reverseTunnelService)
}

func initKubernetesClientFactory(signatureService portainer.DigitalSignatureService, reverseTunnelService portainer.ReverseTunnelService) *cli2.ClientFactory {
	return cli2.NewClientFactory(signatureService, reverseTunnelService)
}

func initSnapshotManager(dockerClientFactory *docker.ClientFactory, kubernetesClientFactory *cli2.ClientFactory) *portainer.SnapshotManager {
	dockerSnapshotter := docker.NewSnapshotter(dockerClientFactory)
	kubernetesSnapshotter := kubernetes.NewSnapshotter(kubernetesClientFactory)

	return portainer.NewSnapshotManager(dockerSnapshotter, kubernetesSnapshotter)
}

<<<<<<< HEAD
func initJobScheduler() portainer.JobScheduler {
	return cron.NewJobScheduler()
}

func loadSnapshotSystemSchedule(jobScheduler portainer.JobScheduler, snapshotManager *portainer.SnapshotManager, dataStore portainer.DataStore) error {
	settings, err := dataStore.Settings().Settings()
	if err != nil {
		return err
	}

	schedules, err := dataStore.Schedule().SchedulesByJobType(portainer.SnapshotJobType)
	if err != nil {
		return err
	}

	var snapshotSchedule *portainer.Schedule
	if len(schedules) == 0 {
		snapshotJob := &portainer.SnapshotJob{}
		snapshotSchedule = &portainer.Schedule{
			ID:             portainer.ScheduleID(dataStore.Schedule().GetNextIdentifier()),
			Name:           "system_snapshot",
			CronExpression: "@every " + settings.SnapshotInterval,
			Recurring:      true,
			JobType:        portainer.SnapshotJobType,
			SnapshotJob:    snapshotJob,
			Created:        time.Now().Unix(),
		}
	} else {
		snapshotSchedule = &schedules[0]
	}

	snapshotJobContext := cron.NewSnapshotJobContext(dataStore, snapshotManager)
	snapshotJobRunner := cron.NewSnapshotJobRunner(snapshotSchedule, snapshotJobContext)

	err = jobScheduler.ScheduleJob(snapshotJobRunner)
	if err != nil {
		return err
	}

	if len(schedules) == 0 {
		return dataStore.Schedule().CreateSchedule(snapshotSchedule)
	}
	return nil
}

func loadSchedulesFromDatabase(jobScheduler portainer.JobScheduler, jobService portainer.JobService, dataStore portainer.DataStore, fileService portainer.FileService, reverseTunnelService portainer.ReverseTunnelService) error {
	schedules, err := dataStore.Schedule().Schedules()
=======
func loadEdgeJobsFromDatabase(dataStore portainer.DataStore, reverseTunnelService portainer.ReverseTunnelService) error {
	edgeJobs, err := dataStore.EdgeJob().EdgeJobs()
>>>>>>> 24528ece
	if err != nil {
		return err
	}

	for _, edgeJob := range edgeJobs {
		for endpointID := range edgeJob.Endpoints {
			reverseTunnelService.AddEdgeJob(endpointID, &edgeJob)
		}
	}

	return nil
}

func initStatus(flags *portainer.CLIFlags) *portainer.Status {
	return &portainer.Status{
		Analytics: !*flags.NoAnalytics,
		Version:   portainer.APIVersion,
	}
}

func updateSettingsFromFlags(dataStore portainer.DataStore, flags *portainer.CLIFlags) error {
	settings, err := dataStore.Settings().Settings()
	if err != nil {
		return err
	}

	settings.LogoURL = *flags.Logo
	settings.SnapshotInterval = *flags.SnapshotInterval
	settings.EnableEdgeComputeFeatures = *flags.EnableEdgeComputeFeatures

	if *flags.Templates != "" {
		settings.TemplatesURL = *flags.Templates
	}

	if *flags.Labels != nil {
		settings.BlackListedLabels = *flags.Labels
	}

	return dataStore.Settings().UpdateSettings(settings)
}

func loadAndParseKeyPair(fileService portainer.FileService, signatureService portainer.DigitalSignatureService) error {
	private, public, err := fileService.LoadKeyPair()
	if err != nil {
		return err
	}
	return signatureService.ParseKeyPair(private, public)
}

func generateAndStoreKeyPair(fileService portainer.FileService, signatureService portainer.DigitalSignatureService) error {
	private, public, err := signatureService.GenerateKeyPair()
	if err != nil {
		return err
	}
	privateHeader, publicHeader := signatureService.PEMHeaders()
	return fileService.StoreKeyPair(private, public, privateHeader, publicHeader)
}

func initKeyPair(fileService portainer.FileService, signatureService portainer.DigitalSignatureService) error {
	existingKeyPair, err := fileService.KeyPairFilesExist()
	if err != nil {
		log.Fatal(err)
	}

	if existingKeyPair {
		return loadAndParseKeyPair(fileService, signatureService)
	}
	return generateAndStoreKeyPair(fileService, signatureService)
}

func createTLSSecuredEndpoint(flags *portainer.CLIFlags, dataStore portainer.DataStore, snapshotManager *portainer.SnapshotManager) error {
	tlsConfiguration := portainer.TLSConfiguration{
		TLS:           *flags.TLS,
		TLSSkipVerify: *flags.TLSSkipVerify,
	}

	if *flags.TLS {
		tlsConfiguration.TLSCACertPath = *flags.TLSCacert
		tlsConfiguration.TLSCertPath = *flags.TLSCert
		tlsConfiguration.TLSKeyPath = *flags.TLSKey
	} else if !*flags.TLS && *flags.TLSSkipVerify {
		tlsConfiguration.TLS = true
	}

	endpointID := dataStore.Endpoint().GetNextIdentifier()
	endpoint := &portainer.Endpoint{
		ID:                 portainer.EndpointID(endpointID),
		Name:               "primary",
		URL:                *flags.EndpointURL,
		GroupID:            portainer.EndpointGroupID(1),
		Type:               portainer.DockerEnvironment,
		TLSConfig:          tlsConfiguration,
		UserAccessPolicies: portainer.UserAccessPolicies{},
		TeamAccessPolicies: portainer.TeamAccessPolicies{},
		Extensions:         []portainer.EndpointExtension{},
		TagIDs:             []portainer.TagID{},
		Status:             portainer.EndpointStatusUp,
		Snapshots:          []portainer.DockerSnapshot{},
		Kubernetes:         portainer.KubernetesDefault(),
	}

	if strings.HasPrefix(endpoint.URL, "tcp://") {
		tlsConfig, err := crypto.CreateTLSConfigurationFromDisk(tlsConfiguration.TLSCACertPath, tlsConfiguration.TLSCertPath, tlsConfiguration.TLSKeyPath, tlsConfiguration.TLSSkipVerify)
		if err != nil {
			return err
		}

		agentOnDockerEnvironment, err := client.ExecutePingOperation(endpoint.URL, tlsConfig)
		if err != nil {
			return err
		}

		if agentOnDockerEnvironment {
			endpoint.Type = portainer.AgentOnDockerEnvironment
		}
	}

	err := snapshotManager.SnapshotEndpoint(endpoint)
	if err != nil {
		log.Printf("http error: endpoint snapshot error (endpoint=%s, URL=%s) (err=%s)\n", endpoint.Name, endpoint.URL, err)
	}

	return dataStore.Endpoint().CreateEndpoint(endpoint)
}

func createUnsecuredEndpoint(endpointURL string, dataStore portainer.DataStore, snapshotManager *portainer.SnapshotManager) error {
	if strings.HasPrefix(endpointURL, "tcp://") {
		_, err := client.ExecutePingOperation(endpointURL, nil)
		if err != nil {
			return err
		}
	}

	endpointID := dataStore.Endpoint().GetNextIdentifier()
	endpoint := &portainer.Endpoint{
		ID:                 portainer.EndpointID(endpointID),
		Name:               "primary",
		URL:                endpointURL,
		GroupID:            portainer.EndpointGroupID(1),
		Type:               portainer.DockerEnvironment,
		TLSConfig:          portainer.TLSConfiguration{},
		UserAccessPolicies: portainer.UserAccessPolicies{},
		TeamAccessPolicies: portainer.TeamAccessPolicies{},
		Extensions:         []portainer.EndpointExtension{},
		TagIDs:             []portainer.TagID{},
		Status:             portainer.EndpointStatusUp,
		Snapshots:          []portainer.DockerSnapshot{},
		Kubernetes:         portainer.KubernetesDefault(),
	}

	err := snapshotManager.SnapshotEndpoint(endpoint)
	if err != nil {
		log.Printf("http error: endpoint snapshot error (endpoint=%s, URL=%s) (err=%s)\n", endpoint.Name, endpoint.URL, err)
	}

	return dataStore.Endpoint().CreateEndpoint(endpoint)
}

func initEndpoint(flags *portainer.CLIFlags, dataStore portainer.DataStore, snapshotManager *portainer.SnapshotManager) error {
	if *flags.EndpointURL == "" {
		return nil
	}

	endpoints, err := dataStore.Endpoint().Endpoints()
	if err != nil {
		return err
	}

	if len(endpoints) > 0 {
		log.Println("Instance already has defined endpoints. Skipping the endpoint defined via CLI.")
		return nil
	}

	if *flags.TLS || *flags.TLSSkipVerify {
		return createTLSSecuredEndpoint(flags, dataStore, snapshotManager)
	}
	return createUnsecuredEndpoint(*flags.EndpointURL, dataStore, snapshotManager)
}

func initExtensionManager(fileService portainer.FileService, dataStore portainer.DataStore) (portainer.ExtensionManager, error) {
	extensionManager := exec.NewExtensionManager(fileService, dataStore)

	err := extensionManager.StartExtensions()
	if err != nil {
		return nil, err
	}

	return extensionManager, nil
}

func terminateIfNoAdminCreated(dataStore portainer.DataStore) {
	timer1 := time.NewTimer(5 * time.Minute)
	<-timer1.C

	users, err := dataStore.User().UsersByRole(portainer.AdministratorRole)
	if err != nil {
		log.Fatal(err)
	}

	if len(users) == 0 {
		log.Fatal("No administrator account was created after 5 min. Shutting down the Portainer instance for security reasons.")
		return
	}
}

func main() {
	flags := initCLI()

	fileService := initFileService(*flags.Data)

	dataStore := initDataStore(*flags.Data, fileService)
	defer dataStore.Close()

	jwtService, err := initJWTService(dataStore)
	if err != nil {
		log.Fatal(err)
	}

	ldapService := initLDAPService()

	gitService := initGitService()

	cryptoService := initCryptoService()

	digitalSignatureService := initDigitalSignatureService()

	err = initKeyPair(fileService, digitalSignatureService)
	if err != nil {
		log.Fatal(err)
	}

	extensionManager, err := initExtensionManager(fileService, dataStore)
	if err != nil {
		log.Fatal(err)
	}

	reverseTunnelService := chisel.NewService(dataStore)

	dockerClientFactory := initDockerClientFactory(digitalSignatureService, reverseTunnelService)
	kubernetesClientFactory := initKubernetesClientFactory(digitalSignatureService, reverseTunnelService)

<<<<<<< HEAD
	jobService := initJobService(dockerClientFactory)

	snapshotManager := initSnapshotManager(dockerClientFactory, kubernetesClientFactory)
=======
	snapshotter := initSnapshotter(clientFactory)
>>>>>>> 24528ece

	snapshotService, err := snapshot.NewService(*flags.SnapshotInterval, dataStore, snapshotter)
	if err != nil {
		log.Fatal(err)
	}
	snapshotService.Start()

	swarmStackManager, err := initSwarmStackManager(*flags.Assets, *flags.Data, digitalSignatureService, fileService, reverseTunnelService)
	if err != nil {
		log.Fatal(err)
	}

	composeStackManager := initComposeStackManager(*flags.Data, reverseTunnelService)

	kubernetesDeployer := initKubernetesDeployer(*flags.Assets)

	if dataStore.IsNew() {
		err = updateSettingsFromFlags(dataStore, flags)
		if err != nil {
			log.Fatal(err)
		}
	}

	err = loadEdgeJobsFromDatabase(dataStore, reverseTunnelService)
	if err != nil {
		log.Fatal(err)
	}

<<<<<<< HEAD
	err = loadSnapshotSystemSchedule(jobScheduler, snapshotManager, dataStore)
	if err != nil {
		log.Fatal(err)
	}

	jobScheduler.Start()

=======
>>>>>>> 24528ece
	applicationStatus := initStatus(flags)

	err = initEndpoint(flags, dataStore, snapshotManager)
	if err != nil {
		log.Fatal(err)
	}

	adminPasswordHash := ""
	if *flags.AdminPasswordFile != "" {
		content, err := fileService.GetFileContent(*flags.AdminPasswordFile)
		if err != nil {
			log.Fatal(err)
		}
		adminPasswordHash, err = cryptoService.Hash(strings.TrimSuffix(string(content), "\n"))
		if err != nil {
			log.Fatal(err)
		}
	} else if *flags.AdminPassword != "" {
		adminPasswordHash = *flags.AdminPassword
	}

	if adminPasswordHash != "" {
		users, err := dataStore.User().UsersByRole(portainer.AdministratorRole)
		if err != nil {
			log.Fatal(err)
		}

		if len(users) == 0 {
			log.Println("Created admin user with the given password.")
			user := &portainer.User{
				Username:                "admin",
				Role:                    portainer.AdministratorRole,
				Password:                adminPasswordHash,
				PortainerAuthorizations: authorization.DefaultPortainerAuthorizations(),
			}
			err := dataStore.User().CreateUser(user)
			if err != nil {
				log.Fatal(err)
			}
		} else {
			log.Println("Instance already has an administrator user defined. Skipping admin password related flags.")
		}
	}

	go terminateIfNoAdminCreated(dataStore)

	err = reverseTunnelService.StartTunnelServer(*flags.TunnelAddr, *flags.TunnelPort, snapshotManager)
	if err != nil {
		log.Fatal(err)
	}

	var server portainer.Server = &http.Server{
<<<<<<< HEAD
		ReverseTunnelService:    reverseTunnelService,
		Status:                  applicationStatus,
		BindAddress:             *flags.Addr,
		AssetsPath:              *flags.Assets,
		DataStore:               dataStore,
		SwarmStackManager:       swarmStackManager,
		ComposeStackManager:     composeStackManager,
		KubernetesDeployer:      kubernetesDeployer,
		ExtensionManager:        extensionManager,
		CryptoService:           cryptoService,
		JWTService:              jwtService,
		FileService:             fileService,
		LDAPService:             ldapService,
		GitService:              gitService,
		SignatureService:        digitalSignatureService,
		JobScheduler:            jobScheduler,
		SnapshotManager:         snapshotManager,
		SSL:                     *flags.SSL,
		SSLCert:                 *flags.SSLCert,
		SSLKey:                  *flags.SSLKey,
		DockerClientFactory:     dockerClientFactory,
		KubernetesClientFactory: kubernetesClientFactory,
		JobService:              jobService,
=======
		ReverseTunnelService: reverseTunnelService,
		Status:               applicationStatus,
		BindAddress:          *flags.Addr,
		AssetsPath:           *flags.Assets,
		DataStore:            dataStore,
		SwarmStackManager:    swarmStackManager,
		ComposeStackManager:  composeStackManager,
		ExtensionManager:     extensionManager,
		CryptoService:        cryptoService,
		JWTService:           jwtService,
		FileService:          fileService,
		LDAPService:          ldapService,
		GitService:           gitService,
		SignatureService:     digitalSignatureService,
		SnapshotService:      snapshotService,
		Snapshotter:          snapshotter,
		SSL:                  *flags.SSL,
		SSLCert:              *flags.SSLCert,
		SSLKey:               *flags.SSLKey,
		DockerClientFactory:  clientFactory,
>>>>>>> 24528ece
	}

	log.Printf("Starting Portainer %s on %s", portainer.APIVersion, *flags.Addr)
	err = server.Start()
	if err != nil {
		log.Fatal(err)
	}
}<|MERGE_RESOLUTION|>--- conflicted
+++ resolved
@@ -6,16 +6,9 @@
 	"strings"
 	"time"
 
-	cli2 "github.com/portainer/portainer/api/kubernetes/cli"
-
-	"github.com/portainer/portainer/api/kubernetes"
-
 	portainer "github.com/portainer/portainer/api"
+	"github.com/portainer/portainer/api/bolt"
 	"github.com/portainer/portainer/api/chisel"
-	"github.com/portainer/portainer/api/internal/authorization"
-	"github.com/portainer/portainer/api/internal/snapshot"
-
-	"github.com/portainer/portainer/api/bolt"
 	"github.com/portainer/portainer/api/cli"
 	"github.com/portainer/portainer/api/crypto"
 	"github.com/portainer/portainer/api/docker"
@@ -24,7 +17,11 @@
 	"github.com/portainer/portainer/api/git"
 	"github.com/portainer/portainer/api/http"
 	"github.com/portainer/portainer/api/http/client"
+	"github.com/portainer/portainer/api/internal/authorization"
+	"github.com/portainer/portainer/api/internal/snapshot"
 	"github.com/portainer/portainer/api/jwt"
+	"github.com/portainer/portainer/api/kubernetes"
+	kubecli "github.com/portainer/portainer/api/kubernetes/cli"
 	"github.com/portainer/portainer/api/ldap"
 	"github.com/portainer/portainer/api/libcompose"
 )
@@ -119,69 +116,24 @@
 	return docker.NewClientFactory(signatureService, reverseTunnelService)
 }
 
-func initKubernetesClientFactory(signatureService portainer.DigitalSignatureService, reverseTunnelService portainer.ReverseTunnelService) *cli2.ClientFactory {
-	return cli2.NewClientFactory(signatureService, reverseTunnelService)
-}
-
-func initSnapshotManager(dockerClientFactory *docker.ClientFactory, kubernetesClientFactory *cli2.ClientFactory) *portainer.SnapshotManager {
+func initKubernetesClientFactory(signatureService portainer.DigitalSignatureService, reverseTunnelService portainer.ReverseTunnelService) *kubecli.ClientFactory {
+	return kubecli.NewClientFactory(signatureService, reverseTunnelService)
+}
+
+func initSnapshotService(snapshotInterval string, dataStore portainer.DataStore, dockerClientFactory *docker.ClientFactory, kubernetesClientFactory *kubecli.ClientFactory) (portainer.SnapshotService, error) {
 	dockerSnapshotter := docker.NewSnapshotter(dockerClientFactory)
 	kubernetesSnapshotter := kubernetes.NewSnapshotter(kubernetesClientFactory)
 
-	return portainer.NewSnapshotManager(dockerSnapshotter, kubernetesSnapshotter)
-}
-
-<<<<<<< HEAD
-func initJobScheduler() portainer.JobScheduler {
-	return cron.NewJobScheduler()
-}
-
-func loadSnapshotSystemSchedule(jobScheduler portainer.JobScheduler, snapshotManager *portainer.SnapshotManager, dataStore portainer.DataStore) error {
-	settings, err := dataStore.Settings().Settings()
-	if err != nil {
-		return err
-	}
-
-	schedules, err := dataStore.Schedule().SchedulesByJobType(portainer.SnapshotJobType)
-	if err != nil {
-		return err
-	}
-
-	var snapshotSchedule *portainer.Schedule
-	if len(schedules) == 0 {
-		snapshotJob := &portainer.SnapshotJob{}
-		snapshotSchedule = &portainer.Schedule{
-			ID:             portainer.ScheduleID(dataStore.Schedule().GetNextIdentifier()),
-			Name:           "system_snapshot",
-			CronExpression: "@every " + settings.SnapshotInterval,
-			Recurring:      true,
-			JobType:        portainer.SnapshotJobType,
-			SnapshotJob:    snapshotJob,
-			Created:        time.Now().Unix(),
-		}
-	} else {
-		snapshotSchedule = &schedules[0]
-	}
-
-	snapshotJobContext := cron.NewSnapshotJobContext(dataStore, snapshotManager)
-	snapshotJobRunner := cron.NewSnapshotJobRunner(snapshotSchedule, snapshotJobContext)
-
-	err = jobScheduler.ScheduleJob(snapshotJobRunner)
-	if err != nil {
-		return err
-	}
-
-	if len(schedules) == 0 {
-		return dataStore.Schedule().CreateSchedule(snapshotSchedule)
-	}
-	return nil
-}
-
-func loadSchedulesFromDatabase(jobScheduler portainer.JobScheduler, jobService portainer.JobService, dataStore portainer.DataStore, fileService portainer.FileService, reverseTunnelService portainer.ReverseTunnelService) error {
-	schedules, err := dataStore.Schedule().Schedules()
-=======
+	snapshotService, err := snapshot.NewService(snapshotInterval, dataStore, dockerSnapshotter, kubernetesSnapshotter)
+	if err != nil {
+		return nil, err
+	}
+
+	return snapshotService, nil
+}
+
 func loadEdgeJobsFromDatabase(dataStore portainer.DataStore, reverseTunnelService portainer.ReverseTunnelService) error {
 	edgeJobs, err := dataStore.EdgeJob().EdgeJobs()
->>>>>>> 24528ece
 	if err != nil {
 		return err
 	}
@@ -252,7 +204,7 @@
 	return generateAndStoreKeyPair(fileService, signatureService)
 }
 
-func createTLSSecuredEndpoint(flags *portainer.CLIFlags, dataStore portainer.DataStore, snapshotManager *portainer.SnapshotManager) error {
+func createTLSSecuredEndpoint(flags *portainer.CLIFlags, dataStore portainer.DataStore, snapshotService portainer.SnapshotService) error {
 	tlsConfiguration := portainer.TLSConfiguration{
 		TLS:           *flags.TLS,
 		TLSSkipVerify: *flags.TLSSkipVerify,
@@ -299,7 +251,7 @@
 		}
 	}
 
-	err := snapshotManager.SnapshotEndpoint(endpoint)
+	err := snapshotService.SnapshotEndpoint(endpoint)
 	if err != nil {
 		log.Printf("http error: endpoint snapshot error (endpoint=%s, URL=%s) (err=%s)\n", endpoint.Name, endpoint.URL, err)
 	}
@@ -307,7 +259,7 @@
 	return dataStore.Endpoint().CreateEndpoint(endpoint)
 }
 
-func createUnsecuredEndpoint(endpointURL string, dataStore portainer.DataStore, snapshotManager *portainer.SnapshotManager) error {
+func createUnsecuredEndpoint(endpointURL string, dataStore portainer.DataStore, snapshotService portainer.SnapshotService) error {
 	if strings.HasPrefix(endpointURL, "tcp://") {
 		_, err := client.ExecutePingOperation(endpointURL, nil)
 		if err != nil {
@@ -332,7 +284,7 @@
 		Kubernetes:         portainer.KubernetesDefault(),
 	}
 
-	err := snapshotManager.SnapshotEndpoint(endpoint)
+	err := snapshotService.SnapshotEndpoint(endpoint)
 	if err != nil {
 		log.Printf("http error: endpoint snapshot error (endpoint=%s, URL=%s) (err=%s)\n", endpoint.Name, endpoint.URL, err)
 	}
@@ -340,7 +292,7 @@
 	return dataStore.Endpoint().CreateEndpoint(endpoint)
 }
 
-func initEndpoint(flags *portainer.CLIFlags, dataStore portainer.DataStore, snapshotManager *portainer.SnapshotManager) error {
+func initEndpoint(flags *portainer.CLIFlags, dataStore portainer.DataStore, snapshotService portainer.SnapshotService) error {
 	if *flags.EndpointURL == "" {
 		return nil
 	}
@@ -356,9 +308,9 @@
 	}
 
 	if *flags.TLS || *flags.TLSSkipVerify {
-		return createTLSSecuredEndpoint(flags, dataStore, snapshotManager)
-	}
-	return createUnsecuredEndpoint(*flags.EndpointURL, dataStore, snapshotManager)
+		return createTLSSecuredEndpoint(flags, dataStore, snapshotService)
+	}
+	return createUnsecuredEndpoint(*flags.EndpointURL, dataStore, snapshotService)
 }
 
 func initExtensionManager(fileService portainer.FileService, dataStore portainer.DataStore) (portainer.ExtensionManager, error) {
@@ -423,15 +375,7 @@
 	dockerClientFactory := initDockerClientFactory(digitalSignatureService, reverseTunnelService)
 	kubernetesClientFactory := initKubernetesClientFactory(digitalSignatureService, reverseTunnelService)
 
-<<<<<<< HEAD
-	jobService := initJobService(dockerClientFactory)
-
-	snapshotManager := initSnapshotManager(dockerClientFactory, kubernetesClientFactory)
-=======
-	snapshotter := initSnapshotter(clientFactory)
->>>>>>> 24528ece
-
-	snapshotService, err := snapshot.NewService(*flags.SnapshotInterval, dataStore, snapshotter)
+	snapshotService, err := initSnapshotService(*flags.SnapshotInterval, dataStore, dockerClientFactory, kubernetesClientFactory)
 	if err != nil {
 		log.Fatal(err)
 	}
@@ -458,19 +402,9 @@
 		log.Fatal(err)
 	}
 
-<<<<<<< HEAD
-	err = loadSnapshotSystemSchedule(jobScheduler, snapshotManager, dataStore)
-	if err != nil {
-		log.Fatal(err)
-	}
-
-	jobScheduler.Start()
-
-=======
->>>>>>> 24528ece
 	applicationStatus := initStatus(flags)
 
-	err = initEndpoint(flags, dataStore, snapshotManager)
+	err = initEndpoint(flags, dataStore, snapshotService)
 	if err != nil {
 		log.Fatal(err)
 	}
@@ -514,13 +448,12 @@
 
 	go terminateIfNoAdminCreated(dataStore)
 
-	err = reverseTunnelService.StartTunnelServer(*flags.TunnelAddr, *flags.TunnelPort, snapshotManager)
+	err = reverseTunnelService.StartTunnelServer(*flags.TunnelAddr, *flags.TunnelPort, snapshotService)
 	if err != nil {
 		log.Fatal(err)
 	}
 
 	var server portainer.Server = &http.Server{
-<<<<<<< HEAD
 		ReverseTunnelService:    reverseTunnelService,
 		Status:                  applicationStatus,
 		BindAddress:             *flags.Addr,
@@ -536,36 +469,12 @@
 		LDAPService:             ldapService,
 		GitService:              gitService,
 		SignatureService:        digitalSignatureService,
-		JobScheduler:            jobScheduler,
-		SnapshotManager:         snapshotManager,
+		SnapshotService:         snapshotService,
 		SSL:                     *flags.SSL,
 		SSLCert:                 *flags.SSLCert,
 		SSLKey:                  *flags.SSLKey,
 		DockerClientFactory:     dockerClientFactory,
 		KubernetesClientFactory: kubernetesClientFactory,
-		JobService:              jobService,
-=======
-		ReverseTunnelService: reverseTunnelService,
-		Status:               applicationStatus,
-		BindAddress:          *flags.Addr,
-		AssetsPath:           *flags.Assets,
-		DataStore:            dataStore,
-		SwarmStackManager:    swarmStackManager,
-		ComposeStackManager:  composeStackManager,
-		ExtensionManager:     extensionManager,
-		CryptoService:        cryptoService,
-		JWTService:           jwtService,
-		FileService:          fileService,
-		LDAPService:          ldapService,
-		GitService:           gitService,
-		SignatureService:     digitalSignatureService,
-		SnapshotService:      snapshotService,
-		Snapshotter:          snapshotter,
-		SSL:                  *flags.SSL,
-		SSLCert:              *flags.SSLCert,
-		SSLKey:               *flags.SSLKey,
-		DockerClientFactory:  clientFactory,
->>>>>>> 24528ece
 	}
 
 	log.Printf("Starting Portainer %s on %s", portainer.APIVersion, *flags.Addr)
