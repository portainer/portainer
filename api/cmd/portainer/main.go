package main

import (
	"context"
	"crypto/sha256"
	"fmt"
	"log"
	"os"
	"path"
	"strconv"
	"strings"
	"time"

	"github.com/sirupsen/logrus"

	"github.com/portainer/libhelm"
	portainer "github.com/portainer/portainer/api"
	"github.com/portainer/portainer/api/apikey"
	"github.com/portainer/portainer/api/chisel"
	"github.com/portainer/portainer/api/cli"
	"github.com/portainer/portainer/api/crypto"
	"github.com/portainer/portainer/api/database"
	"github.com/portainer/portainer/api/database/boltdb"
	"github.com/portainer/portainer/api/dataservices"
	"github.com/portainer/portainer/api/datastore"
	"github.com/portainer/portainer/api/docker"
	"github.com/portainer/portainer/api/exec"
	"github.com/portainer/portainer/api/filesystem"
	"github.com/portainer/portainer/api/git"
	"github.com/portainer/portainer/api/hostmanagement/openamt"
	"github.com/portainer/portainer/api/http"
	"github.com/portainer/portainer/api/http/client"
	"github.com/portainer/portainer/api/http/proxy"
	kubeproxy "github.com/portainer/portainer/api/http/proxy/factory/kubernetes"
	"github.com/portainer/portainer/api/internal/authorization"
	"github.com/portainer/portainer/api/internal/edge"
	"github.com/portainer/portainer/api/internal/snapshot"
	"github.com/portainer/portainer/api/internal/ssl"
	"github.com/portainer/portainer/api/jwt"
	"github.com/portainer/portainer/api/kubernetes"
	kubecli "github.com/portainer/portainer/api/kubernetes/cli"
	"github.com/portainer/portainer/api/ldap"
	"github.com/portainer/portainer/api/oauth"
	"github.com/portainer/portainer/api/scheduler"
	"github.com/portainer/portainer/api/stacks"
)

func initCLI() *portainer.CLIFlags {
	var cliService portainer.CLIService = &cli.Service{}
	flags, err := cliService.ParseFlags(portainer.APIVersion)
	if err != nil {
		log.Fatalf("Failed parsing flags: %v", err)
	}

	err = cliService.ValidateFlags(flags)
	if err != nil {
		log.Fatalf("Failed validating flags:%v", err)
	}
	return flags
}

func initFileService(dataStorePath string) portainer.FileService {
	fileService, err := filesystem.NewService(dataStorePath, "")
	if err != nil {
		log.Fatalf("Failed creating file service: %v", err)
	}
	return fileService
}

func initDataStore(flags *portainer.CLIFlags, secretKey []byte, fileService portainer.FileService, shutdownCtx context.Context) dataservices.DataStore {
	connection, err := database.NewDatabase("boltdb", *flags.Data, secretKey)
	if err != nil {
<<<<<<< HEAD
		log.Fatalf("failed creating database connection: %s", err)
=======
		panic(err.Error())
>>>>>>> 1b1a50d6
	}

	if bconn, ok := connection.(*boltdb.DbConnection); ok {
		bconn.MaxBatchSize = *flags.MaxBatchSize
		bconn.MaxBatchDelay = *flags.MaxBatchDelay
		bconn.InitialMmapSize = *flags.InitialMmapSize
	} else {
		log.Fatalf("failed creating database connection: expecting a boltdb database type but a different one was received")
	}

	store := datastore.NewStore(*flags.Data, fileService, connection)
	isNew, err := store.Open()
	if err != nil {
		log.Fatalf("Failed opening store: %v", err)
	}

	if *flags.Rollback {
		err := store.Rollback(false)
		if err != nil {
			log.Fatalf("Failed rolling back: %v", err)
		}

		log.Println("Exiting rollback")
		os.Exit(0)
		return nil
	}

	// Init sets some defaults - its basically a migration
	err = store.Init()
	if err != nil {
		log.Fatalf("Failed initializing data store: %v", err)
	}

	if isNew {
		// from MigrateData
		store.VersionService.StoreDBVersion(portainer.DBVersion)

		err := updateSettingsFromFlags(store, flags)
		if err != nil {
			log.Fatalf("Failed updating settings from flags: %v", err)
		}
	} else {
		storedVersion, err := store.VersionService.DBVersion()
		if err != nil {
			log.Fatalf("Something Failed during creation of new database: %v", err)
		}
		if storedVersion != portainer.DBVersion {
			err = store.MigrateData()
			if err != nil {
				log.Fatalf("Failed migration: %v", err)
			}
		}
	}

	// this is for the db restore functionality - needs more tests.
	go func() {
		<-shutdownCtx.Done()
		defer connection.Close()

		exportFilename := path.Join(*flags.Data, fmt.Sprintf("export-%d.json", time.Now().Unix()))

		err := store.Export(exportFilename)
		if err != nil {
			logrus.WithError(err).Debugf("Failed to export to %s", exportFilename)
		} else {
			logrus.Debugf("exported to %s", exportFilename)
		}
		connection.Close()
	}()
	return store
}

func initComposeStackManager(assetsPath string, configPath string, reverseTunnelService portainer.ReverseTunnelService, proxyManager *proxy.Manager) portainer.ComposeStackManager {
	composeWrapper, err := exec.NewComposeStackManager(assetsPath, configPath, proxyManager)
	if err != nil {
		log.Fatalf("Failed creating compose manager: %v", err)
	}

	return composeWrapper
}

func initSwarmStackManager(
	assetsPath string,
	configPath string,
	signatureService portainer.DigitalSignatureService,
	fileService portainer.FileService,
	reverseTunnelService portainer.ReverseTunnelService,
	dataStore dataservices.DataStore,
) (portainer.SwarmStackManager, error) {
	return exec.NewSwarmStackManager(assetsPath, configPath, signatureService, fileService, reverseTunnelService, dataStore)
}

func initKubernetesDeployer(kubernetesTokenCacheManager *kubeproxy.TokenCacheManager, kubernetesClientFactory *kubecli.ClientFactory, dataStore dataservices.DataStore, reverseTunnelService portainer.ReverseTunnelService, signatureService portainer.DigitalSignatureService, proxyManager *proxy.Manager, assetsPath string) portainer.KubernetesDeployer {
	return exec.NewKubernetesDeployer(kubernetesTokenCacheManager, kubernetesClientFactory, dataStore, reverseTunnelService, signatureService, proxyManager, assetsPath)
}

func initHelmPackageManager(assetsPath string) (libhelm.HelmPackageManager, error) {
	return libhelm.NewHelmPackageManager(libhelm.HelmConfig{BinaryPath: assetsPath})
}

func initAPIKeyService(datastore dataservices.DataStore) apikey.APIKeyService {
	return apikey.NewAPIKeyService(datastore.APIKeyRepository(), datastore.User())
}

func initJWTService(userSessionTimeout string, dataStore dataservices.DataStore) (dataservices.JWTService, error) {
	jwtService, err := jwt.NewService(userSessionTimeout, dataStore)
	if err != nil {
		return nil, err
	}
	return jwtService, nil
}

func initDigitalSignatureService() portainer.DigitalSignatureService {
	return crypto.NewECDSAService(os.Getenv("AGENT_SECRET"))
}

func initCryptoService() portainer.CryptoService {
	return &crypto.Service{}
}

func initLDAPService() portainer.LDAPService {
	return &ldap.Service{}
}

func initOAuthService() portainer.OAuthService {
	return oauth.NewService()
}

func initGitService() portainer.GitService {
	return git.NewService()
}

func initSSLService(addr, dataPath, certPath, keyPath string, fileService portainer.FileService, dataStore dataservices.DataStore, shutdownTrigger context.CancelFunc) (*ssl.Service, error) {
	slices := strings.Split(addr, ":")
	host := slices[0]
	if host == "" {
		host = "0.0.0.0"
	}

	sslService := ssl.NewService(fileService, dataStore, shutdownTrigger)

	err := sslService.Init(host, certPath, keyPath)
	if err != nil {
		return nil, err
	}

	return sslService, nil
}

func initDockerClientFactory(signatureService portainer.DigitalSignatureService, reverseTunnelService portainer.ReverseTunnelService) *docker.ClientFactory {
	return docker.NewClientFactory(signatureService, reverseTunnelService)
}

func initKubernetesClientFactory(signatureService portainer.DigitalSignatureService, reverseTunnelService portainer.ReverseTunnelService, instanceID string, dataStore dataservices.DataStore) *kubecli.ClientFactory {
	return kubecli.NewClientFactory(signatureService, reverseTunnelService, instanceID, dataStore)
}

func initSnapshotService(snapshotInterval string, dataStore dataservices.DataStore, dockerClientFactory *docker.ClientFactory, kubernetesClientFactory *kubecli.ClientFactory, shutdownCtx context.Context) (portainer.SnapshotService, error) {
	dockerSnapshotter := docker.NewSnapshotter(dockerClientFactory)
	kubernetesSnapshotter := kubernetes.NewSnapshotter(kubernetesClientFactory)

	snapshotService, err := snapshot.NewService(snapshotInterval, dataStore, dockerSnapshotter, kubernetesSnapshotter, shutdownCtx)
	if err != nil {
		return nil, err
	}

	return snapshotService, nil
}

func initStatus(instanceID string) *portainer.Status {
	return &portainer.Status{
		Version:    portainer.APIVersion,
		InstanceID: instanceID,
	}
}

func updateSettingsFromFlags(dataStore dataservices.DataStore, flags *portainer.CLIFlags) error {
	settings, err := dataStore.Settings().Settings()
	if err != nil {
		return err
	}

	settings.LogoURL = *flags.Logo
	settings.SnapshotInterval = *flags.SnapshotInterval
	settings.EnableEdgeComputeFeatures = *flags.EnableEdgeComputeFeatures
	settings.EnableTelemetry = true
	settings.OAuthSettings.SSO = true

	if *flags.Templates != "" {
		settings.TemplatesURL = *flags.Templates
	}

	if *flags.Labels != nil {
		settings.BlackListedLabels = *flags.Labels
	}

	err = dataStore.Settings().UpdateSettings(settings)
	if err != nil {
		return err
	}

	sslSettings, err := dataStore.SSLSettings().Settings()
	if err != nil {
		return err
	}

	if *flags.HTTPDisabled {
		sslSettings.HTTPEnabled = false
	} else {
		sslSettings.HTTPEnabled = *flags.HTTPEnabled || sslSettings.HTTPEnabled
	}

	err = dataStore.SSLSettings().UpdateSettings(sslSettings)
	if err != nil {
		return err
	}

	return nil
}

// enableFeaturesFromFlags turns on or off feature flags
// e.g.  portainer --feat open-amt --feat fdo=true ... (defaults to true)
// note, settings are persisted to the DB. To turn off `--feat open-amt=false`
func enableFeaturesFromFlags(dataStore dataservices.DataStore, flags *portainer.CLIFlags) error {
	settings, err := dataStore.Settings().Settings()
	if err != nil {
		return err
	}

	if settings.FeatureFlagSettings == nil {
		settings.FeatureFlagSettings = make(map[portainer.Feature]bool)
	}

	// loop through feature flags to check if they are supported
	for _, feat := range *flags.FeatureFlags {
		var correspondingFeature *portainer.Feature
		for i, supportedFeat := range portainer.SupportedFeatureFlags {
			if strings.EqualFold(feat.Name, string(supportedFeat)) {
				correspondingFeature = &portainer.SupportedFeatureFlags[i]
			}
		}

		if correspondingFeature == nil {
			return fmt.Errorf("unknown feature flag '%s'", feat.Name)
		}

		featureState, err := strconv.ParseBool(feat.Value)
		if err != nil {
			return fmt.Errorf("feature flag's '%s' value should be true or false", feat.Name)
		}

		if featureState {
			log.Printf("Feature %v : on", *correspondingFeature)
		} else {
			log.Printf("Feature %v : off", *correspondingFeature)
		}

		settings.FeatureFlagSettings[*correspondingFeature] = featureState
	}

	return dataStore.Settings().UpdateSettings(settings)
}

func loadAndParseKeyPair(fileService portainer.FileService, signatureService portainer.DigitalSignatureService) error {
	private, public, err := fileService.LoadKeyPair()
	if err != nil {
		return err
	}
	return signatureService.ParseKeyPair(private, public)
}

func generateAndStoreKeyPair(fileService portainer.FileService, signatureService portainer.DigitalSignatureService) error {
	private, public, err := signatureService.GenerateKeyPair()
	if err != nil {
		return err
	}
	privateHeader, publicHeader := signatureService.PEMHeaders()
	return fileService.StoreKeyPair(private, public, privateHeader, publicHeader)
}

func initKeyPair(fileService portainer.FileService, signatureService portainer.DigitalSignatureService) error {
	existingKeyPair, err := fileService.KeyPairFilesExist()
	if err != nil {
		log.Fatalf("Failed checking for existing key pair: %v", err)
	}

	if existingKeyPair {
		return loadAndParseKeyPair(fileService, signatureService)
	}
	return generateAndStoreKeyPair(fileService, signatureService)
}

func createTLSSecuredEndpoint(flags *portainer.CLIFlags, dataStore dataservices.DataStore, snapshotService portainer.SnapshotService) error {
	tlsConfiguration := portainer.TLSConfiguration{
		TLS:           *flags.TLS,
		TLSSkipVerify: *flags.TLSSkipVerify,
	}

	if *flags.TLS {
		tlsConfiguration.TLSCACertPath = *flags.TLSCacert
		tlsConfiguration.TLSCertPath = *flags.TLSCert
		tlsConfiguration.TLSKeyPath = *flags.TLSKey
	} else if !*flags.TLS && *flags.TLSSkipVerify {
		tlsConfiguration.TLS = true
	}

	endpointID := dataStore.Endpoint().GetNextIdentifier()
	endpoint := &portainer.Endpoint{
		ID:                 portainer.EndpointID(endpointID),
		Name:               "primary",
		URL:                *flags.EndpointURL,
		GroupID:            portainer.EndpointGroupID(1),
		Type:               portainer.DockerEnvironment,
		TLSConfig:          tlsConfiguration,
		UserAccessPolicies: portainer.UserAccessPolicies{},
		TeamAccessPolicies: portainer.TeamAccessPolicies{},
		Extensions:         []portainer.EndpointExtension{},
		TagIDs:             []portainer.TagID{},
		Status:             portainer.EndpointStatusUp,
		Snapshots:          []portainer.DockerSnapshot{},
		Kubernetes:         portainer.KubernetesDefault(),

		SecuritySettings: portainer.EndpointSecuritySettings{
			AllowVolumeBrowserForRegularUsers: false,
			EnableHostManagementFeatures:      false,

			AllowSysctlSettingForRegularUsers:         true,
			AllowBindMountsForRegularUsers:            true,
			AllowPrivilegedModeForRegularUsers:        true,
			AllowHostNamespaceForRegularUsers:         true,
			AllowContainerCapabilitiesForRegularUsers: true,
			AllowDeviceMappingForRegularUsers:         true,
			AllowStackManagementForRegularUsers:       true,
		},
	}

	if strings.HasPrefix(endpoint.URL, "tcp://") {
		tlsConfig, err := crypto.CreateTLSConfigurationFromDisk(tlsConfiguration.TLSCACertPath, tlsConfiguration.TLSCertPath, tlsConfiguration.TLSKeyPath, tlsConfiguration.TLSSkipVerify)
		if err != nil {
			return err
		}

		agentOnDockerEnvironment, err := client.ExecutePingOperation(endpoint.URL, tlsConfig)
		if err != nil {
			return err
		}

		if agentOnDockerEnvironment {
			endpoint.Type = portainer.AgentOnDockerEnvironment
		}
	}

	err := snapshotService.SnapshotEndpoint(endpoint)
	if err != nil {
		log.Printf("http error: environment snapshot error (environment=%s, URL=%s) (err=%s)\n", endpoint.Name, endpoint.URL, err)
	}

	return dataStore.Endpoint().Create(endpoint)
}

func createUnsecuredEndpoint(endpointURL string, dataStore dataservices.DataStore, snapshotService portainer.SnapshotService) error {
	if strings.HasPrefix(endpointURL, "tcp://") {
		_, err := client.ExecutePingOperation(endpointURL, nil)
		if err != nil {
			return err
		}
	}

	endpointID := dataStore.Endpoint().GetNextIdentifier()
	endpoint := &portainer.Endpoint{
		ID:                 portainer.EndpointID(endpointID),
		Name:               "primary",
		URL:                endpointURL,
		GroupID:            portainer.EndpointGroupID(1),
		Type:               portainer.DockerEnvironment,
		TLSConfig:          portainer.TLSConfiguration{},
		UserAccessPolicies: portainer.UserAccessPolicies{},
		TeamAccessPolicies: portainer.TeamAccessPolicies{},
		Extensions:         []portainer.EndpointExtension{},
		TagIDs:             []portainer.TagID{},
		Status:             portainer.EndpointStatusUp,
		Snapshots:          []portainer.DockerSnapshot{},
		Kubernetes:         portainer.KubernetesDefault(),

		SecuritySettings: portainer.EndpointSecuritySettings{
			AllowVolumeBrowserForRegularUsers: false,
			EnableHostManagementFeatures:      false,

			AllowSysctlSettingForRegularUsers:         true,
			AllowBindMountsForRegularUsers:            true,
			AllowPrivilegedModeForRegularUsers:        true,
			AllowHostNamespaceForRegularUsers:         true,
			AllowContainerCapabilitiesForRegularUsers: true,
			AllowDeviceMappingForRegularUsers:         true,
			AllowStackManagementForRegularUsers:       true,
		},
	}

	err := snapshotService.SnapshotEndpoint(endpoint)
	if err != nil {
		log.Printf("http error: environment snapshot error (environment=%s, URL=%s) (err=%s)\n", endpoint.Name, endpoint.URL, err)
	}

	return dataStore.Endpoint().Create(endpoint)
}

func initEndpoint(flags *portainer.CLIFlags, dataStore dataservices.DataStore, snapshotService portainer.SnapshotService) error {
	if *flags.EndpointURL == "" {
		return nil
	}

	endpoints, err := dataStore.Endpoint().Endpoints()
	if err != nil {
		return err
	}

	if len(endpoints) > 0 {
		log.Println("Instance already has defined environments. Skipping the environment defined via CLI.")
		return nil
	}

	if *flags.TLS || *flags.TLSSkipVerify {
		return createTLSSecuredEndpoint(flags, dataStore, snapshotService)
	}
	return createUnsecuredEndpoint(*flags.EndpointURL, dataStore, snapshotService)
}

func loadEncryptionSecretKey(keyfilename string) []byte {
	content, err := os.ReadFile(path.Join("/run/secrets", keyfilename))
	if err != nil {
		if os.IsNotExist(err) {
			log.Printf("Encryption key file `%s` not present", keyfilename)
		} else {
			log.Printf("Error reading encryption key file: %v", err)
		}

		return nil
	}

	// return a 32 byte hash of the secret (required for AES)
	hash := sha256.Sum256(content)
	return hash[:]
}

func buildServer(flags *portainer.CLIFlags) portainer.Server {
	shutdownCtx, shutdownTrigger := context.WithCancel(context.Background())

	fileService := initFileService(*flags.Data)
	encryptionKey := loadEncryptionSecretKey(*flags.SecretKeyName)
	if encryptionKey == nil {
		log.Println("proceeding without encryption key")
	}

	dataStore := initDataStore(flags, encryptionKey, fileService, shutdownCtx)

	if err := dataStore.CheckCurrentEdition(); err != nil {
		log.Fatal(err)
	}
	instanceID, err := dataStore.Version().InstanceID()
	if err != nil {
		log.Fatalf("Failed getting instance id: %v", err)
	}

	apiKeyService := initAPIKeyService(dataStore)

	settings, err := dataStore.Settings().Settings()
	if err != nil {
		log.Fatal(err)
	}
	jwtService, err := initJWTService(settings.UserSessionTimeout, dataStore)
	if err != nil {
		log.Fatalf("Failed initializing JWT service: %v", err)
	}

	err = enableFeaturesFromFlags(dataStore, flags)
	if err != nil {
		log.Fatalf("Failed enabling feature flag: %v", err)
	}

	ldapService := initLDAPService()
	oauthService := initOAuthService()
	gitService := initGitService()

	openAMTService := openamt.NewService(dataStore)

	cryptoService := initCryptoService()
	digitalSignatureService := initDigitalSignatureService()

	sslService, err := initSSLService(*flags.AddrHTTPS, *flags.Data, *flags.SSLCert, *flags.SSLKey, fileService, dataStore, shutdownTrigger)
	if err != nil {
		log.Fatal(err)
	}

	sslSettings, err := sslService.GetSSLSettings()
	if err != nil {
		log.Fatalf("Failed to get ssl settings: %s", err)
	}

	err = initKeyPair(fileService, digitalSignatureService)
	if err != nil {
		log.Fatalf("Failed initializing key pair: %v", err)
	}

	reverseTunnelService := chisel.NewService(dataStore, shutdownCtx)

	dockerClientFactory := initDockerClientFactory(digitalSignatureService, reverseTunnelService)
	kubernetesClientFactory := initKubernetesClientFactory(digitalSignatureService, reverseTunnelService, instanceID, dataStore)

	snapshotService, err := initSnapshotService(*flags.SnapshotInterval, dataStore, dockerClientFactory, kubernetesClientFactory, shutdownCtx)
	if err != nil {
		log.Fatalf("Failed initializing snapshot service: %v", err)
	}
	snapshotService.Start()

	authorizationService := authorization.NewService(dataStore)
	authorizationService.K8sClientFactory = kubernetesClientFactory

	kubernetesTokenCacheManager := kubeproxy.NewTokenCacheManager()

	kubeConfigService := kubernetes.NewKubeConfigCAService(*flags.AddrHTTPS, sslSettings.CertPath)

	proxyManager := proxy.NewManager(dataStore, digitalSignatureService, reverseTunnelService, dockerClientFactory, kubernetesClientFactory, kubernetesTokenCacheManager)

	reverseTunnelService.ProxyManager = proxyManager

	dockerConfigPath := fileService.GetDockerConfigPath()

	composeStackManager := initComposeStackManager(*flags.Assets, dockerConfigPath, reverseTunnelService, proxyManager)

	swarmStackManager, err := initSwarmStackManager(*flags.Assets, dockerConfigPath, digitalSignatureService, fileService, reverseTunnelService, dataStore)
	if err != nil {
		log.Fatalf("Failed initializing swarm stack manager: %v", err)
	}

	kubernetesDeployer := initKubernetesDeployer(kubernetesTokenCacheManager, kubernetesClientFactory, dataStore, reverseTunnelService, digitalSignatureService, proxyManager, *flags.Assets)

	helmPackageManager, err := initHelmPackageManager(*flags.Assets)
	if err != nil {
		log.Fatalf("Failed initializing helm package manager: %v", err)
	}

	err = edge.LoadEdgeJobs(dataStore, reverseTunnelService)
	if err != nil {
		log.Fatalf("Failed loading edge jobs from database: %v", err)
	}

	applicationStatus := initStatus(instanceID)

	err = initEndpoint(flags, dataStore, snapshotService)
	if err != nil {
		log.Fatalf("Failed initializing environment: %v", err)
	}

	adminPasswordHash := ""
	if *flags.AdminPasswordFile != "" {
		content, err := fileService.GetFileContent(*flags.AdminPasswordFile, "")
		if err != nil {
			log.Fatalf("Failed getting admin password file: %v", err)
		}
		adminPasswordHash, err = cryptoService.Hash(strings.TrimSuffix(string(content), "\n"))
		if err != nil {
			log.Fatalf("Failed hashing admin password: %v", err)
		}
	} else if *flags.AdminPassword != "" {
		adminPasswordHash = *flags.AdminPassword
	}

	if adminPasswordHash != "" {
		users, err := dataStore.User().UsersByRole(portainer.AdministratorRole)
		if err != nil {
			log.Fatalf("Failed getting admin user: %v", err)
		}

		if len(users) == 0 {
			log.Println("Created admin user with the given password.")
			user := &portainer.User{
				Username: "admin",
				Role:     portainer.AdministratorRole,
				Password: adminPasswordHash,
			}
			err := dataStore.User().Create(user)
			if err != nil {
				log.Fatalf("Failed creating admin user: %v", err)
			}
		} else {
			log.Println("Instance already has an administrator user defined. Skipping admin password related flags.")
		}
	}

	err = reverseTunnelService.StartTunnelServer(*flags.TunnelAddr, *flags.TunnelPort, snapshotService)
	if err != nil {
		log.Fatalf("Failed starting tunnel server: %v", err)
	}

	sslDBSettings, err := dataStore.SSLSettings().Settings()
	if err != nil {
		log.Fatalf("Failed to fetch ssl settings from DB")
	}

	scheduler := scheduler.NewScheduler(shutdownCtx)
	stackDeployer := stacks.NewStackDeployer(swarmStackManager, composeStackManager, kubernetesDeployer)
	stacks.StartStackSchedules(scheduler, stackDeployer, dataStore, gitService)

	return &http.Server{
		AuthorizationService:        authorizationService,
		ReverseTunnelService:        reverseTunnelService,
		Status:                      applicationStatus,
		BindAddress:                 *flags.Addr,
		BindAddressHTTPS:            *flags.AddrHTTPS,
		HTTPEnabled:                 sslDBSettings.HTTPEnabled,
		AssetsPath:                  *flags.Assets,
		DataStore:                   dataStore,
		SwarmStackManager:           swarmStackManager,
		ComposeStackManager:         composeStackManager,
		KubernetesDeployer:          kubernetesDeployer,
		HelmPackageManager:          helmPackageManager,
		CryptoService:               cryptoService,
		APIKeyService:               apiKeyService,
		JWTService:                  jwtService,
		FileService:                 fileService,
		LDAPService:                 ldapService,
		OAuthService:                oauthService,
		GitService:                  gitService,
		OpenAMTService:              openAMTService,
		ProxyManager:                proxyManager,
		KubernetesTokenCacheManager: kubernetesTokenCacheManager,
		KubeConfigService:           kubeConfigService,
		SignatureService:            digitalSignatureService,
		SnapshotService:             snapshotService,
		SSLService:                  sslService,
		DockerClientFactory:         dockerClientFactory,
		KubernetesClientFactory:     kubernetesClientFactory,
		Scheduler:                   scheduler,
		ShutdownCtx:                 shutdownCtx,
		ShutdownTrigger:             shutdownTrigger,
		StackDeployer:               stackDeployer,
		BaseURL:                     *flags.BaseURL,
	}
}

func main() {
	flags := initCLI()

	configureLogger()

	for {
		server := buildServer(flags)
		log.Printf("[INFO] [cmd,main] Starting Portainer version %s\n", portainer.APIVersion)
		err := server.Start()
		log.Printf("[INFO] [cmd,main] Http server exited: %v\n", err)
	}
}<|MERGE_RESOLUTION|>--- conflicted
+++ resolved
@@ -70,11 +70,7 @@
 func initDataStore(flags *portainer.CLIFlags, secretKey []byte, fileService portainer.FileService, shutdownCtx context.Context) dataservices.DataStore {
 	connection, err := database.NewDatabase("boltdb", *flags.Data, secretKey)
 	if err != nil {
-<<<<<<< HEAD
 		log.Fatalf("failed creating database connection: %s", err)
-=======
-		panic(err.Error())
->>>>>>> 1b1a50d6
 	}
 
 	if bconn, ok := connection.(*boltdb.DbConnection); ok {
