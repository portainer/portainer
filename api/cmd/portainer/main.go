package main // import "github.com/portainer/portainer"

import (
	"github.com/portainer/portainer"
	"github.com/portainer/portainer/bolt"
	"github.com/portainer/portainer/cli"
	"github.com/portainer/portainer/cron"
	"github.com/portainer/portainer/crypto"
	"github.com/portainer/portainer/file"
	"github.com/portainer/portainer/http"
	"github.com/portainer/portainer/jwt"

	"log"
)

func initCLI() *portainer.CLIFlags {
	var cli portainer.CLIService = &cli.Service{}
	flags, err := cli.ParseFlags(portainer.APIVersion)
	if err != nil {
		log.Fatal(err)
	}

	err = cli.ValidateFlags(flags)
	if err != nil {
		log.Fatal(err)
	}
	return flags
}

func initFileService(dataStorePath string) portainer.FileService {
	fileService, err := file.NewService(dataStorePath, "")
	if err != nil {
		log.Fatal(err)
	}
	return fileService
}

func initStore(dataStorePath string) *bolt.Store {
	var store = bolt.NewStore(dataStorePath)
	err := store.Open()
	if err != nil {
		log.Fatal(err)
	}
	return store
}

func initJWTService(authenticationEnabled bool) portainer.JWTService {
	if authenticationEnabled {
		jwtService, err := jwt.NewService()
		if err != nil {
			log.Fatal(err)
		}
		return jwtService
	}
	return nil
}

func initCryptoService() portainer.CryptoService {
	return &crypto.Service{}
}

func initEndpointWatcher(endpointService portainer.EndpointService, externalEnpointFile string, syncInterval string) bool {
	authorizeEndpointMgmt := true
	if externalEnpointFile != "" {
		authorizeEndpointMgmt = false
		log.Println("Using external endpoint definition. Endpoint management via the API will be disabled.")
		endpointWatcher := cron.NewWatcher(endpointService, syncInterval)
		err := endpointWatcher.WatchEndpointFile(externalEnpointFile)
		if err != nil {
			log.Fatal(err)
		}
	}
	return authorizeEndpointMgmt
}

func initSettings(authorizeEndpointMgmt bool, flags *portainer.CLIFlags) *portainer.Settings {
	return &portainer.Settings{
		HiddenLabels:       *flags.Labels,
		Logo:               *flags.Logo,
		Analytics:          !*flags.NoAnalytics,
		Authentication:     !*flags.NoAuth,
		EndpointManagement: authorizeEndpointMgmt,
	}
}

<<<<<<< HEAD
	// Initialize the active endpoint from the CLI only if there is no
	// endpoint defined yet.
	if *flags.Endpoint != "" {
		var endpoints []portainer.Endpoint
		endpoints, err = store.EndpointService.Endpoints()
		if err != nil {
			log.Fatal(err)
		}
		if len(endpoints) == 0 {
			endpoint := &portainer.Endpoint{
=======
func retrieveFirstEndpointFromDatabase(endpointService portainer.EndpointService) *portainer.Endpoint {
	endpoints, err := endpointService.Endpoints()
	if err != nil {
		log.Fatal(err)
	}
	return &endpoints[0]
}

func initActiveEndpoint(endpointService portainer.EndpointService, flags *portainer.CLIFlags) *portainer.Endpoint {
	activeEndpoint, err := endpointService.GetActive()
	if err == portainer.ErrEndpointNotFound {
		if *flags.Endpoint != "" {
			activeEndpoint = &portainer.Endpoint{
>>>>>>> 082cf577
				Name:          "primary",
				URL:           *flags.Endpoint,
				TLS:           *flags.TLSVerify,
				TLSCACertPath: *flags.TLSCacert,
				TLSCertPath:   *flags.TLSCert,
				TLSKeyPath:    *flags.TLSKey,
			}
<<<<<<< HEAD
			err = store.EndpointService.CreateEndpoint(endpoint)
			if err != nil {
				log.Fatal(err)
			}
		} else {
			log.Println("Instance already has defined endpoints. Skipping the endpoint defined via CLI.")
=======
			err = endpointService.CreateEndpoint(activeEndpoint)
			if err != nil {
				log.Fatal(err)
			}
		} else if *flags.ExternalEndpoints != "" {
			activeEndpoint = retrieveFirstEndpointFromDatabase(endpointService)
>>>>>>> 082cf577
		}
	} else if err != nil {
		log.Fatal(err)
	}
	return activeEndpoint
}

func main() {
	flags := initCLI()

	fileService := initFileService(*flags.Data)

	store := initStore(*flags.Data)
	defer store.Close()

	jwtService := initJWTService(!*flags.NoAuth)

	cryptoService := initCryptoService()

	authorizeEndpointMgmt := initEndpointWatcher(store.EndpointService, *flags.ExternalEndpoints, *flags.SyncInterval)

	settings := initSettings(authorizeEndpointMgmt, flags)

	activeEndpoint := initActiveEndpoint(store.EndpointService, flags)

	// Initialize the active endpoint from the CLI only if there is no
	// active endpoint defined yet.
	// var activeEndpoint *portainer.Endpoint
	// if *flags.Endpoint != "" {
	// 	activeEndpoint, err = store.EndpointService.GetActive()
	// 	if err == portainer.ErrEndpointNotFound {
	// 		activeEndpoint = &portainer.Endpoint{
	// 			Name:          "primary",
	// 			URL:           *flags.Endpoint,
	// 			TLS:           *flags.TLSVerify,
	// 			TLSCACertPath: *flags.TLSCacert,
	// 			TLSCertPath:   *flags.TLSCert,
	// 			TLSKeyPath:    *flags.TLSKey,
	// 		}
	// 		err = store.EndpointService.CreateEndpoint(activeEndpoint)
	// 		if err != nil {
	// 			log.Fatal(err)
	// 		}
	// 	} else if err != nil {
	// 		log.Fatal(err)
	// 	}
	// }

	var server portainer.Server = &http.Server{
<<<<<<< HEAD
		BindAddress:            *flags.Addr,
		AssetsPath:             *flags.Assets,
		Settings:               settings,
		TemplatesURL:           *flags.Templates,
		AuthDisabled:           *flags.NoAuth,
		UserService:            store.UserService,
		EndpointService:        store.EndpointService,
		ResourceControlService: store.ResourceControlService,
		CryptoService:          cryptoService,
		JWTService:             jwtService,
		FileService:            fileService,
		// ActiveEndpoint:  activeEndpoint,
=======
		BindAddress:        *flags.Addr,
		AssetsPath:         *flags.Assets,
		Settings:           settings,
		TemplatesURL:       *flags.Templates,
		AuthDisabled:       *flags.NoAuth,
		EndpointManagement: authorizeEndpointMgmt,
		UserService:        store.UserService,
		EndpointService:    store.EndpointService,
		CryptoService:      cryptoService,
		JWTService:         jwtService,
		FileService:        fileService,
		ActiveEndpoint:     activeEndpoint,
>>>>>>> 082cf577
	}

	log.Printf("Starting Portainer on %s", *flags.Addr)
	err := server.Start()
	if err != nil {
		log.Fatal(err)
	}
}<|MERGE_RESOLUTION|>--- conflicted
+++ resolved
@@ -83,59 +83,12 @@
 	}
 }
 
-<<<<<<< HEAD
-	// Initialize the active endpoint from the CLI only if there is no
-	// endpoint defined yet.
-	if *flags.Endpoint != "" {
-		var endpoints []portainer.Endpoint
-		endpoints, err = store.EndpointService.Endpoints()
-		if err != nil {
-			log.Fatal(err)
-		}
-		if len(endpoints) == 0 {
-			endpoint := &portainer.Endpoint{
-=======
 func retrieveFirstEndpointFromDatabase(endpointService portainer.EndpointService) *portainer.Endpoint {
 	endpoints, err := endpointService.Endpoints()
 	if err != nil {
 		log.Fatal(err)
 	}
 	return &endpoints[0]
-}
-
-func initActiveEndpoint(endpointService portainer.EndpointService, flags *portainer.CLIFlags) *portainer.Endpoint {
-	activeEndpoint, err := endpointService.GetActive()
-	if err == portainer.ErrEndpointNotFound {
-		if *flags.Endpoint != "" {
-			activeEndpoint = &portainer.Endpoint{
->>>>>>> 082cf577
-				Name:          "primary",
-				URL:           *flags.Endpoint,
-				TLS:           *flags.TLSVerify,
-				TLSCACertPath: *flags.TLSCacert,
-				TLSCertPath:   *flags.TLSCert,
-				TLSKeyPath:    *flags.TLSKey,
-			}
-<<<<<<< HEAD
-			err = store.EndpointService.CreateEndpoint(endpoint)
-			if err != nil {
-				log.Fatal(err)
-			}
-		} else {
-			log.Println("Instance already has defined endpoints. Skipping the endpoint defined via CLI.")
-=======
-			err = endpointService.CreateEndpoint(activeEndpoint)
-			if err != nil {
-				log.Fatal(err)
-			}
-		} else if *flags.ExternalEndpoints != "" {
-			activeEndpoint = retrieveFirstEndpointFromDatabase(endpointService)
->>>>>>> 082cf577
-		}
-	} else if err != nil {
-		log.Fatal(err)
-	}
-	return activeEndpoint
 }
 
 func main() {
@@ -154,7 +107,31 @@
 
 	settings := initSettings(authorizeEndpointMgmt, flags)
 
-	activeEndpoint := initActiveEndpoint(store.EndpointService, flags)
+	if *flags.Endpoint != "" {
+		var endpoints []portainer.Endpoint
+		endpoints, err := store.EndpointService.Endpoints()
+		if err != nil {
+			log.Fatal(err)
+		}
+		if len(endpoints) == 0 {
+			endpoint := &portainer.Endpoint{
+				Name:          "primary",
+				URL:           *flags.Endpoint,
+				TLS:           *flags.TLSVerify,
+				TLSCACertPath: *flags.TLSCacert,
+				TLSCertPath:   *flags.TLSCert,
+				TLSKeyPath:    *flags.TLSKey,
+			}
+			err = store.EndpointService.CreateEndpoint(endpoint)
+			if err != nil {
+				log.Fatal(err)
+			}
+		} else {
+			log.Println("Instance already has defined endpoints. Skipping the endpoint defined via CLI.")
+		}
+	}
+
+	// activeEndpoint := initActiveEndpoint(store.EndpointService, flags)
 
 	// Initialize the active endpoint from the CLI only if there is no
 	// active endpoint defined yet.
@@ -180,12 +157,12 @@
 	// }
 
 	var server portainer.Server = &http.Server{
-<<<<<<< HEAD
 		BindAddress:            *flags.Addr,
 		AssetsPath:             *flags.Assets,
 		Settings:               settings,
 		TemplatesURL:           *flags.Templates,
 		AuthDisabled:           *flags.NoAuth,
+		EndpointManagement:     authorizeEndpointMgmt,
 		UserService:            store.UserService,
 		EndpointService:        store.EndpointService,
 		ResourceControlService: store.ResourceControlService,
@@ -193,20 +170,6 @@
 		JWTService:             jwtService,
 		FileService:            fileService,
 		// ActiveEndpoint:  activeEndpoint,
-=======
-		BindAddress:        *flags.Addr,
-		AssetsPath:         *flags.Assets,
-		Settings:           settings,
-		TemplatesURL:       *flags.Templates,
-		AuthDisabled:       *flags.NoAuth,
-		EndpointManagement: authorizeEndpointMgmt,
-		UserService:        store.UserService,
-		EndpointService:    store.EndpointService,
-		CryptoService:      cryptoService,
-		JWTService:         jwtService,
-		FileService:        fileService,
-		ActiveEndpoint:     activeEndpoint,
->>>>>>> 082cf577
 	}
 
 	log.Printf("Starting Portainer on %s", *flags.Addr)
