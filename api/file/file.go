package file

import (
<<<<<<< HEAD
	"bytes"
=======
	"io/ioutil"
>>>>>>> f3a1250b

	"github.com/portainer/portainer"

	"io"
	"os"
	"path"
)

const (
	// TLSStorePath represents the subfolder where TLS files are stored in the file store folder.
	TLSStorePath = "tls"
	// LDAPStorePath represents the subfolder where LDAP TLS files are stored in the TLSStorePath.
	LDAPStorePath = "ldap"
	// TLSCACertFile represents the name on disk for a TLS CA file.
	TLSCACertFile = "ca.pem"
	// TLSCertFile represents the name on disk for a TLS certificate file.
	TLSCertFile = "cert.pem"
	// TLSKeyFile represents the name on disk for a TLS key file.
	TLSKeyFile = "key.pem"
	// ComposeStorePath represents the subfolder where compose files are stored in the file store folder.
	ComposeStorePath = "compose"
)

// Service represents a service for managing files and directories.
type Service struct {
	dataStorePath string
	fileStorePath string
}

// NewService initializes a new service. It creates a data directory and a directory to store files
// inside this directory if they don't exist.
func NewService(dataStorePath, fileStorePath string) (*Service, error) {
	service := &Service{
		dataStorePath: dataStorePath,
		fileStorePath: path.Join(dataStorePath, fileStorePath),
	}

	// Checking if a mount directory exists is broken with Go on Windows.
	// This will need to be reviewed after the issue has been fixed in Go.
	// See: https://github.com/portainer/portainer/issues/474
	// err := createDirectoryIfNotExist(dataStorePath, 0755)
	// if err != nil {
	// 	return nil, err
	// }

	err := service.createDirectoryInStoreIfNotExist(TLSStorePath)
	if err != nil {
		return nil, err
	}

	err = service.createDirectoryInStoreIfNotExist(ComposeStorePath)
	if err != nil {
		return nil, err
	}

	return service, nil
}

// StoreComposeEnvFile stores a new .env file in the stack store path using the content of envFileContent.
func (service *Service) StoreComposeEnvFile(name, envFileContent string) error {
	stackStorePath := path.Join(ComposeStorePath, name)
	err := service.createDirectoryInStoreIfNotExist(stackStorePath)
	if err != nil {
		return err
	}

	envFilePath := path.Join(stackStorePath, ".env")
	data := []byte(envFileContent)
	r := bytes.NewReader(data)

	err = service.createFileInStore(envFilePath, r)
	if err != nil {
		return err
	}

	return nil
}

// StoreComposeFile creates a subfolder in the ComposeStorePath and stores a new file using the content from composeFileContent.
// It returns the path to the folder where the file is stored.
func (service *Service) StoreComposeFile(name, composeFileContent string) (string, error) {
	stackStorePath := path.Join(ComposeStorePath, name)
	err := service.createDirectoryInStoreIfNotExist(stackStorePath)
	if err != nil {
		return "", err
	}

	composeFilePath := path.Join(stackStorePath, "docker-compose.yml")
	data := []byte(composeFileContent)
	r := bytes.NewReader(data)

	err = service.createFileInStore(composeFilePath, r)
	if err != nil {
		return "", err
	}

	return path.Join(service.fileStorePath, stackStorePath), nil
}

// StoreTLSFile creates a folder in the TLSStorePath and stores a new file with the content from r.
func (service *Service) StoreTLSFile(folder string, fileType portainer.TLSFileType, r io.Reader) error {
	storePath := path.Join(TLSStorePath, folder)
	err := service.createDirectoryInStoreIfNotExist(storePath)
	if err != nil {
		return err
	}

	var fileName string
	switch fileType {
	case portainer.TLSFileCA:
		fileName = TLSCACertFile
	case portainer.TLSFileCert:
		fileName = TLSCertFile
	case portainer.TLSFileKey:
		fileName = TLSKeyFile
	default:
		return portainer.ErrUndefinedTLSFileType
	}

	tlsFilePath := path.Join(storePath, fileName)
	err = service.createFileInStore(tlsFilePath, r)
	if err != nil {
		return err
	}
	return nil
}

// GetPathForTLSFile returns the absolute path to a specific TLS file for an endpoint.
func (service *Service) GetPathForTLSFile(folder string, fileType portainer.TLSFileType) (string, error) {
	var fileName string
	switch fileType {
	case portainer.TLSFileCA:
		fileName = TLSCACertFile
	case portainer.TLSFileCert:
		fileName = TLSCertFile
	case portainer.TLSFileKey:
		fileName = TLSKeyFile
	default:
		return "", portainer.ErrUndefinedTLSFileType
	}
	return path.Join(service.fileStorePath, TLSStorePath, folder, fileName), nil
}

<<<<<<< HEAD
// DeleteStackFiles deletes a folder containing all the files associated to a stack.
func (service *Service) DeleteStackFiles(projectPath string) error {
	err := os.RemoveAll(projectPath)
	if err != nil {
		return err
	}
	return nil
}

// DeleteTLSFiles deletes a folder containing the TLS files for an endpoint.
=======
// DeleteTLSFiles deletes a folder in the TLS store path.
>>>>>>> f3a1250b
func (service *Service) DeleteTLSFiles(folder string) error {
	storePath := path.Join(service.fileStorePath, TLSStorePath, folder)
	err := os.RemoveAll(storePath)
	if err != nil {
		return err
	}
	return nil
}

// DeleteTLSFile deletes a specific TLS file from a folder.
func (service *Service) DeleteTLSFile(folder string, fileType portainer.TLSFileType) error {
	var fileName string
	switch fileType {
	case portainer.TLSFileCA:
		fileName = TLSCACertFile
	case portainer.TLSFileCert:
		fileName = TLSCertFile
	case portainer.TLSFileKey:
		fileName = TLSKeyFile
	default:
		return portainer.ErrUndefinedTLSFileType
	}

	filePath := path.Join(service.fileStorePath, TLSStorePath, folder, fileName)

	err := os.Remove(filePath)
	if err != nil {
		return err
	}
	return nil
}

// createDirectoryInStoreIfNotExist creates a new directory in the file store if it doesn't exists on the file system.
func (service *Service) createDirectoryInStoreIfNotExist(name string) error {
	path := path.Join(service.fileStorePath, name)
	return createDirectoryIfNotExist(path, 0700)
}

// createDirectoryIfNotExist creates a directory if it doesn't exists on the file system.
func createDirectoryIfNotExist(path string, mode uint32) error {
	_, err := os.Stat(path)
	if os.IsNotExist(err) {
		err = os.Mkdir(path, os.FileMode(mode))
		if err != nil {
			return err
		}
	} else if err != nil {
		return err
	}
	return nil
}

// createFile creates a new file in the file store with the content from r.
func (service *Service) createFileInStore(filePath string, r io.Reader) error {
	path := path.Join(service.fileStorePath, filePath)
	out, err := os.OpenFile(path, os.O_WRONLY|os.O_CREATE|os.O_TRUNC, 0600)
	if err != nil {
		return err
	}
	defer out.Close()
	_, err = io.Copy(out, r)
	if err != nil {
		return err
	}
	return nil
}

// GetStringFromFile returns a string content from file.
func GetStringFromFile(filePath string) (string, error) {
	content, err := ioutil.ReadFile(filePath)
	if err != nil {
		return "", err
	}

	return string(content), nil
}<|MERGE_RESOLUTION|>--- conflicted
+++ resolved
@@ -1,11 +1,8 @@
 package file
 
 import (
-<<<<<<< HEAD
 	"bytes"
-=======
 	"io/ioutil"
->>>>>>> f3a1250b
 
 	"github.com/portainer/portainer"
 
@@ -149,7 +146,6 @@
 	return path.Join(service.fileStorePath, TLSStorePath, folder, fileName), nil
 }
 
-<<<<<<< HEAD
 // DeleteStackFiles deletes a folder containing all the files associated to a stack.
 func (service *Service) DeleteStackFiles(projectPath string) error {
 	err := os.RemoveAll(projectPath)
@@ -159,10 +155,7 @@
 	return nil
 }
 
-// DeleteTLSFiles deletes a folder containing the TLS files for an endpoint.
-=======
 // DeleteTLSFiles deletes a folder in the TLS store path.
->>>>>>> f3a1250b
 func (service *Service) DeleteTLSFiles(folder string) error {
 	storePath := path.Join(service.fileStorePath, TLSStorePath, folder)
 	err := os.RemoveAll(storePath)
