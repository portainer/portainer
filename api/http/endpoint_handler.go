package http

import (
	"github.com/portainer/portainer"

	"encoding/json"
	"log"
	"net/http"
	"os"
	"strconv"

	"github.com/asaskevich/govalidator"
	"github.com/gorilla/mux"
)

// EndpointHandler represents an HTTP API handler for managing Docker endpoints.
type EndpointHandler struct {
	*mux.Router
<<<<<<< HEAD
	Logger          *log.Logger
	EndpointService portainer.EndpointService
	FileService     portainer.FileService
	// server            *Server
=======
	Logger                      *log.Logger
	authorizeEndpointManagement bool
	EndpointService             portainer.EndpointService
	FileService                 portainer.FileService
	server                      *Server
	middleWareService           *middleWareService
>>>>>>> 082cf577
}

const (
	// ErrEndpointManagementDisabled is an error raised when trying to access the endpoints management endpoints
	// when the server has been started with the --external-endpoints flag
	ErrEndpointManagementDisabled = portainer.Error("Endpoint management is disabled")
)

// NewEndpointHandler returns a new instance of EndpointHandler.
func NewEndpointHandler(mw *middleWareService) *EndpointHandler {
	h := &EndpointHandler{
		Router: mux.NewRouter(),
		Logger: log.New(os.Stderr, "", log.LstdFlags),
	}
	h.Handle("/endpoints",
		mw.administrator(http.HandlerFunc(h.handlePostEndpoints))).Methods(http.MethodPost)
	h.Handle("/endpoints",
		mw.authenticated(http.HandlerFunc(h.handleGetEndpoints))).Methods(http.MethodGet)
	h.Handle("/endpoints/{id}",
		mw.administrator(http.HandlerFunc(h.handleGetEndpoint))).Methods(http.MethodGet)
	h.Handle("/endpoints/{id}",
		mw.administrator(http.HandlerFunc(h.handlePutEndpoint))).Methods(http.MethodPut)
	h.Handle("/endpoints/{id}",
		mw.administrator(http.HandlerFunc(h.handleDeleteEndpoint))).Methods(http.MethodDelete)

	return h
}

// handleGetEndpoints handles GET requests on /endpoints
func (handler *EndpointHandler) handleGetEndpoints(w http.ResponseWriter, r *http.Request) {
	endpoints, err := handler.EndpointService.Endpoints()
	if err != nil {
		Error(w, err, http.StatusInternalServerError, handler.Logger)
		return
	}

	tokenData := r.Context().Value(contextAuthenticationKey).(*portainer.TokenData)
	if tokenData == nil {
		Error(w, portainer.ErrInvalidJWTToken, http.StatusBadRequest, handler.Logger)
		return
	}

	var allowedEndpoints []portainer.Endpoint
	if tokenData.Role != portainer.AdministratorRole {
		allowedEndpoints = make([]portainer.Endpoint, 0)
		for _, endpoint := range endpoints {
			for _, authorizedUserID := range endpoint.AuthorizedUsers {
				if authorizedUserID == tokenData.ID {
					allowedEndpoints = append(allowedEndpoints, endpoint)
					break
				}
			}
		}
	} else {
		allowedEndpoints = endpoints
	}

	encodeJSON(w, allowedEndpoints, handler.Logger)
}

// handlePostEndpoints handles POST requests on /endpoints
func (handler *EndpointHandler) handlePostEndpoints(w http.ResponseWriter, r *http.Request) {
	if !handler.authorizeEndpointManagement {
		Error(w, ErrEndpointManagementDisabled, http.StatusServiceUnavailable, handler.Logger)
		return
	}

	var req postEndpointsRequest
	if err := json.NewDecoder(r.Body).Decode(&req); err != nil {
		Error(w, ErrInvalidJSON, http.StatusBadRequest, handler.Logger)
		return
	}

	_, err := govalidator.ValidateStruct(req)
	if err != nil {
		Error(w, ErrInvalidRequestFormat, http.StatusBadRequest, handler.Logger)
		return
	}

	endpoint := &portainer.Endpoint{
		Name:            req.Name,
		URL:             req.URL,
		TLS:             req.TLS,
		AuthorizedUsers: []portainer.UserID{},
	}

	err = handler.EndpointService.CreateEndpoint(endpoint)
	if err != nil {
		Error(w, err, http.StatusInternalServerError, handler.Logger)
		return
	}

	if req.TLS {
		caCertPath, _ := handler.FileService.GetPathForTLSFile(endpoint.ID, portainer.TLSFileCA)
		endpoint.TLSCACertPath = caCertPath
		certPath, _ := handler.FileService.GetPathForTLSFile(endpoint.ID, portainer.TLSFileCert)
		endpoint.TLSCertPath = certPath
		keyPath, _ := handler.FileService.GetPathForTLSFile(endpoint.ID, portainer.TLSFileKey)
		endpoint.TLSKeyPath = keyPath
		err = handler.EndpointService.UpdateEndpoint(endpoint.ID, endpoint)
		if err != nil {
			Error(w, err, http.StatusInternalServerError, handler.Logger)
			return
		}
	}

	encodeJSON(w, &postEndpointsResponse{ID: int(endpoint.ID)}, handler.Logger)
}

type postEndpointsRequest struct {
	Name string `valid:"required"`
	URL  string `valid:"required"`
	TLS  bool
}

type postEndpointsResponse struct {
	ID int `json:"Id"`
}

// handleGetEndpoint handles GET requests on /endpoints/:id
func (handler *EndpointHandler) handleGetEndpoint(w http.ResponseWriter, r *http.Request) {
	vars := mux.Vars(r)
	id := vars["id"]

	endpointID, err := strconv.Atoi(id)
	if err != nil {
		Error(w, err, http.StatusBadRequest, handler.Logger)
		return
	}

	// var endpoint *portainer.Endpoint
	// if id == "0" {
	// 	endpoint, err = handler.EndpointService.GetActive()
	// 	if err == portainer.ErrEndpointNotFound {
	// 		Error(w, err, http.StatusNotFound, handler.Logger)
	// 		return
	// 	} else if err != nil {
	// 		Error(w, err, http.StatusInternalServerError, handler.Logger)
	// 		return
	// 	}
	// 	if handler.server.ActiveEndpoint == nil {
	// 		err = handler.server.updateActiveEndpoint(endpoint)
	// 		if err != nil {
	// 			Error(w, err, http.StatusInternalServerError, handler.Logger)
	// 			return
	// 		}
	// 	}
	// } else {
	// 	endpoint, err = handler.EndpointService.Endpoint(portainer.EndpointID(endpointID))
	// 	if err == portainer.ErrEndpointNotFound {
	// 		Error(w, err, http.StatusNotFound, handler.Logger)
	// 		return
	// 	} else if err != nil {
	// 		Error(w, err, http.StatusInternalServerError, handler.Logger)
	// 		return
	// 	}
	// }
	endpoint, err := handler.EndpointService.Endpoint(portainer.EndpointID(endpointID))
	if err == portainer.ErrEndpointNotFound {
		Error(w, err, http.StatusNotFound, handler.Logger)
		return
	} else if err != nil {
		Error(w, err, http.StatusInternalServerError, handler.Logger)
		return
	}

	encodeJSON(w, endpoint, handler.Logger)
}

// handlePostEndpoint handles POST requests on /endpoints/:id/active
// func (handler *EndpointHandler) handlePostEndpoint(w http.ResponseWriter, r *http.Request) {
// 	vars := mux.Vars(r)
// 	id := vars["id"]
//
// 	endpointID, err := strconv.Atoi(id)
// 	if err != nil {
// 		Error(w, err, http.StatusBadRequest, handler.Logger)
// 		return
// 	}
//
// 	endpoint, err := handler.EndpointService.Endpoint(portainer.EndpointID(endpointID))
// 	if err == portainer.ErrEndpointNotFound {
// 		Error(w, err, http.StatusNotFound, handler.Logger)
// 		return
// 	} else if err != nil {
// 		Error(w, err, http.StatusInternalServerError, handler.Logger)
// 		return
// 	}
//
// 	err = handler.server.updateActiveEndpoint(endpoint)
// 	if err != nil {
// 		Error(w, err, http.StatusInternalServerError, handler.Logger)
// 	}
// }

// handlePutEndpoint handles PUT requests on /endpoints/:id
func (handler *EndpointHandler) handlePutEndpoint(w http.ResponseWriter, r *http.Request) {
	if !handler.authorizeEndpointManagement {
		Error(w, ErrEndpointManagementDisabled, http.StatusServiceUnavailable, handler.Logger)
		return
	}

	vars := mux.Vars(r)
	id := vars["id"]

	endpointID, err := strconv.Atoi(id)
	if err != nil {
		Error(w, err, http.StatusBadRequest, handler.Logger)
		return
	}

	var req putEndpointsRequest
	if err = json.NewDecoder(r.Body).Decode(&req); err != nil {
		Error(w, ErrInvalidJSON, http.StatusBadRequest, handler.Logger)
		return
	}

	_, err = govalidator.ValidateStruct(req)
	if err != nil {
		Error(w, ErrInvalidRequestFormat, http.StatusBadRequest, handler.Logger)
		return
	}

	endpoint, err := handler.EndpointService.Endpoint(portainer.EndpointID(endpointID))
	if err == portainer.ErrEndpointNotFound {
		Error(w, err, http.StatusNotFound, handler.Logger)
		return
	} else if err != nil {
		Error(w, err, http.StatusInternalServerError, handler.Logger)
		return
	}

	if req.Name != "" {
		endpoint.Name = req.Name
	}

	if req.URL != "" {
		endpoint.URL = req.URL
	}

	if req.AuthorizedUsers != nil {
		authorizedUserIDs := []portainer.UserID{}
		for _, value := range req.AuthorizedUsers {
			authorizedUserIDs = append(authorizedUserIDs, portainer.UserID(value))
		}
		endpoint.AuthorizedUsers = authorizedUserIDs
	}

	if req.TLS {
		endpoint.TLS = true
		caCertPath, _ := handler.FileService.GetPathForTLSFile(endpoint.ID, portainer.TLSFileCA)
		endpoint.TLSCACertPath = caCertPath
		certPath, _ := handler.FileService.GetPathForTLSFile(endpoint.ID, portainer.TLSFileCert)
		endpoint.TLSCertPath = certPath
		keyPath, _ := handler.FileService.GetPathForTLSFile(endpoint.ID, portainer.TLSFileKey)
		endpoint.TLSKeyPath = keyPath
	} else {
		endpoint.TLS = false
		endpoint.TLSCACertPath = ""
		endpoint.TLSCertPath = ""
		endpoint.TLSKeyPath = ""
		err = handler.FileService.DeleteTLSFiles(endpoint.ID)
		if err != nil {
			Error(w, err, http.StatusInternalServerError, handler.Logger)
			return
		}
	}

	err = handler.EndpointService.UpdateEndpoint(endpoint.ID, endpoint)
	if err != nil {
		Error(w, err, http.StatusInternalServerError, handler.Logger)
		return
	}
}

type putEndpointsRequest struct {
	Name            string `valid:"-"`
	URL             string `valid:"-"`
	TLS             bool   `valid:"-"`
	AuthorizedUsers []int  `valid:"-"`
}

// handleDeleteEndpoint handles DELETE requests on /endpoints/:id
func (handler *EndpointHandler) handleDeleteEndpoint(w http.ResponseWriter, r *http.Request) {
	if !handler.authorizeEndpointManagement {
		Error(w, ErrEndpointManagementDisabled, http.StatusServiceUnavailable, handler.Logger)
		return
	}

	vars := mux.Vars(r)
	id := vars["id"]

	endpointID, err := strconv.Atoi(id)
	if err != nil {
		Error(w, err, http.StatusBadRequest, handler.Logger)
		return
	}

	endpoint, err := handler.EndpointService.Endpoint(portainer.EndpointID(endpointID))

	if err == portainer.ErrEndpointNotFound {
		Error(w, err, http.StatusNotFound, handler.Logger)
		return
	} else if err != nil {
		Error(w, err, http.StatusInternalServerError, handler.Logger)
		return
	}

	err = handler.EndpointService.DeleteEndpoint(portainer.EndpointID(endpointID))
	if err != nil {
		Error(w, err, http.StatusInternalServerError, handler.Logger)
		return
	}

	if endpoint.TLS {
		err = handler.FileService.DeleteTLSFiles(portainer.EndpointID(endpointID))
		if err != nil {
			Error(w, err, http.StatusInternalServerError, handler.Logger)
		}
	}
}<|MERGE_RESOLUTION|>--- conflicted
+++ resolved
@@ -16,19 +16,11 @@
 // EndpointHandler represents an HTTP API handler for managing Docker endpoints.
 type EndpointHandler struct {
 	*mux.Router
-<<<<<<< HEAD
-	Logger          *log.Logger
-	EndpointService portainer.EndpointService
-	FileService     portainer.FileService
-	// server            *Server
-=======
 	Logger                      *log.Logger
 	authorizeEndpointManagement bool
 	EndpointService             portainer.EndpointService
 	FileService                 portainer.FileService
-	server                      *Server
-	middleWareService           *middleWareService
->>>>>>> 082cf577
+	// server            *Server
 }
 
 const (
@@ -65,7 +57,10 @@
 		return
 	}
 
-	tokenData := r.Context().Value(contextAuthenticationKey).(*portainer.TokenData)
+	tokenData, err := extractTokenDataFromRequestContext(r)
+	if err != nil {
+		Error(w, err, http.StatusInternalServerError, handler.Logger)
+	}
 	if tokenData == nil {
 		Error(w, portainer.ErrInvalidJWTToken, http.StatusBadRequest, handler.Logger)
 		return
