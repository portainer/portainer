--- conflicted
+++ resolved
@@ -10,12 +10,9 @@
 	"net/http/httputil"
 	"net/url"
 	"os"
-<<<<<<< HEAD
+	"strings"
 
 	"github.com/gorilla/mux"
-=======
-	"strings"
->>>>>>> 419727e1
 )
 
 // DockerHandler represents an HTTP API handler for proxying requests to the Docker API.
@@ -73,7 +70,6 @@
 // singleJoiningSlash from golang.org/src/net/http/httputil/reverseproxy.go
 // included here for use in NewSingleHostReverseProxyWithHostHeader
 // because its used in NewSingleHostReverseProxy from golang.org/src/net/http/httputil/reverseproxy.go
-
 func singleJoiningSlash(a, b string) string {
 	aslash := strings.HasSuffix(a, "/")
 	bslash := strings.HasPrefix(b, "/")
@@ -89,7 +85,6 @@
 // NewSingleHostReverseProxyWithHostHeader is based on NewSingleHostReverseProxy
 // from golang.org/src/net/http/httputil/reverseproxy.go and merely sets the Host
 // HTTP header, which NewSingleHostReverseProxy deliberately preserves
-
 func NewSingleHostReverseProxyWithHostHeader(target *url.URL) *httputil.ReverseProxy {
 	targetQuery := target.RawQuery
 	director := func(req *http.Request) {
@@ -117,13 +112,8 @@
 
 func newHTTPSProxy(u *url.URL, endpoint *portainer.Endpoint) (http.Handler, error) {
 	u.Scheme = "https"
-<<<<<<< HEAD
-	proxy := httputil.NewSingleHostReverseProxy(u)
+	proxy := NewSingleHostReverseProxyWithHostHeader(u)
 	config, err := createTLSConfiguration(endpoint.TLSCACertPath, endpoint.TLSCertPath, endpoint.TLSKeyPath)
-=======
-	proxy := NewSingleHostReverseProxyWithHostHeader(u)
-	config, err := createTLSConfiguration(endpointConfig.TLSCACertPath, endpointConfig.TLSCertPath, endpointConfig.TLSKeyPath)
->>>>>>> 419727e1
 	if err != nil {
 		return nil, err
 	}
