package auth

import (
	"net/http"

	portainer "github.com/portainer/portainer/api"
	"github.com/portainer/portainer/api/http/proxy/factory/kubernetes"

	"github.com/gorilla/mux"
	httperror "github.com/portainer/libhttp/error"
	"github.com/portainer/portainer/api/http/proxy"
	"github.com/portainer/portainer/api/http/security"
	"github.com/portainer/portainer/api/internal/authorization"
)

// Handler is the HTTP handler used to handle authentication operations.
type Handler struct {
	*mux.Router
<<<<<<< HEAD
	DataStore                   portainer.DataStore
	CryptoService               portainer.CryptoService
	JWTService                  portainer.JWTService
	LDAPService                 portainer.LDAPService
	ProxyManager                *proxy.Manager
	AuthorizationService        *portainer.AuthorizationService
	KubernetesTokenCacheManager *kubernetes.TokenCacheManager
=======
	DataStore            portainer.DataStore
	CryptoService        portainer.CryptoService
	JWTService           portainer.JWTService
	LDAPService          portainer.LDAPService
	ProxyManager         *proxy.Manager
	AuthorizationService *authorization.Service
>>>>>>> ec9055f0
}

// NewHandler creates a handler to manage authentication operations.
func NewHandler(bouncer *security.RequestBouncer, rateLimiter *security.RateLimiter) *Handler {
	h := &Handler{
		Router: mux.NewRouter(),
	}

	h.Handle("/auth/oauth/validate",
		rateLimiter.LimitAccess(bouncer.PublicAccess(httperror.LoggerHandler(h.validateOAuth)))).Methods(http.MethodPost)
	h.Handle("/auth",
		rateLimiter.LimitAccess(bouncer.PublicAccess(httperror.LoggerHandler(h.authenticate)))).Methods(http.MethodPost)
	h.Handle("/auth/logout",
		bouncer.AuthenticatedAccess(httperror.LoggerHandler(h.logout))).Methods(http.MethodPost)

	return h
}<|MERGE_RESOLUTION|>--- conflicted
+++ resolved
@@ -3,12 +3,11 @@
 import (
 	"net/http"
 
-	portainer "github.com/portainer/portainer/api"
-	"github.com/portainer/portainer/api/http/proxy/factory/kubernetes"
-
 	"github.com/gorilla/mux"
 	httperror "github.com/portainer/libhttp/error"
+	"github.com/portainer/portainer/api"
 	"github.com/portainer/portainer/api/http/proxy"
+	"github.com/portainer/portainer/api/http/proxy/factory/kubernetes"
 	"github.com/portainer/portainer/api/http/security"
 	"github.com/portainer/portainer/api/internal/authorization"
 )
@@ -16,22 +15,13 @@
 // Handler is the HTTP handler used to handle authentication operations.
 type Handler struct {
 	*mux.Router
-<<<<<<< HEAD
 	DataStore                   portainer.DataStore
 	CryptoService               portainer.CryptoService
 	JWTService                  portainer.JWTService
 	LDAPService                 portainer.LDAPService
 	ProxyManager                *proxy.Manager
-	AuthorizationService        *portainer.AuthorizationService
+	AuthorizationService        *authorization.Service
 	KubernetesTokenCacheManager *kubernetes.TokenCacheManager
-=======
-	DataStore            portainer.DataStore
-	CryptoService        portainer.CryptoService
-	JWTService           portainer.JWTService
-	LDAPService          portainer.LDAPService
-	ProxyManager         *proxy.Manager
-	AuthorizationService *authorization.Service
->>>>>>> ec9055f0
 }
 
 // NewHandler creates a handler to manage authentication operations.
