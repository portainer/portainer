package registries

import (
	"errors"
	"github.com/portainer/portainer/api/internal/endpointutils"
	"net/http"

	httperror "github.com/portainer/libhttp/error"
	"github.com/portainer/libhttp/request"
	"github.com/portainer/libhttp/response"
	portainer "github.com/portainer/portainer/api"
	httperrors "github.com/portainer/portainer/api/http/errors"
	"github.com/portainer/portainer/api/http/security"
)

type registryUpdatePayload struct {
	// Name that will be used to identify this registry
	Name *string `validate:"required" example:"my-registry"`
	// URL or IP address of the Docker registry
	URL *string `validate:"required" example:"registry.mydomain.tld:2375"`
	// BaseURL is used for quay registry
	BaseURL *string `json:",omitempty" example:"registry.mydomain.tld:2375"`
	// Is authentication against this registry enabled
	Authentication *bool `example:"false" validate:"required"`
	// Username used to authenticate against this registry. Required when Authentication is true
	Username *string `example:"registry_user"`
	// Password used to authenticate against this registry. required when Authentication is true
<<<<<<< HEAD
	Password *string `example:"registry_password"`
	// Quay data
	Quay *portainer.QuayRegistryData
	// Registry access control
	RegistryAccesses *portainer.RegistryAccesses `json:",omitempty"`
	// ECR data
	Ecr *portainer.EcrData `json:",omitempty"`
=======
	Password         *string `example:"registry_password"`
	// Quay data
	Quay             *portainer.QuayRegistryData
	// Registry access control
	RegistryAccesses *portainer.RegistryAccesses `json:",omitempty"`
	// ECR data
	Ecr              *portainer.EcrData          `json:",omitempty"`
>>>>>>> 6db80013
}

func (payload *registryUpdatePayload) Validate(r *http.Request) error {
	return nil
}

// @id RegistryUpdate
// @summary Update a registry
// @description Update a registry
// @description **Access policy**: restricted
// @tags registries
// @security ApiKeyAuth
// @security jwt
// @accept json
// @produce json
// @param id path int true "Registry identifier"
// @param body body registryUpdatePayload true "Registry details"
// @success 200 {object} portainer.Registry "Success"
// @failure 400 "Invalid request"
// @failure 404 "Registry not found"
// @failure 409 "Another registry with the same URL already exists"
// @failure 500 "Server error"
// @router /registries/{id} [put]
func (handler *Handler) registryUpdate(w http.ResponseWriter, r *http.Request) *httperror.HandlerError {
	securityContext, err := security.RetrieveRestrictedRequestContext(r)
	if err != nil {
		return &httperror.HandlerError{http.StatusInternalServerError, "Unable to retrieve info from request context", err}
	}

	if !securityContext.IsAdmin {
		return &httperror.HandlerError{http.StatusForbidden, "Permission denied to update registry", httperrors.ErrResourceAccessDenied}
	}

	registryID, err := request.RetrieveNumericRouteVariableValue(r, "id")
	if err != nil {
		return &httperror.HandlerError{http.StatusBadRequest, "Invalid registry identifier route variable", err}
	}

	registry, err := handler.DataStore.Registry().Registry(portainer.RegistryID(registryID))
	if handler.DataStore.IsErrObjectNotFound(err) {
		return &httperror.HandlerError{http.StatusNotFound, "Unable to find a registry with the specified identifier inside the database", err}
	} else if err != nil {
		return &httperror.HandlerError{http.StatusInternalServerError, "Unable to find a registry with the specified identifier inside the database", err}
	}

	var payload registryUpdatePayload
	err = request.DecodeAndValidateJSONPayload(r, &payload)
	if err != nil {
		return &httperror.HandlerError{http.StatusBadRequest, "Invalid request payload", err}
	}

	if payload.Name != nil {
		registry.Name = *payload.Name
	}

	if registry.Type == portainer.ProGetRegistry && payload.BaseURL != nil {
		registry.BaseURL = *payload.BaseURL
	}

	shouldUpdateSecrets := false

	if payload.Authentication != nil {
		shouldUpdateSecrets = shouldUpdateSecrets || (registry.Authentication != *payload.Authentication)

		if *payload.Authentication {
			registry.Authentication = true

			if payload.Username != nil {
				shouldUpdateSecrets = shouldUpdateSecrets || (registry.Username != *payload.Username)
				registry.Username = *payload.Username
			}

			if payload.Password != nil && *payload.Password != "" {
				shouldUpdateSecrets = shouldUpdateSecrets || (registry.Password != *payload.Password)
				registry.Password = *payload.Password
			}

			if registry.Type == portainer.EcrRegistry && payload.Ecr != nil && payload.Ecr.Region != "" {
				shouldUpdateSecrets = shouldUpdateSecrets || (registry.Ecr.Region != payload.Ecr.Region)
				registry.Ecr.Region = payload.Ecr.Region
			}
		} else {
			registry.Authentication = false
			registry.Username = ""
			registry.Password = ""

			registry.Ecr.Region = ""

			registry.AccessToken = ""
			registry.AccessTokenExpiry = 0
		}
	}

	if payload.URL != nil {
		shouldUpdateSecrets = shouldUpdateSecrets || (*payload.URL != registry.URL)

		registry.URL = *payload.URL
		registries, err := handler.DataStore.Registry().Registries()
		if err != nil {
			return &httperror.HandlerError{http.StatusInternalServerError, "Unable to retrieve registries from the database", err}
		}

		for _, r := range registries {
			if r.ID != registry.ID && handler.registriesHaveSameURLAndCredentials(&r, registry) {
				return &httperror.HandlerError{http.StatusConflict, "Another registry with the same URL and credentials already exists", errors.New("A registry is already defined for this URL and credentials")}
			}
		}
	}

	if shouldUpdateSecrets {
		registry.AccessToken = ""
		registry.AccessTokenExpiry = 0

		for endpointID, endpointAccess := range registry.RegistryAccesses {
			endpoint, err := handler.DataStore.Endpoint().Endpoint(endpointID)
			if err != nil {
				return &httperror.HandlerError{http.StatusInternalServerError, "Unable to update access to registry", err}
			}

			if endpointutils.IsKubernetesEndpoint(endpoint) {
				err = handler.updateEndpointRegistryAccess(endpoint, registry, endpointAccess)
				if err != nil {
					return &httperror.HandlerError{http.StatusInternalServerError, "Unable to update access to registry", err}
				}
			}
		}
	}

	if payload.Quay != nil {
		registry.Quay = *payload.Quay
	}

	err = handler.DataStore.Registry().UpdateRegistry(registry.ID, registry)
	if err != nil {
		return &httperror.HandlerError{http.StatusInternalServerError, "Unable to persist registry changes inside the database", err}
	}

	return response.JSON(w, registry)
}

func (handler *Handler) updateEndpointRegistryAccess(endpoint *portainer.Endpoint, registry *portainer.Registry, endpointAccess portainer.RegistryAccessPolicies) error {

	cli, err := handler.K8sClientFactory.GetKubeClient(endpoint)
	if err != nil {
		return err
	}

	for _, namespace := range endpointAccess.Namespaces {
		err := cli.DeleteRegistrySecret(registry, namespace)
		if err != nil {
			return err
		}

		err = cli.CreateRegistrySecret(registry, namespace)
		if err != nil {
			return err
		}
	}

	return nil
}<|MERGE_RESOLUTION|>--- conflicted
+++ resolved
@@ -2,8 +2,9 @@
 
 import (
 	"errors"
+	"net/http"
+
 	"github.com/portainer/portainer/api/internal/endpointutils"
-	"net/http"
 
 	httperror "github.com/portainer/libhttp/error"
 	"github.com/portainer/libhttp/request"
@@ -25,7 +26,6 @@
 	// Username used to authenticate against this registry. Required when Authentication is true
 	Username *string `example:"registry_user"`
 	// Password used to authenticate against this registry. required when Authentication is true
-<<<<<<< HEAD
 	Password *string `example:"registry_password"`
 	// Quay data
 	Quay *portainer.QuayRegistryData
@@ -33,15 +33,6 @@
 	RegistryAccesses *portainer.RegistryAccesses `json:",omitempty"`
 	// ECR data
 	Ecr *portainer.EcrData `json:",omitempty"`
-=======
-	Password         *string `example:"registry_password"`
-	// Quay data
-	Quay             *portainer.QuayRegistryData
-	// Registry access control
-	RegistryAccesses *portainer.RegistryAccesses `json:",omitempty"`
-	// ECR data
-	Ecr              *portainer.EcrData          `json:",omitempty"`
->>>>>>> 6db80013
 }
 
 func (payload *registryUpdatePayload) Validate(r *http.Request) error {
