package endpoints

import (
	"errors"
	"net"
	"net/http"
	"net/url"
	"runtime"
	"strconv"
	"strings"

	httperror "github.com/portainer/libhttp/error"
	"github.com/portainer/libhttp/request"
	"github.com/portainer/libhttp/response"
	"github.com/portainer/portainer/api"
	"github.com/portainer/portainer/api/http/client"
)

type endpointCreatePayload struct {
	Name                   string
	URL                    string
	EndpointType           int
	PublicURL              string
	GroupID                int
	TLS                    bool
	TLSSkipVerify          bool
	TLSSkipClientVerify    bool
	TLSCACertFile          []byte
	TLSCertFile            []byte
	TLSKeyFile             []byte
	AzureApplicationID     string
	AzureTenantID          string
	AzureAuthenticationKey string
	Tags                   []string
}

func (payload *endpointCreatePayload) Validate(r *http.Request) error {
	name, err := request.RetrieveMultiPartFormValue(r, "Name", false)
	if err != nil {
		return portainer.Error("Invalid endpoint name")
	}
	payload.Name = name

	endpointType, err := request.RetrieveNumericMultiPartFormValue(r, "EndpointType", false)
	if err != nil || endpointType == 0 {
		return portainer.Error("Invalid endpoint type value. Value must be one of: 1 (Docker environment), 2 (Agent environment), 3 (Azure environment) or 4 (Edge Agent environment)")
	}
	payload.EndpointType = endpointType

	groupID, _ := request.RetrieveNumericMultiPartFormValue(r, "GroupID", true)
	if groupID == 0 {
		groupID = 1
	}
	payload.GroupID = groupID

	var tags []string
	err = request.RetrieveMultiPartFormJSONValue(r, "Tags", &tags, true)
	if err != nil {
		return portainer.Error("Invalid Tags parameter")
	}
	payload.Tags = tags
	if payload.Tags == nil {
		payload.Tags = make([]string, 0)
	}

	useTLS, _ := request.RetrieveBooleanMultiPartFormValue(r, "TLS", true)
	payload.TLS = useTLS

	if payload.TLS {
		skipTLSServerVerification, _ := request.RetrieveBooleanMultiPartFormValue(r, "TLSSkipVerify", true)
		payload.TLSSkipVerify = skipTLSServerVerification
		skipTLSClientVerification, _ := request.RetrieveBooleanMultiPartFormValue(r, "TLSSkipClientVerify", true)
		payload.TLSSkipClientVerify = skipTLSClientVerification

		if !payload.TLSSkipVerify {
			caCert, _, err := request.RetrieveMultiPartFormFile(r, "TLSCACertFile")
			if err != nil {
				return portainer.Error("Invalid CA certificate file. Ensure that the file is uploaded correctly")
			}
			payload.TLSCACertFile = caCert
		}

		if !payload.TLSSkipClientVerify {
			cert, _, err := request.RetrieveMultiPartFormFile(r, "TLSCertFile")
			if err != nil {
				return portainer.Error("Invalid certificate file. Ensure that the file is uploaded correctly")
			}
			payload.TLSCertFile = cert

			key, _, err := request.RetrieveMultiPartFormFile(r, "TLSKeyFile")
			if err != nil {
				return portainer.Error("Invalid key file. Ensure that the file is uploaded correctly")
			}
			payload.TLSKeyFile = key
		}
	}

	switch portainer.EndpointType(payload.EndpointType) {
	case portainer.AzureEnvironment:
		azureApplicationID, err := request.RetrieveMultiPartFormValue(r, "AzureApplicationID", false)
		if err != nil {
			return portainer.Error("Invalid Azure application ID")
		}
		payload.AzureApplicationID = azureApplicationID

		azureTenantID, err := request.RetrieveMultiPartFormValue(r, "AzureTenantID", false)
		if err != nil {
			return portainer.Error("Invalid Azure tenant ID")
		}
		payload.AzureTenantID = azureTenantID

		azureAuthenticationKey, err := request.RetrieveMultiPartFormValue(r, "AzureAuthenticationKey", false)
		if err != nil {
			return portainer.Error("Invalid Azure authentication key")
		}
		payload.AzureAuthenticationKey = azureAuthenticationKey
	default:
		url, err := request.RetrieveMultiPartFormValue(r, "URL", true)
		if err != nil {
			return portainer.Error("Invalid endpoint URL")
		}
		payload.URL = url

		publicURL, _ := request.RetrieveMultiPartFormValue(r, "PublicURL", true)
		payload.PublicURL = publicURL
	}

	return nil
}

// POST request on /api/endpoints
func (handler *Handler) endpointCreate(w http.ResponseWriter, r *http.Request) *httperror.HandlerError {
	if !handler.authorizeEndpointManagement {
		return &httperror.HandlerError{http.StatusServiceUnavailable, "Endpoint management is disabled", ErrEndpointManagementDisabled}
	}

	payload := &endpointCreatePayload{}
	err := payload.Validate(r)
	if err != nil {
		return &httperror.HandlerError{http.StatusBadRequest, "Invalid request payload", err}
	}

	endpoint, endpointCreationError := handler.createEndpoint(payload)
	if endpointCreationError != nil {
		return endpointCreationError
	}

	return response.JSON(w, endpoint)
}

func (handler *Handler) createEndpoint(payload *endpointCreatePayload) (*portainer.Endpoint, *httperror.HandlerError) {
	switch portainer.EndpointType(payload.EndpointType) {
	case portainer.AzureEnvironment:
		return handler.createAzureEndpoint(payload)

	case portainer.EdgeAgentOnDockerEnvironment:
		return handler.createEdgeAgentEndpoint(payload, portainer.EdgeAgentOnDockerEnvironment)

	case portainer.KubernetesEnvironment:
		return handler.createKubernetesEndpoint(payload)

	case portainer.EdgeAgentOnKubernetesEnvironment:
		return handler.createEdgeAgentEndpoint(payload, portainer.EdgeAgentOnKubernetesEnvironment)
	}

	if payload.TLS {
		return handler.createTLSSecuredEndpoint(payload, portainer.EndpointType(payload.EndpointType))
	}
	return handler.createUnsecuredDockerEndpoint(payload)
}

func (handler *Handler) createAzureEndpoint(payload *endpointCreatePayload) (*portainer.Endpoint, *httperror.HandlerError) {
	credentials := portainer.AzureCredentials{
		ApplicationID:     payload.AzureApplicationID,
		TenantID:          payload.AzureTenantID,
		AuthenticationKey: payload.AzureAuthenticationKey,
	}

	httpClient := client.NewHTTPClient()
	_, err := httpClient.ExecuteAzureAuthenticationRequest(&credentials)
	if err != nil {
		return nil, &httperror.HandlerError{http.StatusInternalServerError, "Unable to authenticate against Azure", err}
	}

	endpointID := handler.EndpointService.GetNextIdentifier()
	endpoint := &portainer.Endpoint{
		ID:                 portainer.EndpointID(endpointID),
		Name:               payload.Name,
		URL:                "https://management.azure.com",
		Type:               portainer.AzureEnvironment,
		GroupID:            portainer.EndpointGroupID(payload.GroupID),
		PublicURL:          payload.PublicURL,
		UserAccessPolicies: portainer.UserAccessPolicies{},
		TeamAccessPolicies: portainer.TeamAccessPolicies{},
		Extensions:         []portainer.EndpointExtension{},
		AzureCredentials:   credentials,
		Tags:               payload.Tags,
		Status:             portainer.EndpointStatusUp,
		Snapshots:          []portainer.Snapshot{},
	}

	err = handler.saveEndpointAndUpdateAuthorizations(endpoint)
	if err != nil {
		return nil, &httperror.HandlerError{http.StatusInternalServerError, "An error occured while trying to create the endpoint", err}
	}

	return endpoint, nil
}

func (handler *Handler) createEdgeAgentEndpoint(payload *endpointCreatePayload, endpointType portainer.EndpointType) (*portainer.Endpoint, *httperror.HandlerError) {
	endpointID := handler.EndpointService.GetNextIdentifier()

	portainerURL, err := url.Parse(payload.URL)
	if err != nil {
		return nil, &httperror.HandlerError{http.StatusBadRequest, "Invalid endpoint URL", err}
	}

	portainerHost, _, err := net.SplitHostPort(portainerURL.Host)
	if err != nil {
		portainerHost = portainerURL.Host
	}

	if portainerHost == "localhost" {
		return nil, &httperror.HandlerError{http.StatusBadRequest, "Invalid endpoint URL", errors.New("cannot use localhost as endpoint URL")}
	}

	edgeKey := handler.ReverseTunnelService.GenerateEdgeKey(payload.URL, portainerHost, endpointID)

	endpoint := &portainer.Endpoint{
		ID:      portainer.EndpointID(endpointID),
		Name:    payload.Name,
		URL:     portainerHost,
		Type:    endpointType,
		GroupID: portainer.EndpointGroupID(payload.GroupID),
		TLSConfig: portainer.TLSConfiguration{
			TLS: false,
		},
		AuthorizedUsers: []portainer.UserID{},
		AuthorizedTeams: []portainer.TeamID{},
		Extensions:      []portainer.EndpointExtension{},
		Tags:            payload.Tags,
		Status:          portainer.EndpointStatusUp,
		Snapshots:       []portainer.Snapshot{},
		EdgeKey:         edgeKey,
	}

	err = handler.saveEndpointAndUpdateAuthorizations(endpoint)
	if err != nil {
		return nil, &httperror.HandlerError{http.StatusInternalServerError, "An error occured while trying to create the endpoint", err}
	}

	return endpoint, nil
}

func (handler *Handler) createUnsecuredDockerEndpoint(payload *endpointCreatePayload) (*portainer.Endpoint, *httperror.HandlerError) {
	endpointType := portainer.DockerEnvironment

	if payload.URL == "" {
		payload.URL = "unix:///var/run/docker.sock"
		if runtime.GOOS == "windows" {
			payload.URL = "npipe:////./pipe/docker_engine"
		}
	}

	endpointID := handler.EndpointService.GetNextIdentifier()
	endpoint := &portainer.Endpoint{
		ID:        portainer.EndpointID(endpointID),
		Name:      payload.Name,
		URL:       payload.URL,
		Type:      endpointType,
		GroupID:   portainer.EndpointGroupID(payload.GroupID),
		PublicURL: payload.PublicURL,
		TLSConfig: portainer.TLSConfiguration{
			TLS: false,
		},
		UserAccessPolicies: portainer.UserAccessPolicies{},
		TeamAccessPolicies: portainer.TeamAccessPolicies{},
		Extensions:         []portainer.EndpointExtension{},
		Tags:               payload.Tags,
		Status:             portainer.EndpointStatusUp,
		Snapshots:          []portainer.Snapshot{},
	}

	err := handler.snapshotAndPersistEndpoint(endpoint)
	if err != nil {
		return nil, err
	}

	return endpoint, nil
}

func (handler *Handler) createKubernetesEndpoint(payload *endpointCreatePayload) (*portainer.Endpoint, *httperror.HandlerError) {
	if payload.URL == "" {
		payload.URL = "https://kubernetes.default.svc"
	}

	endpointID := handler.EndpointService.GetNextIdentifier()

	endpoint := &portainer.Endpoint{
		ID:        portainer.EndpointID(endpointID),
		Name:      payload.Name,
		URL:       payload.URL,
		Type:      portainer.KubernetesEnvironment,
		GroupID:   portainer.EndpointGroupID(payload.GroupID),
		PublicURL: payload.PublicURL,
		TLSConfig: portainer.TLSConfiguration{
			TLS:           payload.TLS,
			TLSSkipVerify: payload.TLSSkipVerify,
		},
		UserAccessPolicies: portainer.UserAccessPolicies{},
		TeamAccessPolicies: portainer.TeamAccessPolicies{},
		Extensions:         []portainer.EndpointExtension{},
		Tags:               payload.Tags,
		Status:             portainer.EndpointStatusUp,
		Snapshots:          []portainer.Snapshot{},
	}

	err := handler.EndpointService.CreateEndpoint(endpoint)
	if err != nil {
		return nil, &httperror.HandlerError{http.StatusInternalServerError, "Unable to persist endpoint inside the database", err}
	}

	return endpoint, nil
}

func (handler *Handler) createTLSSecuredEndpoint(payload *endpointCreatePayload, endpointType portainer.EndpointType) (*portainer.Endpoint, *httperror.HandlerError) {
	endpointID := handler.EndpointService.GetNextIdentifier()
	endpoint := &portainer.Endpoint{
		ID:        portainer.EndpointID(endpointID),
		Name:      payload.Name,
		URL:       payload.URL,
		Type:      endpointType,
		GroupID:   portainer.EndpointGroupID(payload.GroupID),
		PublicURL: payload.PublicURL,
		TLSConfig: portainer.TLSConfiguration{
			TLS:           payload.TLS,
			TLSSkipVerify: payload.TLSSkipVerify,
		},
		UserAccessPolicies: portainer.UserAccessPolicies{},
		TeamAccessPolicies: portainer.TeamAccessPolicies{},
		Extensions:         []portainer.EndpointExtension{},
		Tags:               payload.Tags,
		Status:             portainer.EndpointStatusUp,
		Snapshots:          []portainer.Snapshot{},
	}

	err := handler.storeTLSFiles(endpoint, payload)
	if err != nil {
		return nil, err
	}

	err = handler.snapshotAndPersistEndpoint(endpoint)
	if err != nil {
		return nil, err
	}

	return endpoint, nil
}

func (handler *Handler) snapshotAndPersistEndpoint(endpoint *portainer.Endpoint) *httperror.HandlerError {

	// TODO: entire endpoint creation should probably be rewritten
	if endpoint.Type != portainer.AgentOnKubernetesEnvironment {
		snapshot, err := handler.Snapshotter.CreateSnapshot(endpoint)
		if err != nil {
			if strings.Contains(err.Error(), "Invalid request signature") {
				err = errors.New("agent already paired with another Portainer instance")
			}
			return &httperror.HandlerError{http.StatusInternalServerError, "Unable to initiate communications with endpoint", err}
		}

		if snapshot != nil {
			endpoint.Snapshots = []portainer.Snapshot{*snapshot}
		}
	}

<<<<<<< HEAD
	err := handler.EndpointService.CreateEndpoint(endpoint)
=======
	err = handler.saveEndpointAndUpdateAuthorizations(endpoint)
	if err != nil {
		return &httperror.HandlerError{http.StatusInternalServerError, "An error occured while trying to create the endpoint", err}
	}

	return nil
}

func (handler *Handler) saveEndpointAndUpdateAuthorizations(endpoint *portainer.Endpoint) error {
	err := handler.EndpointService.CreateEndpoint(endpoint)
	if err != nil {
		return err
	}

	group, err := handler.EndpointGroupService.EndpointGroup(endpoint.GroupID)
>>>>>>> 9f9490bf
	if err != nil {
		return err
	}

	if len(group.UserAccessPolicies) > 0 || len(group.TeamAccessPolicies) > 0 {
		return handler.AuthorizationService.UpdateUsersAuthorizations()
	}

	return nil
}

func (handler *Handler) storeTLSFiles(endpoint *portainer.Endpoint, payload *endpointCreatePayload) *httperror.HandlerError {
	folder := strconv.Itoa(int(endpoint.ID))

	if !payload.TLSSkipVerify {
		caCertPath, err := handler.FileService.StoreTLSFileFromBytes(folder, portainer.TLSFileCA, payload.TLSCACertFile)
		if err != nil {
			return &httperror.HandlerError{http.StatusInternalServerError, "Unable to persist TLS CA certificate file on disk", err}
		}
		endpoint.TLSConfig.TLSCACertPath = caCertPath
	}

	if !payload.TLSSkipClientVerify {
		certPath, err := handler.FileService.StoreTLSFileFromBytes(folder, portainer.TLSFileCert, payload.TLSCertFile)
		if err != nil {
			return &httperror.HandlerError{http.StatusInternalServerError, "Unable to persist TLS certificate file on disk", err}
		}
		endpoint.TLSConfig.TLSCertPath = certPath

		keyPath, err := handler.FileService.StoreTLSFileFromBytes(folder, portainer.TLSFileKey, payload.TLSKeyFile)
		if err != nil {
			return &httperror.HandlerError{http.StatusInternalServerError, "Unable to persist TLS key file on disk", err}
		}
		endpoint.TLSConfig.TLSKeyPath = keyPath
	}

	return nil
}<|MERGE_RESOLUTION|>--- conflicted
+++ resolved
@@ -115,11 +115,11 @@
 		}
 		payload.AzureAuthenticationKey = azureAuthenticationKey
 	default:
-		url, err := request.RetrieveMultiPartFormValue(r, "URL", true)
+		endpointURL, err := request.RetrieveMultiPartFormValue(r, "URL", true)
 		if err != nil {
 			return portainer.Error("Invalid endpoint URL")
 		}
-		payload.URL = url
+		payload.URL = endpointURL
 
 		publicURL, _ := request.RetrieveMultiPartFormValue(r, "PublicURL", true)
 		payload.PublicURL = publicURL
@@ -156,7 +156,7 @@
 	case portainer.EdgeAgentOnDockerEnvironment:
 		return handler.createEdgeAgentEndpoint(payload, portainer.EdgeAgentOnDockerEnvironment)
 
-	case portainer.KubernetesEnvironment:
+	case portainer.KubernetesLocalEnvironment:
 		return handler.createKubernetesEndpoint(payload)
 
 	case portainer.EdgeAgentOnKubernetesEnvironment:
@@ -166,7 +166,7 @@
 	if payload.TLS {
 		return handler.createTLSSecuredEndpoint(payload, portainer.EndpointType(payload.EndpointType))
 	}
-	return handler.createUnsecuredDockerEndpoint(payload)
+	return handler.createUnsecuredEndpoint(payload)
 }
 
 func (handler *Handler) createAzureEndpoint(payload *endpointCreatePayload) (*portainer.Endpoint, *httperror.HandlerError) {
@@ -252,7 +252,7 @@
 	return endpoint, nil
 }
 
-func (handler *Handler) createUnsecuredDockerEndpoint(payload *endpointCreatePayload) (*portainer.Endpoint, *httperror.HandlerError) {
+func (handler *Handler) createUnsecuredEndpoint(payload *endpointCreatePayload) (*portainer.Endpoint, *httperror.HandlerError) {
 	endpointType := portainer.DockerEnvironment
 
 	if payload.URL == "" {
@@ -300,7 +300,7 @@
 		ID:        portainer.EndpointID(endpointID),
 		Name:      payload.Name,
 		URL:       payload.URL,
-		Type:      portainer.KubernetesEnvironment,
+		Type:      portainer.KubernetesLocalEnvironment,
 		GroupID:   portainer.EndpointGroupID(payload.GroupID),
 		PublicURL: payload.PublicURL,
 		TLSConfig: portainer.TLSConfiguration{
@@ -374,10 +374,7 @@
 		}
 	}
 
-<<<<<<< HEAD
-	err := handler.EndpointService.CreateEndpoint(endpoint)
-=======
-	err = handler.saveEndpointAndUpdateAuthorizations(endpoint)
+	err := handler.saveEndpointAndUpdateAuthorizations(endpoint)
 	if err != nil {
 		return &httperror.HandlerError{http.StatusInternalServerError, "An error occured while trying to create the endpoint", err}
 	}
@@ -392,7 +389,6 @@
 	}
 
 	group, err := handler.EndpointGroupService.EndpointGroup(endpoint.GroupID)
->>>>>>> 9f9490bf
 	if err != nil {
 		return err
 	}
