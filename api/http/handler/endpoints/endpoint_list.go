--- conflicted
+++ resolved
@@ -119,12 +119,9 @@
 		if paginatedEndpoints[idx].EdgeCheckinInterval == 0 {
 			paginatedEndpoints[idx].EdgeCheckinInterval = settings.EdgeAgentCheckinInterval
 		}
-<<<<<<< HEAD
-
-=======
->>>>>>> 11268e78
+
 		// TODO delete after INT-7 is implemented, currently used for OpenAMT testing
-		// paginatedEndpoints[idx].AMTDeviceGUID = "4c4c4544-004b-3910-8037-b6c04f504633"
+		paginatedEndpoints[idx].AMTDeviceGUID = "4c4c4544-004b-3910-8037-b6c04f504633"
 	}
 
 	w.Header().Set("X-Total-Count", strconv.Itoa(filteredEndpointCount))
