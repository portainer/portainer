--- conflicted
+++ resolved
@@ -44,27 +44,14 @@
 }
 
 // @id GetAllKubernetesApplications
-<<<<<<< HEAD
-// @summary Get a list of applications across all namespaces in the cluster. If the nodeName is provided, it will return the applications running on that node.
-// @description Get a list of applications across all namespaces in the cluster. If the nodeName is provided, it will return the applications running on that node.
-// @description **Access policy**: authenticated
-=======
 // @summary Get a list of applications
 // @description Get a list of applications that the user has access to. If nodeName is provided, it will return the list of applications running on that node.
 // @description **Access policy**: Authenticated user.
->>>>>>> 7a04a95d
 // @tags kubernetes
 // @security ApiKeyAuth || jwt
 // @produce json
-<<<<<<< HEAD
-// @param id path int true "Environment(Endpoint) identifier"
-// @param namespace query string true "Namespace name"
-// @param nodeName query string true "Node name"
-// @param withDependencies query boolean false "Include dependencies in the response"
-=======
 // @param id path int true "Environment identifier"
 // @param nodeName query string false "Node name"
->>>>>>> 7a04a95d
 // @success 200 {array} models.K8sApplication "Success"
 // @failure 400 "Invalid request payload, such as missing required fields or fields not meeting validation criteria."
 // @failure 401 "Unauthorized access - the user is not authenticated or does not have the necessary permissions. Ensure that you have provided a valid API key or JWT token, and that you have the required permissions."
@@ -83,11 +70,7 @@
 
 // @id GetAllKubernetesApplicationsCount
 // @summary Get Applications count
-<<<<<<< HEAD
-// @description Get the count of Applications across all namespaces in the cluster. If the nodeName is provided, it will return the count of applications running on that node.
-=======
 // @description Get the count of Applications that the user has access to. If nodeName is provided, it will return the count of applications running on that node.
->>>>>>> 7a04a95d
 // @description **Access policy**: Authenticated user.
 // @tags kubernetes
 // @security ApiKeyAuth || jwt
@@ -130,12 +113,6 @@
 		return nil, httperror.InternalServerError("an error occurred during the GetAllKubernetesServices operation, unable to get a Kubernetes client for the user. Error: ", httpErr)
 	}
 
-<<<<<<< HEAD
-	applications, err := cli.GetApplications(namespace, nodeName, withDependencies)
-	if err != nil {
-		if k8serrors.IsUnauthorized(err) {
-			return nil, httperror.Unauthorized("an error occurred during the GetAllKubernetesServices operation, unable to get the list of applications. Error: ", err)
-=======
 	applications := []models.K8sApplication{}
 	if nodeName != "" {
 		applications, err = cli.GetApplicationsByNode(nodeName)
@@ -145,7 +122,6 @@
 			}
 
 			return nil, httperror.InternalServerError("an error occurred during the GetAllKubernetesServices operation, unable to get the list of applications. Error: ", err)
->>>>>>> 7a04a95d
 		}
 
 		return nil, httperror.InternalServerError("an error occurred during the GetAllKubernetesServices operation, unable to get the list of applications. Error: ", err)
