--- conflicted
+++ resolved
@@ -5,10 +5,7 @@
 	"net/http"
 
 	portainer "github.com/portainer/portainer/api"
-<<<<<<< HEAD
-=======
 	portainerDsErrors "github.com/portainer/portainer/api/dataservices/errors"
->>>>>>> 8ef584e4
 	"github.com/portainer/portainer/api/kubernetes"
 
 	"github.com/gorilla/mux"
@@ -32,7 +29,6 @@
 	jwtService               dataservices.JWTService
 	kubernetesClientFactory  *cli.ClientFactory
 	kubeClusterAccessService kubernetes.KubeClusterAccessService
-	KubernetesClient         portainer.KubeClient
 }
 
 // NewHandler creates a handler to process pre-proxied requests to external APIs.
