--- conflicted
+++ resolved
@@ -18,13 +18,8 @@
 // @tags kubernetes
 // @security ApiKeyAuth || jwt
 // @produce json
-<<<<<<< HEAD
-// @param id path int true "Environment (Endpoint) identifier"
-// @param withResourceQuota query boolean true "When set to True, include the resource quota information as part of the Namespace information. It is set to false by default"
-=======
 // @param id path int true "Environment identifier"
 // @param withResourceQuota query boolean true "When set to true, include the resource quota information as part of the Namespace information. It is set to false by default"
->>>>>>> a7321e6c
 // @success 200 {object} map[string]portainer.K8sNamespaceInfo "Success"
 // @failure 400 "Invalid request payload, such as missing required fields or fields not meeting validation criteria."
 // @failure 403 "Unauthorized access or operation not allowed."
@@ -67,25 +62,7 @@
 // @failure 500 "Server error occurred while attempting to compute the namespace count."
 // @router /kubernetes/{id}/namespaces/count [get]
 func (handler *Handler) getKubernetesNamespacesCount(w http.ResponseWriter, r *http.Request) *httperror.HandlerError {
-<<<<<<< HEAD
-	namespaces, err := handler.getKubernetesNamespaces(w, r)
-	if err != nil {
-		return err
-	}
-
-	return response.JSON(w, len(namespaces))
-}
-
-func (handler *Handler) getKubernetesNamespaces(w http.ResponseWriter, r *http.Request) (map[string]portainer.K8sNamespaceInfo, *httperror.HandlerError) {
-	withResourceQuota, err := request.RetrieveBooleanQueryParameter(r, "withResourceQuota", true)
-	if err != nil {
-		return nil, httperror.BadRequest("an error occurred during the getKubernetesNamespaces operation, invalid query parameter withResourceQuota. Error: ", err)
-	}
-
-	cli, httpErr := handler.getProxyKubeClient(r)
-=======
 	cli, httpErr := handler.prepareKubeClient(r)
->>>>>>> a7321e6c
 	if httpErr != nil {
 		return httperror.InternalServerError("an error occurred during the GetKubernetesNamespacesCount operation, unable to get a Kubernetes client for the user. Error: ", httpErr)
 	}
@@ -107,11 +84,7 @@
 // @produce json
 // @param id path int true "Environment identifier"
 // @param namespace path string true "The namespace name to get details for"
-<<<<<<< HEAD
-// @param withResourceQuota query boolean true "When set to True, include the resource quota information as part of the Namespace information. It is set to false by default"
-=======
 // @param withResourceQuota query boolean true "When set to true, include the resource quota information as part of the Namespace information. It is set to false by default"
->>>>>>> a7321e6c
 // @success 200 {object} portainer.K8sNamespaceInfo "Success"
 // @failure 400 "Invalid request payload, such as missing required fields or fields not meeting validation criteria."
 // @failure 403 "Unauthorized access or operation not allowed."
