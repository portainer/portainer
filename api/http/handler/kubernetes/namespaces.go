package kubernetes

import (
	"fmt"
	"net/http"

	portainer "github.com/portainer/portainer/api"
	"github.com/portainer/portainer/api/http/middlewares"
	models "github.com/portainer/portainer/api/http/models/kubernetes"
	httperror "github.com/portainer/portainer/pkg/libhttp/error"
	"github.com/portainer/portainer/pkg/libhttp/request"
	"github.com/portainer/portainer/pkg/libhttp/response"
)

// @id GetKubernetesNamespaces
// @summary Get a list of kubernetes namespaces within the given Portainer environment
// @description Get a list of all kubernetes namespaces within the given environment (Endpoint). The Endpoint ID must be a valid Portainer environment identifier.
// @description **Access policy**: authenticated
// @tags kubernetes
// @security ApiKeyAuth
// @security jwt
// @accept json
// @produce json
// @param id path int true "Environment (Endpoint) identifier"
// @param withResourceQuota query boolean false "When set to True, include the resource quota information as part of the Namespace information. It is set to false by default"
<<<<<<< HEAD
// @success 200 {object} map[string]portaineree.K8sNamespaceInfo "Success"
=======
// @success 200 {object} map[string]portainer.K8sNamespaceInfo "Success"
>>>>>>> 7f004831
// @failure 400 "Invalid request"
// @failure 500 "Server error"
// @router /kubernetes/{id}/namespaces [get]
func (handler *Handler) GetKubernetesNamespaces(w http.ResponseWriter, r *http.Request) *httperror.HandlerError {
	namespaces, err := handler.getKubernetesNamespaces(w, r)
	if err != nil {
		return err
	}

	return response.JSON(w, namespaces)
}

// @id GetKubernetesNamespacesCount
// @summary Get the total number of kubernetes namespaces within the given Portainer environment.
// @description Get the total number of kubernetes namespaces within the given environment (Endpoint), including the system namespaces. The total count depends on the user's role and permissions. The Endpoint ID must be a valid Portainer environment identifier.
// @description **Access policy**: authenticated
// @tags kubernetes
// @security ApiKeyAuth
// @security jwt
// @accept json
// @produce json
// @param id path int true "Environment (Endpoint) identifier"
// @success 200 {integer} integer "Success"
// @failure 400 "Invalid request"
// @failure 500 "Server error"
// @router /kubernetes/{id}/namespaces/count [get]
func (handler *Handler) getKubernetesNamespacesCount(w http.ResponseWriter, r *http.Request) *httperror.HandlerError {
	namespaces, err := handler.getKubernetesNamespaces(w, r)
	if err != nil {
		return err
	}

	return response.JSON(w, len(namespaces))
}

func (handler *Handler) getKubernetesNamespaces(w http.ResponseWriter, r *http.Request) (map[string]portainer.K8sNamespaceInfo, *httperror.HandlerError) {
<<<<<<< HEAD
	withResourceQuota, err := request.RetrieveBooleanQueryParameter(r, "withResourceQuota", true)
=======
	withResourceQuota, err := request.RetrieveBooleanQueryParameter(r, "withResourceQuota", false)
>>>>>>> 7f004831
	if err != nil {
		return nil, httperror.BadRequest("an error occurred during the getKubernetesNamespaces operation, invalid query parameter withResourceQuota. Error: ", err)
	}

	cli, httpErr := handler.getProxyKubeClient(r)
	if httpErr != nil {
		return nil, httperror.InternalServerError("an error occurred during the getKubernetesNamespacesCount operation, unable to get a Kubernetes client for the user. Error: ", httpErr)
	}

	endpoint, err := middlewares.FetchEndpoint(r)
	if err != nil {
		return nil, httperror.NotFound("Unable to find an environment on request context", err)
	}

	pcli, err := handler.KubernetesClientFactory.GetPrivilegedKubeClient(endpoint)
	if err != nil {
		return nil, httperror.InternalServerError("an error occurred during the getKubernetesNamespaces operation, unable to get a privileged Kubernetes client for the user. Error: ", err)
	}
	pcli.IsKubeAdmin = cli.IsKubeAdmin
	pcli.NonAdminNamespaces = cli.NonAdminNamespaces

	namespaces, err := pcli.GetNamespaces()
	if err != nil {
		return nil, httperror.InternalServerError("an error occurred during the getKubernetesNamespaces operation, unable to retrieve namespaces from the Kubernetes cluster. Error: ", err)
	}

	if withResourceQuota {
		return pcli.CombineNamespacesWithResourceQuotas(namespaces, w)
	}

	return namespaces, nil
}

// @id GetKubernetesNamespace
// @summary Get kubernetes namespace details
// @description Get kubernetes namespace details for the provided namespace within the given environment
// @description **Access policy**: authenticated
// @tags kubernetes
// @security ApiKeyAuth
// @security jwt
// @accept json
// @produce json
// @param id path int true "Environment (Endpoint) identifier"
// @param namespace path string true "The namespace name to get details for"
// @param withResourceQuota query boolean false "When set to True, include the resource quota information as part of the Namespace information. It is set to false by default"
<<<<<<< HEAD
// @success 200 {object} portaineree.K8sNamespaceInfo "Success"
=======
// @success 200 {object} portainer.K8sNamespaceInfo "Success"
>>>>>>> 7f004831
// @failure 400 "Invalid request"
// @failure 500 "Server error"
// @router /kubernetes/{id}/namespaces/{namespace} [get]
func (handler *Handler) getKubernetesNamespace(w http.ResponseWriter, r *http.Request) *httperror.HandlerError {
	namespace, err := request.RetrieveRouteVariableValue(r, "namespace")
	if err != nil {
		return httperror.BadRequest("an error occurred during the getKubernetesNamespace operation, invalid namespace parameter namespace. Error: ", err)
	}

<<<<<<< HEAD
	withResourceQuota, err := request.RetrieveBooleanQueryParameter(r, "withResourceQuota", true)
=======
	withResourceQuota, err := request.RetrieveBooleanQueryParameter(r, "withResourceQuota", false)
>>>>>>> 7f004831
	if err != nil {
		return httperror.BadRequest(fmt.Sprintf("an error occurred during the getKubernetesNamespace operation for the namespace %s, invalid query parameter withResourceQuota. Error: ", namespace), err)
	}

	cli, httpErr := handler.getProxyKubeClient(r)
	if httpErr != nil {
		return httperror.InternalServerError(fmt.Sprintf("an error occurred during the getKubernetesNamespace operation for the namespace %s, unable to get a Kubernetes client for the user. Error: ", namespace), httpErr)
	}

	namespaceInfo, err := cli.GetNamespace(namespace)
	if err != nil {
		return httperror.InternalServerError(fmt.Sprintf("an error occurred during the getKubernetesNamespace operation, unable to get the namespace: %s. Error: ", namespace), err)
	}

	// if withResourceQuota is set to true, grab a resource quota associated to the namespace
	if withResourceQuota {
		return cli.CombineNamespaceWithResourceQuota(namespaceInfo, w)
	}

	return response.JSON(w, namespace)
}

// @id createKubernetesNamespace
// @summary Create a kubernetes namespace
// @description Create a kubernetes namespace within the given environment
// @description **Access policy**: authenticated
// @tags kubernetes
// @security ApiKeyAuth
// @security jwt
// @accept json
// @produce json
// @param id path int true "Environment (Endpoint) identifier"
// @param body body models.K8sNamespaceDetails true "Namespace configuration details"
// @success 200 {string} string "Success"
// @failure 400 "Invalid request"
// @failure 500 "Server error"
// @router /kubernetes/{id}/namespaces [post]
func (handler *Handler) createKubernetesNamespace(w http.ResponseWriter, r *http.Request) *httperror.HandlerError {
	var payload models.K8sNamespaceDetails
	err := request.DecodeAndValidateJSONPayload(r, &payload)
	if err != nil {
		return httperror.BadRequest("Invalid request payload", err)
	}

	cli, handlerErr := handler.getProxyKubeClient(r)
	if handlerErr != nil {
		return handlerErr
	}

	err = cli.CreateNamespace(payload)
	if err != nil {
		return httperror.InternalServerError("Unable to create namespace", err)
	}

	return nil
}

// @id deleteKubernetesNamespace
// @summary Delete kubernetes namespace
// @description Delete a kubernetes namespace within the given environment
// @description **Access policy**: authenticated
// @tags kubernetes
// @security ApiKeyAuth
// @security jwt
// @accept json
// @produce json
// @param id path int true "Environment (Endpoint) identifier"
// @param namespace path string true "Namespace"
// @success 200 {string} string "Success"
// @failure 400 "Invalid request"
// @failure 500 "Server error"
// @router /kubernetes/{id}/namespaces/{namespace} [delete]
func (handler *Handler) deleteKubernetesNamespace(w http.ResponseWriter, r *http.Request) *httperror.HandlerError {
	var payload models.K8sNamespaceDetails
	err := request.DecodeAndValidateJSONPayload(r, &payload)
	if err != nil {
		return httperror.BadRequest("Invalid request payload", err)
	}

	namespace, err := request.RetrieveRouteVariableValue(r, "namespace")
	if err != nil {
		return httperror.BadRequest("Invalid namespace identifier route variable", err)
	}

	cli, handlerErr := handler.getProxyKubeClient(r)
	if handlerErr != nil {
		return handlerErr
	}

	err = cli.DeleteNamespace(namespace)
	if err != nil {
		return httperror.InternalServerError("Unable to delete namespace", err)
	}

	return nil
}

// @id updateKubernetesNamespace
// @summary Updates a kubernetes namespace
// @description Update a kubernetes namespace within the given environment
// @description **Access policy**: authenticated
// @tags kubernetes
// @security ApiKeyAuth
// @security jwt
// @accept json
// @produce json
// @param id path int true "Environment (Endpoint) identifier"
// @param namespace path string true "Namespace"
// @param body body models.K8sNamespaceDetails true "Namespace details"
// @success 200 {string} string "Success"
// @failure 400 "Invalid request"
// @failure 500 "Server error"
// @router /kubernetes/{id}/namespaces/{namespace} [put]
func (handler *Handler) updateKubernetesNamespace(w http.ResponseWriter, r *http.Request) *httperror.HandlerError {
	var payload models.K8sNamespaceDetails
	err := request.DecodeAndValidateJSONPayload(r, &payload)
	if err != nil {
		return httperror.BadRequest("Invalid request payload", err)
	}

	cli, handlerErr := handler.getProxyKubeClient(r)
	if handlerErr != nil {
		return handlerErr
	}

	err = cli.UpdateNamespace(payload)
	if err != nil {
		return httperror.InternalServerError("Unable to update namespace", err)
	}
	return nil
}<|MERGE_RESOLUTION|>--- conflicted
+++ resolved
@@ -23,11 +23,7 @@
 // @produce json
 // @param id path int true "Environment (Endpoint) identifier"
 // @param withResourceQuota query boolean false "When set to True, include the resource quota information as part of the Namespace information. It is set to false by default"
-<<<<<<< HEAD
-// @success 200 {object} map[string]portaineree.K8sNamespaceInfo "Success"
-=======
 // @success 200 {object} map[string]portainer.K8sNamespaceInfo "Success"
->>>>>>> 7f004831
 // @failure 400 "Invalid request"
 // @failure 500 "Server error"
 // @router /kubernetes/{id}/namespaces [get]
@@ -64,11 +60,7 @@
 }
 
 func (handler *Handler) getKubernetesNamespaces(w http.ResponseWriter, r *http.Request) (map[string]portainer.K8sNamespaceInfo, *httperror.HandlerError) {
-<<<<<<< HEAD
 	withResourceQuota, err := request.RetrieveBooleanQueryParameter(r, "withResourceQuota", true)
-=======
-	withResourceQuota, err := request.RetrieveBooleanQueryParameter(r, "withResourceQuota", false)
->>>>>>> 7f004831
 	if err != nil {
 		return nil, httperror.BadRequest("an error occurred during the getKubernetesNamespaces operation, invalid query parameter withResourceQuota. Error: ", err)
 	}
@@ -114,11 +106,7 @@
 // @param id path int true "Environment (Endpoint) identifier"
 // @param namespace path string true "The namespace name to get details for"
 // @param withResourceQuota query boolean false "When set to True, include the resource quota information as part of the Namespace information. It is set to false by default"
-<<<<<<< HEAD
-// @success 200 {object} portaineree.K8sNamespaceInfo "Success"
-=======
 // @success 200 {object} portainer.K8sNamespaceInfo "Success"
->>>>>>> 7f004831
 // @failure 400 "Invalid request"
 // @failure 500 "Server error"
 // @router /kubernetes/{id}/namespaces/{namespace} [get]
@@ -128,11 +116,7 @@
 		return httperror.BadRequest("an error occurred during the getKubernetesNamespace operation, invalid namespace parameter namespace. Error: ", err)
 	}
 
-<<<<<<< HEAD
 	withResourceQuota, err := request.RetrieveBooleanQueryParameter(r, "withResourceQuota", true)
-=======
-	withResourceQuota, err := request.RetrieveBooleanQueryParameter(r, "withResourceQuota", false)
->>>>>>> 7f004831
 	if err != nil {
 		return httperror.BadRequest(fmt.Sprintf("an error occurred during the getKubernetesNamespace operation for the namespace %s, invalid query parameter withResourceQuota. Error: ", namespace), err)
 	}
