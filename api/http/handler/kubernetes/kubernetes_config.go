--- conflicted
+++ resolved
@@ -126,19 +126,11 @@
 		instanceID := handler.kubernetesClientFactory.GetInstanceID()
 		serviceAccountName := kcli.UserServiceAccountName(int(tokenData.ID), instanceID)
 
-<<<<<<< HEAD
-		configClusters[idx] = buildCluster(r, endpoint)
+		configClusters[idx] = buildCluster(r, handler.BaseURL, endpoint)
 		configContexts[idx] = buildContext(serviceAccountName, endpoint)
 		if !authInfosSet[serviceAccountName] {
 			configAuthInfos = append(configAuthInfos, buildAuthInfo(serviceAccountName, bearerToken))
 			authInfosSet[serviceAccountName] = true
-=======
-		configClusters[idx] = buildCluster(r, handler.BaseURL, endpoint)
-		configContexts[idx] = buildContext(serviceAccount.Name, endpoint)
-		if !authInfosSet[serviceAccount.Name] {
-			configAuthInfos = append(configAuthInfos, buildAuthInfo(serviceAccount.Name, bearerToken))
-			authInfosSet[serviceAccount.Name] = true
->>>>>>> 98972dec
 		}
 	}
 
