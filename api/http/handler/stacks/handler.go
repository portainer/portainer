package stacks

import (
	"net/http"
	"sync"

	"github.com/gorilla/mux"
	httperror "github.com/portainer/libhttp/error"
	"github.com/portainer/portainer/api"
	"github.com/portainer/portainer/api/http/security"
)

// Handler is the HTTP handler used to handle stack operations.
type Handler struct {
	stackCreationMutex *sync.Mutex
	stackDeletionMutex *sync.Mutex
	requestBouncer     *security.RequestBouncer
	*mux.Router
	FileService            portainer.FileService
	GitService             portainer.GitService
	StackService           portainer.StackService
	EndpointService        portainer.EndpointService
	ResourceControlService portainer.ResourceControlService
	RegistryService        portainer.RegistryService
	DockerHubService       portainer.DockerHubService
	SwarmStackManager      portainer.SwarmStackManager
	ComposeStackManager    portainer.ComposeStackManager
<<<<<<< HEAD
	KubernetesDeployer     portainer.KubernetesDeployer
=======
	SettingsService        portainer.SettingsService
	UserService            portainer.UserService
	ExtensionService       portainer.ExtensionService
>>>>>>> 9decbce5
}

// NewHandler creates a handler to manage stack operations.
func NewHandler(bouncer *security.RequestBouncer) *Handler {
	h := &Handler{
		Router:             mux.NewRouter(),
		stackCreationMutex: &sync.Mutex{},
		stackDeletionMutex: &sync.Mutex{},
		requestBouncer:     bouncer,
	}
	h.Handle("/stacks",
		bouncer.AuthenticatedAccess(httperror.LoggerHandler(h.stackCreate))).Methods(http.MethodPost)
	h.Handle("/stacks",
		bouncer.AuthenticatedAccess(httperror.LoggerHandler(h.stackList))).Methods(http.MethodGet)
	h.Handle("/stacks/{id}",
		bouncer.AuthenticatedAccess(httperror.LoggerHandler(h.stackInspect))).Methods(http.MethodGet)
	h.Handle("/stacks/{id}",
		bouncer.AuthenticatedAccess(httperror.LoggerHandler(h.stackDelete))).Methods(http.MethodDelete)
	h.Handle("/stacks/{id}",
		bouncer.AuthenticatedAccess(httperror.LoggerHandler(h.stackUpdate))).Methods(http.MethodPut)
	h.Handle("/stacks/{id}/file",
		bouncer.AuthenticatedAccess(httperror.LoggerHandler(h.stackFile))).Methods(http.MethodGet)
	h.Handle("/stacks/{id}/migrate",
		bouncer.AuthenticatedAccess(httperror.LoggerHandler(h.stackMigrate))).Methods(http.MethodPost)
	return h
}

func (handler *Handler) userCanAccessStack(securityContext *security.RestrictedRequestContext, endpointID portainer.EndpointID, resourceControl *portainer.ResourceControl) (bool, error) {
	if securityContext.IsAdmin {
		return true, nil
	}

	userTeamIDs := make([]portainer.TeamID, 0)
	for _, membership := range securityContext.UserMemberships {
		userTeamIDs = append(userTeamIDs, membership.TeamID)
	}

	if resourceControl != nil && portainer.UserCanAccessResource(securityContext.UserID, userTeamIDs, resourceControl) {
		return true, nil
	}

	_, err := handler.ExtensionService.Extension(portainer.RBACExtension)
	if err == portainer.ErrObjectNotFound {
		return false, nil
	} else if err != nil && err != portainer.ErrObjectNotFound {
		return false, err
	}

	user, err := handler.UserService.User(securityContext.UserID)
	if err != nil {
		return false, err
	}

	_, ok := user.EndpointAuthorizations[endpointID][portainer.EndpointResourcesAccess]
	if ok {
		return true, nil
	}
	return false, nil
}<|MERGE_RESOLUTION|>--- conflicted
+++ resolved
@@ -25,13 +25,10 @@
 	DockerHubService       portainer.DockerHubService
 	SwarmStackManager      portainer.SwarmStackManager
 	ComposeStackManager    portainer.ComposeStackManager
-<<<<<<< HEAD
-	KubernetesDeployer     portainer.KubernetesDeployer
-=======
 	SettingsService        portainer.SettingsService
 	UserService            portainer.UserService
 	ExtensionService       portainer.ExtensionService
->>>>>>> 9decbce5
+	KubernetesDeployer     portainer.KubernetesDeployer
 }
 
 // NewHandler creates a handler to manage stack operations.
