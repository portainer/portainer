--- conflicted
+++ resolved
@@ -73,15 +73,9 @@
 
 	endpoint, err := handler.DataStore.Endpoint().Endpoint(portainer.EndpointID(endpointID))
 	if err == bolterrors.ErrObjectNotFound {
-<<<<<<< HEAD
 		return &httperror.HandlerError{StatusCode: http.StatusNotFound, Message: "Unable to find the endpoint associated to the stack inside the database", Err: err}
 	} else if err != nil {
 		return &httperror.HandlerError{StatusCode: http.StatusInternalServerError, Message: "Unable to find the endpoint associated to the stack inside the database", Err: err}
-=======
-		return &httperror.HandlerError{http.StatusNotFound, "Unable to find the environment associated to the stack inside the database", err}
-	} else if err != nil {
-		return &httperror.HandlerError{http.StatusInternalServerError, "Unable to find the environment associated to the stack inside the database", err}
->>>>>>> dc769b4c
 	}
 
 	resourceControl, err := handler.DataStore.ResourceControl().ResourceControlByResourceIDAndType(stackutils.ResourceControlID(stack.EndpointID, stack.Name), portainer.StackResourceControl)
@@ -92,11 +86,7 @@
 	if !isOrphaned {
 		err = handler.requestBouncer.AuthorizedEndpointOperation(r, endpoint)
 		if err != nil {
-<<<<<<< HEAD
 			return &httperror.HandlerError{StatusCode: http.StatusForbidden, Message: "Permission denied to access endpoint", Err: err}
-=======
-			return &httperror.HandlerError{http.StatusForbidden, "Permission denied to access environment", err}
->>>>>>> dc769b4c
 		}
 
 		if stack.Type == portainer.DockerSwarmStack || stack.Type == portainer.DockerComposeStack {
@@ -160,24 +150,14 @@
 
 	endpoint, err := handler.DataStore.Endpoint().Endpoint(portainer.EndpointID(endpointID))
 	if err == bolterrors.ErrObjectNotFound {
-<<<<<<< HEAD
 		return &httperror.HandlerError{StatusCode: http.StatusNotFound, Message: "Unable to find the endpoint associated to the stack inside the database", Err: err}
 	} else if err != nil {
 		return &httperror.HandlerError{StatusCode: http.StatusInternalServerError, Message: "Unable to find the endpoint associated to the stack inside the database", Err: err}
-=======
-		return &httperror.HandlerError{http.StatusNotFound, "Unable to find the environment associated to the stack inside the database", err}
-	} else if err != nil {
-		return &httperror.HandlerError{http.StatusInternalServerError, "Unable to find the environment associated to the stack inside the database", err}
->>>>>>> dc769b4c
 	}
 
 	err = handler.requestBouncer.AuthorizedEndpointOperation(r, endpoint)
 	if err != nil {
-<<<<<<< HEAD
 		return &httperror.HandlerError{StatusCode: http.StatusForbidden, Message: "Permission denied to access endpoint", Err: err}
-=======
-		return &httperror.HandlerError{http.StatusForbidden, "Permission denied to access environment", err}
->>>>>>> dc769b4c
 	}
 
 	stack = &portainer.Stack{
