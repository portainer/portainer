package stacks

import (
	"errors"
	"log"
	"net/http"

	"github.com/docker/cli/cli/compose/loader"
	"github.com/docker/cli/cli/compose/types"
	httperror "github.com/portainer/libhttp/error"
	"github.com/portainer/libhttp/request"
	"github.com/portainer/libhttp/response"
	"github.com/portainer/portainer/api"
	"github.com/portainer/portainer/api/http/security"
)

func (handler *Handler) cleanUp(stack *portainer.Stack, doCleanUp *bool) error {
	if !*doCleanUp {
		return nil
	}

	err := handler.FileService.RemoveDirectory(stack.ProjectPath)
	if err != nil {
		log.Printf("http error: Unable to cleanup stack creation (err=%s)\n", err)
	}
	return nil
}

// POST request on /api/stacks?type=<type>&method=<method>&endpointId=<endpointId>
func (handler *Handler) stackCreate(w http.ResponseWriter, r *http.Request) *httperror.HandlerError {
	stackType, err := request.RetrieveNumericQueryParameter(r, "type", false)
	if err != nil {
		return &httperror.HandlerError{http.StatusBadRequest, "Invalid query parameter: type", err}
	}

	method, err := request.RetrieveQueryParameter(r, "method", false)
	if err != nil {
		return &httperror.HandlerError{http.StatusBadRequest, "Invalid query parameter: method", err}
	}

	endpointID, err := request.RetrieveNumericQueryParameter(r, "endpointId", false)
	if err != nil {
		return &httperror.HandlerError{http.StatusBadRequest, "Invalid query parameter: endpointId", err}
	}

	endpoint, err := handler.EndpointService.Endpoint(portainer.EndpointID(endpointID))
	if err == portainer.ErrObjectNotFound {
		return &httperror.HandlerError{http.StatusNotFound, "Unable to find an endpoint with the specified identifier inside the database", err}
	} else if err != nil {
		return &httperror.HandlerError{http.StatusInternalServerError, "Unable to find an endpoint with the specified identifier inside the database", err}
	}

	err = handler.requestBouncer.AuthorizedEndpointOperation(r, endpoint, true)
	if err != nil {
		return &httperror.HandlerError{http.StatusForbidden, "Permission denied to access endpoint", err}
	}

	tokenData, err := security.RetrieveTokenData(r)
	if err != nil {
		return &httperror.HandlerError{http.StatusInternalServerError, "Unable to retrieve user details from authentication token", err}
	}

	switch portainer.StackType(stackType) {
	case portainer.DockerSwarmStack:
		return handler.createSwarmStack(w, r, method, endpoint, tokenData.ID)
	case portainer.DockerComposeStack:
<<<<<<< HEAD
		return handler.createComposeStack(w, r, method, endpoint)
	case portainer.KubernetesStack:
		return handler.createKubernetesStack(w, r, endpoint)
=======
		return handler.createComposeStack(w, r, method, endpoint, tokenData.ID)
>>>>>>> 9decbce5
	}

	return &httperror.HandlerError{http.StatusBadRequest, "Invalid value for query parameter: type. Value must be one of: 1 (Swarm stack) or 2 (Compose stack)", errors.New(request.ErrInvalidQueryParameter)}
}

func (handler *Handler) createComposeStack(w http.ResponseWriter, r *http.Request, method string, endpoint *portainer.Endpoint, userID portainer.UserID) *httperror.HandlerError {

	switch method {
	case "string":
		return handler.createComposeStackFromFileContent(w, r, endpoint, userID)
	case "repository":
		return handler.createComposeStackFromGitRepository(w, r, endpoint, userID)
	case "file":
		return handler.createComposeStackFromFileUpload(w, r, endpoint, userID)
	}

	return &httperror.HandlerError{http.StatusBadRequest, "Invalid value for query parameter: method. Value must be one of: string, repository or file", errors.New(request.ErrInvalidQueryParameter)}
}

func (handler *Handler) createSwarmStack(w http.ResponseWriter, r *http.Request, method string, endpoint *portainer.Endpoint, userID portainer.UserID) *httperror.HandlerError {
	switch method {
	case "string":
		return handler.createSwarmStackFromFileContent(w, r, endpoint, userID)
	case "repository":
		return handler.createSwarmStackFromGitRepository(w, r, endpoint, userID)
	case "file":
		return handler.createSwarmStackFromFileUpload(w, r, endpoint, userID)
	}

	return &httperror.HandlerError{http.StatusBadRequest, "Invalid value for query parameter: method. Value must be one of: string, repository or file", errors.New(request.ErrInvalidQueryParameter)}
}

func (handler *Handler) isValidStackFile(stackFileContent []byte) (bool, error) {
	composeConfigYAML, err := loader.ParseYAML(stackFileContent)
	if err != nil {
		return false, err
	}

	composeConfigFile := types.ConfigFile{
		Config: composeConfigYAML,
	}

	composeConfigDetails := types.ConfigDetails{
		ConfigFiles: []types.ConfigFile{composeConfigFile},
		Environment: map[string]string{},
	}

	composeConfig, err := loader.Load(composeConfigDetails, func(options *loader.Options) {
		options.SkipValidation = true
		options.SkipInterpolation = true
	})
	if err != nil {
		return false, err
	}

	for key := range composeConfig.Services {
		service := composeConfig.Services[key]
		for _, volume := range service.Volumes {
			if volume.Type == "bind" {
				return false, nil
			}
		}
	}

	return true, nil
}

func (handler *Handler) decorateStackResponse(w http.ResponseWriter, stack *portainer.Stack, userID portainer.UserID) *httperror.HandlerError {
	resourceControl := portainer.NewPrivateResourceControl(stack.Name, portainer.StackResourceControl, userID)

	err := handler.ResourceControlService.CreateResourceControl(resourceControl)
	if err != nil {
		return &httperror.HandlerError{http.StatusInternalServerError, "Unable to persist resource control inside the database", err}
	}

	stack.ResourceControl = resourceControl
	return response.JSON(w, stack)
}<|MERGE_RESOLUTION|>--- conflicted
+++ resolved
@@ -64,13 +64,9 @@
 	case portainer.DockerSwarmStack:
 		return handler.createSwarmStack(w, r, method, endpoint, tokenData.ID)
 	case portainer.DockerComposeStack:
-<<<<<<< HEAD
-		return handler.createComposeStack(w, r, method, endpoint)
+		return handler.createComposeStack(w, r, method, endpoint, tokenData.ID)
 	case portainer.KubernetesStack:
 		return handler.createKubernetesStack(w, r, endpoint)
-=======
-		return handler.createComposeStack(w, r, method, endpoint, tokenData.ID)
->>>>>>> 9decbce5
 	}
 
 	return &httperror.HandlerError{http.StatusBadRequest, "Invalid value for query parameter: type. Value must be one of: 1 (Swarm stack) or 2 (Compose stack)", errors.New(request.ErrInvalidQueryParameter)}
