package customtemplates

import (
	"errors"
	"net/http"

	"github.com/asaskevich/govalidator"
	httperror "github.com/portainer/libhttp/error"
	"github.com/portainer/libhttp/request"
	"github.com/portainer/libhttp/response"
	portainer "github.com/portainer/portainer/api"
	"github.com/portainer/portainer/api/filesystem"
	gittypes "github.com/portainer/portainer/api/git/types"
	httperrors "github.com/portainer/portainer/api/http/errors"
	"github.com/portainer/portainer/api/http/security"
	"github.com/portainer/portainer/api/stacks/stackutils"
)

type customTemplateUpdatePayload struct {
	// URL of the template's logo
	Logo string `example:"https://cloudinovasi.id/assets/img/logos/nginx.png"`
	// Title of the template
	Title string `example:"Nginx" validate:"required"`
	// Description of the template
	Description string `example:"High performance web server" validate:"required"`
	// A note that will be displayed in the UI. Supports HTML content
	Note string `example:"This is my <b>custom</b> template"`
	// Platform associated to the template.
	// Valid values are: 1 - 'linux', 2 - 'windows'
	// Required for Docker stacks
	Platform portainer.CustomTemplatePlatform `example:"1" enums:"1,2"`
	// Type of created stack (1 - swarm, 2 - compose, 3 - kubernetes)
	Type portainer.StackType `example:"1" enums:"1,2,3" validate:"required"`
	// URL of a Git repository hosting the Stack file
	RepositoryURL string `example:"https://github.com/openfaas/faas" validate:"required"`
	// Reference name of a Git repository hosting the Stack file
	RepositoryReferenceName string `example:"refs/heads/master"`
	// Use basic authentication to clone the Git repository
	RepositoryAuthentication bool `example:"true"`
	// Username used in basic authentication. Required when RepositoryAuthentication is true
	// and RepositoryGitCredentialID is 0
	RepositoryUsername string `example:"myGitUsername"`
	// Password used in basic authentication. Required when RepositoryAuthentication is true
	// and RepositoryGitCredentialID is 0
	RepositoryPassword string `example:"myGitPassword"`
	// GitCredentialID used to identify the bound git credential. Required when RepositoryAuthentication
	// is true and RepositoryUsername/RepositoryPassword are not provided
	RepositoryGitCredentialID int `example:"0"`
	// Path to the Stack file inside the Git repository
	ComposeFilePathInRepository string `example:"docker-compose.yml" default:"docker-compose.yml"`
	// Content of stack file
	FileContent string `validate:"required"`
	// Definitions of variables in the stack file
	Variables []portainer.CustomTemplateVariableDefinition
	// IsComposeFormat indicates if the Kubernetes template is created from a Docker Compose file
	IsComposeFormat bool `example:"false"`
}

func (payload *customTemplateUpdatePayload) Validate(r *http.Request) error {
	if govalidator.IsNull(payload.Title) {
		return errors.New("Invalid custom template title")
	}
	if govalidator.IsNull(payload.FileContent) && govalidator.IsNull(payload.RepositoryURL) {
		return errors.New("Either file content or git repository url need to be provided")
	}
	if payload.Type != portainer.KubernetesStack && payload.Platform != portainer.CustomTemplatePlatformLinux && payload.Platform != portainer.CustomTemplatePlatformWindows {
		return errors.New("Invalid custom template platform")
	}
	if payload.Type != portainer.KubernetesStack && payload.Type != portainer.DockerSwarmStack && payload.Type != portainer.DockerComposeStack {
		return errors.New("Invalid custom template type")
	}
	if govalidator.IsNull(payload.Description) {
		return errors.New("Invalid custom template description")
	}
	if !isValidNote(payload.Note) {
		return errors.New("Invalid note. <img> tag is not supported")
	}

<<<<<<< HEAD
	if govalidator.IsNull(payload.RepositoryURL) || !govalidator.IsURL(payload.RepositoryURL) {
		return errors.New("Invalid repository URL. Must correspond to a valid URL format")
	}
	if payload.RepositoryAuthentication && (govalidator.IsNull(payload.RepositoryUsername) || govalidator.IsNull(payload.RepositoryPassword)) {
		return errors.New("Invalid repository credentials. Username and password must be specified when authentication is enabled")
	}
	if govalidator.IsNull(payload.ComposeFilePathInRepository) {
		payload.ComposeFilePathInRepository = filesystem.ComposeFileDefaultName
	}

	err := validateVariablesDefinitions(payload.Variables)
	if err != nil {
		return err
	}

	return nil
=======
	return validateVariablesDefinitions(payload.Variables)
>>>>>>> e785d157
}

// @id CustomTemplateUpdate
// @summary Update a template
// @description Update a template.
// @description **Access policy**: authenticated
// @tags custom_templates
// @security ApiKeyAuth
// @security jwt
// @accept json
// @produce json
// @param id path int true "Template identifier"
// @param body body customTemplateUpdatePayload true "Template details"
// @success 200 {object} portainer.CustomTemplate "Success"
// @failure 400 "Invalid request"
// @failure 403 "Permission denied to access template"
// @failure 404 "Template not found"
// @failure 500 "Server error"
// @router /custom_templates/{id} [put]
func (handler *Handler) customTemplateUpdate(w http.ResponseWriter, r *http.Request) *httperror.HandlerError {
	customTemplateID, err := request.RetrieveNumericRouteVariableValue(r, "id")
	if err != nil {
		return httperror.BadRequest("Invalid Custom template identifier route variable", err)
	}

	var payload customTemplateUpdatePayload
	err = request.DecodeAndValidateJSONPayload(r, &payload)
	if err != nil {
		return httperror.BadRequest("Invalid request payload", err)
	}

	customTemplates, err := handler.DataStore.CustomTemplate().CustomTemplates()
	if err != nil {
		return httperror.InternalServerError("Unable to retrieve custom templates from the database", err)
	}

	for _, existingTemplate := range customTemplates {
		if existingTemplate.ID != portainer.CustomTemplateID(customTemplateID) && existingTemplate.Title == payload.Title {
			return httperror.InternalServerError("Template name must be unique", errors.New("Template name must be unique"))
		}
	}

	customTemplate, err := handler.DataStore.CustomTemplate().CustomTemplate(portainer.CustomTemplateID(customTemplateID))
	if handler.DataStore.IsErrObjectNotFound(err) {
		return httperror.NotFound("Unable to find a custom template with the specified identifier inside the database", err)
	} else if err != nil {
		return httperror.InternalServerError("Unable to find a custom template with the specified identifier inside the database", err)
	}

	securityContext, err := security.RetrieveRestrictedRequestContext(r)
	if err != nil {
		return httperror.InternalServerError("Unable to retrieve info from request context", err)
	}

	access := userCanEditTemplate(customTemplate, securityContext)
	if !access {
		return httperror.Forbidden("Access denied to resource", httperrors.ErrResourceAccessDenied)
	}

	customTemplate.Title = payload.Title
	customTemplate.Logo = payload.Logo
	customTemplate.Description = payload.Description
	customTemplate.Note = payload.Note
	customTemplate.Platform = payload.Platform
	customTemplate.Type = payload.Type
	customTemplate.Variables = payload.Variables
	customTemplate.IsComposeFormat = payload.IsComposeFormat

	if payload.RepositoryURL != "" {
		gitConfig := &gittypes.RepoConfig{
			URL:            payload.RepositoryURL,
			ReferenceName:  payload.RepositoryReferenceName,
			ConfigFilePath: payload.ComposeFilePathInRepository,
		}

		if payload.RepositoryAuthentication {
			gitConfig.Authentication = &gittypes.GitAuthentication{
				Username: payload.RepositoryUsername,
				Password: payload.RepositoryPassword,
			}
		}

		commitHash, err := stackutils.DownloadGitRepository(*gitConfig, handler.GitService, func() string {
			return customTemplate.ProjectPath
		})
		if err != nil {
			return httperror.InternalServerError(err.Error(), err)
		}

		gitConfig.ConfigHash = commitHash
		customTemplate.GitConfig = gitConfig
	}

	err = handler.DataStore.CustomTemplate().UpdateCustomTemplate(customTemplate.ID, customTemplate)
	if err != nil {
		return httperror.InternalServerError("Unable to persist custom template changes inside the database", err)
	}

	return response.JSON(w, customTemplate)
}<|MERGE_RESOLUTION|>--- conflicted
+++ resolved
@@ -76,7 +76,6 @@
 		return errors.New("Invalid note. <img> tag is not supported")
 	}
 
-<<<<<<< HEAD
 	if govalidator.IsNull(payload.RepositoryURL) || !govalidator.IsURL(payload.RepositoryURL) {
 		return errors.New("Invalid repository URL. Must correspond to a valid URL format")
 	}
@@ -87,15 +86,7 @@
 		payload.ComposeFilePathInRepository = filesystem.ComposeFileDefaultName
 	}
 
-	err := validateVariablesDefinitions(payload.Variables)
-	if err != nil {
-		return err
-	}
-
-	return nil
-=======
 	return validateVariablesDefinitions(payload.Variables)
->>>>>>> e785d157
 }
 
 // @id CustomTemplateUpdate
