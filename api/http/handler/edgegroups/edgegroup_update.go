--- conflicted
+++ resolved
@@ -28,8 +28,6 @@
 		return errors.New("invalid Edge group name")
 	}
 
-<<<<<<< HEAD
-=======
 	if payload.Dynamic && len(payload.TagIDs) == 0 {
 		return errors.New("tagIDs is mandatory for a dynamic Edge group")
 	}
@@ -38,7 +36,6 @@
 		return errors.New("environments is mandatory for a static Edge group")
 	}
 
->>>>>>> bcbdb017
 	return nil
 }
 
