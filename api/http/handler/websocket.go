package handler

import (
	"bufio"
	"bytes"
	"crypto/tls"
	"encoding/json"
	"fmt"
	"log"
	"net"
	"net/http"
	"net/http/httputil"
	"net/url"
	"os"
	"strconv"
	"time"

	"github.com/gorilla/mux"
	"github.com/gorilla/websocket"
	"github.com/koding/websocketproxy"
	"github.com/portainer/portainer"
	"github.com/portainer/portainer/crypto"
	httperror "github.com/portainer/portainer/http/error"
)

type (
	// WebSocketHandler represents an HTTP API handler for proxying requests to a web socket.
	WebSocketHandler struct {
		*mux.Router
		Logger             *log.Logger
		EndpointService    portainer.EndpointService
		SignatureService   portainer.DigitalSignatureService
		connectionUpgrader websocket.Upgrader
	}

	webSocketExecRequestParams struct {
		execID   string
		nodeName string
		endpoint *portainer.Endpoint
	}

	execStartOperationPayload struct {
		Tty    bool
		Detach bool
	}
)

// NewWebSocketHandler returns a new instance of WebSocketHandler.
func NewWebSocketHandler() *WebSocketHandler {
	h := &WebSocketHandler{
		Router:             mux.NewRouter(),
		Logger:             log.New(os.Stderr, "", log.LstdFlags),
		connectionUpgrader: websocket.Upgrader{},
	}
	h.HandleFunc("/websocket/exec", h.handleWebsocketExec).Methods(http.MethodGet)
	return h
}

// handleWebsocketExec handles GET requests on /websocket/exec?id=<execID>&endpointId=<endpointID>&nodeName=<nodeName>
// If the nodeName query parameter is present, the request will be proxied to the underlying agent endpoint.
// If the nodeName query parameter is not specified, the request will be upgraded to the websocket protocol and
// an ExecStart operation HTTP request will be created and hijacked.
func (handler *WebSocketHandler) handleWebsocketExec(w http.ResponseWriter, r *http.Request) {
	paramExecID := r.FormValue("id")
	paramEndpointID := r.FormValue("endpointId")
	if paramExecID == "" || paramEndpointID == "" {
		httperror.WriteErrorResponse(w, ErrInvalidQueryFormat, http.StatusBadRequest, handler.Logger)
		return
	}

	endpointID, err := strconv.Atoi(paramEndpointID)
	if err != nil {
		httperror.WriteErrorResponse(w, err, http.StatusBadRequest, handler.Logger)
		return
	}

	endpoint, err := handler.EndpointService.Endpoint(portainer.EndpointID(endpointID))
	if err != nil {
		httperror.WriteErrorResponse(w, err, http.StatusInternalServerError, handler.Logger)
		return
	}

	params := &webSocketExecRequestParams{
		endpoint: endpoint,
		execID:   paramExecID,
		nodeName: r.FormValue("nodeName"),
	}

	err = handler.handleRequest(w, r, params)
	if err != nil {
		httperror.WriteErrorResponse(w, err, http.StatusInternalServerError, handler.Logger)
		return
	}
}

func (handler *WebSocketHandler) handleRequest(w http.ResponseWriter, r *http.Request, params *webSocketExecRequestParams) error {
	if params.nodeName != "" {
		return handler.proxyWebsocketRequest(w, r, params)
	}

	websocketConn, err := handler.connectionUpgrader.Upgrade(w, r, nil)
	if err != nil {
		return err
	}
	defer websocketConn.Close()

	return hijackExecStartOperation(websocketConn, params.endpoint, params.execID)
}

func (handler *WebSocketHandler) proxyWebsocketRequest(w http.ResponseWriter, r *http.Request, params *webSocketExecRequestParams) error {
	agentURL, err := url.Parse(params.endpoint.URL)
	if err != nil {
		return err
	}

	agentURL.Scheme = "ws"
	proxy := websocketproxy.NewProxy(agentURL)

	if params.endpoint.TLSConfig.TLS || params.endpoint.TLSConfig.TLSSkipVerify {
		agentURL.Scheme = "wss"
		proxy.Dialer = &websocket.Dialer{
			TLSClientConfig: &tls.Config{
				InsecureSkipVerify: params.endpoint.TLSConfig.TLSSkipVerify,
			},
		}
	}

	signature, err := handler.SignatureService.Sign(portainer.PortainerAgentSignatureMessage)
	if err != nil {
		return err
	}

<<<<<<< HEAD
	signatureHeader := fmt.Sprintf("%x", signature)

	proxy.Director = func(incoming *http.Request, out http.Header) {
		out.Set(portainer.PortainerAgentSignatureHeader, signatureHeader)
=======
	proxy.Director = func(incoming *http.Request, out http.Header) {
		out.Set(portainer.PortainerAgentSignatureHeader, signature)
>>>>>>> 55a96767
		out.Set(portainer.PortainerAgentTargetHeader, params.nodeName)
	}

	r.Header.Del("Origin")
	proxy.ServeHTTP(w, r)

	return nil
}

func hijackExecStartOperation(websocketConn *websocket.Conn, endpoint *portainer.Endpoint, execID string) error {
	dial, err := createDial(endpoint)
	if err != nil {
		return err
	}

	// When we set up a TCP connection for hijack, there could be long periods
	// of inactivity (a long running command with no output) that in certain
	// network setups may cause ECONNTIMEOUT, leaving the client in an unknown
	// state. Setting TCP KeepAlive on the socket connection will prohibit
	// ECONNTIMEOUT unless the socket connection truly is broken
	if tcpConn, ok := dial.(*net.TCPConn); ok {
		tcpConn.SetKeepAlive(true)
		tcpConn.SetKeepAlivePeriod(30 * time.Second)
	}

	httpConn := httputil.NewClientConn(dial, nil)
	defer httpConn.Close()

	execStartRequest, err := createExecStartRequest(execID)
	if err != nil {
		return err
	}

	err = hijackRequest(websocketConn, httpConn, execStartRequest)
	if err != nil {
		return err
	}
<<<<<<< HEAD

	return nil
}

func createDial(endpoint *portainer.Endpoint) (net.Conn, error) {
	url, err := url.Parse(endpoint.URL)
	if err != nil {
		return nil, err
	}

	var host string
	if url.Scheme == "tcp" {
		host = url.Host
	} else if url.Scheme == "unix" {
		host = url.Path
	}

	if endpoint.TLSConfig.TLS {
		tlsConfig, err := crypto.CreateTLSConfiguration(&endpoint.TLSConfig)
		if err != nil {
			return nil, err
		}
		return tls.Dial(url.Scheme, host, tlsConfig)
	}

=======

	return nil
}

func createDial(endpoint *portainer.Endpoint) (net.Conn, error) {
	url, err := url.Parse(endpoint.URL)
	if err != nil {
		return nil, err
	}

	var host string
	if url.Scheme == "tcp" {
		host = url.Host
	} else if url.Scheme == "unix" {
		host = url.Path
	}

	if endpoint.TLSConfig.TLS {
		tlsConfig, err := crypto.CreateTLSConfiguration(&endpoint.TLSConfig)
		if err != nil {
			return nil, err
		}
		return tls.Dial(url.Scheme, host, tlsConfig)
	}

>>>>>>> 55a96767
	return net.Dial(url.Scheme, host)
}

func createExecStartRequest(execID string) (*http.Request, error) {
	execStartOperationPayload := &execStartOperationPayload{
		Tty:    true,
		Detach: false,
	}

	encodedBody := bytes.NewBuffer(nil)
	err := json.NewEncoder(encodedBody).Encode(execStartOperationPayload)
	if err != nil {
		return nil, err
	}

	request, err := http.NewRequest("POST", "/exec/"+execID+"/start", encodedBody)
	if err != nil {
		return nil, err
	}

	request.Header.Set("Content-Type", "application/json")
	request.Header.Set("Connection", "Upgrade")
	request.Header.Set("Upgrade", "tcp")

	return request, nil
}

func hijackRequest(websocketConn *websocket.Conn, httpConn *httputil.ClientConn, request *http.Request) error {
	// Server hijacks the connection, error 'connection closed' expected
	resp, err := httpConn.Do(request)
	if err != httputil.ErrPersistEOF {
		if err != nil {
			return err
		}
		if resp.StatusCode != http.StatusSwitchingProtocols {
			resp.Body.Close()
			return fmt.Errorf("unable to upgrade to tcp, received %d", resp.StatusCode)
		}
	}

	tcpConn, brw := httpConn.Hijack()
	defer tcpConn.Close()

	errorChan := make(chan error, 1)
	go streamFromTCPConnToWebsocketConn(websocketConn, brw, errorChan)
	go streamFromWebsocketConnToTCPConn(websocketConn, tcpConn, errorChan)

	err = <-errorChan
	if websocket.IsUnexpectedCloseError(err, websocket.CloseGoingAway, websocket.CloseNoStatusReceived) {
		return err
	}

	return nil
}

func streamFromWebsocketConnToTCPConn(websocketConn *websocket.Conn, tcpConn net.Conn, errorChan chan error) {
	for {
		_, in, err := websocketConn.ReadMessage()
		if err != nil {
			errorChan <- err
			break
		}

		_, err = tcpConn.Write(in)
		if err != nil {
			errorChan <- err
			break
		}
	}
}

func streamFromTCPConnToWebsocketConn(websocketConn *websocket.Conn, br *bufio.Reader, errorChan chan error) {
	for {
		out := make([]byte, 1024)
		_, err := br.Read(out)
		if err != nil {
			errorChan <- err
			break
		}

		err = websocketConn.WriteMessage(websocket.TextMessage, out)
		if err != nil {
			errorChan <- err
			break
		}
	}
}<|MERGE_RESOLUTION|>--- conflicted
+++ resolved
@@ -130,15 +130,8 @@
 		return err
 	}
 
-<<<<<<< HEAD
-	signatureHeader := fmt.Sprintf("%x", signature)
-
-	proxy.Director = func(incoming *http.Request, out http.Header) {
-		out.Set(portainer.PortainerAgentSignatureHeader, signatureHeader)
-=======
 	proxy.Director = func(incoming *http.Request, out http.Header) {
 		out.Set(portainer.PortainerAgentSignatureHeader, signature)
->>>>>>> 55a96767
 		out.Set(portainer.PortainerAgentTargetHeader, params.nodeName)
 	}
 
@@ -176,7 +169,6 @@
 	if err != nil {
 		return err
 	}
-<<<<<<< HEAD
 
 	return nil
 }
@@ -202,33 +194,6 @@
 		return tls.Dial(url.Scheme, host, tlsConfig)
 	}
 
-=======
-
-	return nil
-}
-
-func createDial(endpoint *portainer.Endpoint) (net.Conn, error) {
-	url, err := url.Parse(endpoint.URL)
-	if err != nil {
-		return nil, err
-	}
-
-	var host string
-	if url.Scheme == "tcp" {
-		host = url.Host
-	} else if url.Scheme == "unix" {
-		host = url.Path
-	}
-
-	if endpoint.TLSConfig.TLS {
-		tlsConfig, err := crypto.CreateTLSConfiguration(&endpoint.TLSConfig)
-		if err != nil {
-			return nil, err
-		}
-		return tls.Dial(url.Scheme, host, tlsConfig)
-	}
-
->>>>>>> 55a96767
 	return net.Dial(url.Scheme, host)
 }
 
