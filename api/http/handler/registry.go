package handler

import (
	"github.com/portainer/portainer"
	httperror "github.com/portainer/portainer/http/error"
	"github.com/portainer/portainer/http/proxy"
	"github.com/portainer/portainer/http/security"

	"crypto/tls"
	"encoding/json"
	"fmt"
<<<<<<< HEAD
	"io/ioutil"
=======
	"io"
>>>>>>> 7b3788c9
	"log"
	"net/http"
	"net/url"
	"os"
	"strconv"
	"strings"
	"time"

	"github.com/asaskevich/govalidator"
	"github.com/gorilla/mux"
)

const registryCheckTimeout = 3 * time.Second
const registryTimeout = 5 * time.Second

// RegistryHandler represents an HTTP API handler for managing Docker registries.
type RegistryHandler struct {
	*mux.Router
	Logger          *log.Logger
	RegistryService portainer.RegistryService
	ProxyManager    *proxy.Manager
}

// RegistryAuthResponse represents a response of a registry auth service (token)
type RegistryAuthResponse struct {
	Token string `json:"token"`
}

// NewRegistryHandler returns a new instance of RegistryHandler.
func NewRegistryHandler(bouncer *security.RequestBouncer) *RegistryHandler {
	h := &RegistryHandler{
		Router: mux.NewRouter(),
		Logger: log.New(os.Stderr, "", log.LstdFlags),
	}
	h.Handle("/registries",
		bouncer.AdministratorAccess(http.HandlerFunc(h.handlePostRegistries))).Methods(http.MethodPost)
	h.Handle("/registries",
		bouncer.RestrictedAccess(http.HandlerFunc(h.handleGetRegistries))).Methods(http.MethodGet)
	h.Handle("/registries/{id}",
		bouncer.AdministratorAccess(http.HandlerFunc(h.handleGetRegistry))).Methods(http.MethodGet)
	h.Handle("/registries/{id}",
		bouncer.AdministratorAccess(http.HandlerFunc(h.handlePutRegistry))).Methods(http.MethodPut)
	h.Handle("/registries/{id}/access",
		bouncer.AdministratorAccess(http.HandlerFunc(h.handlePutRegistryAccess))).Methods(http.MethodPut)
	h.Handle("/registries/{id}",
		bouncer.AdministratorAccess(http.HandlerFunc(h.handleDeleteRegistry))).Methods(http.MethodDelete)
	h.PathPrefix("/registries/{id}/v2").Handler(
		bouncer.AdministratorAccess(http.HandlerFunc(h.proxyRequestsToRegistryAPI)))

	return h
}

type (
	postRegistriesRequest struct {
		Name            string `valid:"required"`
		URL             string `valid:"required"`
		TLSVerification bool   `valid:""`
		Authentication  bool   `valid:""`
		Username        string `valid:""`
		Password        string `valid:""`
	}

	postRegistriesResponse struct {
		ID int `json:"Id"`
	}

	putRegistryAccessRequest struct {
		AuthorizedUsers []int `valid:"-"`
		AuthorizedTeams []int `valid:"-"`
	}

	putRegistriesRequest struct {
		Name            string `valid:"required"`
		URL             string `valid:"required"`
		TLSVerification bool   `valid:""`
		Authentication  bool   `valid:""`
		Username        string `valid:""`
		Password        string `valid:""`
	}
)

// handleGetRegistries handles GET requests on /registries
func (handler *RegistryHandler) handleGetRegistries(w http.ResponseWriter, r *http.Request) {
	securityContext, err := security.RetrieveRestrictedRequestContext(r)
	if err != nil {
		httperror.WriteErrorResponse(w, err, http.StatusInternalServerError, handler.Logger)
		return
	}

	registries, err := handler.RegistryService.Registries()
	if err != nil {
		httperror.WriteErrorResponse(w, err, http.StatusInternalServerError, handler.Logger)
		return
	}

	filteredRegistries, err := security.FilterRegistries(registries, securityContext)
	if err != nil {
		httperror.WriteErrorResponse(w, err, http.StatusInternalServerError, handler.Logger)
		return
	}

	for i := range filteredRegistries {
		filteredRegistries[i].Password = ""
	}

	encodeJSON(w, filteredRegistries, handler.Logger)
}

// handlePostRegistries handles POST requests on /registries
func (handler *RegistryHandler) handlePostRegistries(w http.ResponseWriter, r *http.Request) {
	var req postRegistriesRequest
	if err := json.NewDecoder(r.Body).Decode(&req); err != nil {
		httperror.WriteErrorResponse(w, ErrInvalidJSON, http.StatusBadRequest, handler.Logger)
		return
	}

	_, err := govalidator.ValidateStruct(req)
	if err != nil {
		httperror.WriteErrorResponse(w, ErrInvalidRequestFormat, http.StatusBadRequest, handler.Logger)
		return
	}

	registries, err := handler.RegistryService.Registries()
	if err != nil {
		httperror.WriteErrorResponse(w, err, http.StatusInternalServerError, handler.Logger)
		return
	}
	for _, r := range registries {
		if r.URL == req.URL {
			httperror.WriteErrorResponse(w, portainer.ErrRegistryAlreadyExists, http.StatusConflict, handler.Logger)
			return
		}
	}

	protocol, version, authType, err := validateRegistryURL(req.URL, req.Authentication, req.Username, req.Password, req.TLSVerification)
	if err != nil {
		httperror.WriteErrorResponse(w, err, http.StatusBadRequest, handler.Logger)
		return
	}

	registry := &portainer.Registry{
		Name:            req.Name,
		URL:             req.URL,
		Protocol:        protocol,
		Version:         version,
		TLSVerification: req.TLSVerification,
		Authentication:  req.Authentication,
		Username:        req.Username,
		Password:        req.Password,
		AuthorizedUsers: []portainer.UserID{},
		AuthorizedTeams: []portainer.TeamID{},
		AuthType:        authType,
	}

	err = handler.RegistryService.CreateRegistry(registry)
	if err != nil {
		httperror.WriteErrorResponse(w, err, http.StatusInternalServerError, handler.Logger)
		return
	}

	encodeJSON(w, &postRegistriesResponse{ID: int(registry.ID)}, handler.Logger)
}

// handleGetRegistry handles GET requests on /registries/:id
func (handler *RegistryHandler) handleGetRegistry(w http.ResponseWriter, r *http.Request) {
	vars := mux.Vars(r)
	id := vars["id"]

	registryID, err := strconv.Atoi(id)
	if err != nil {
		httperror.WriteErrorResponse(w, err, http.StatusBadRequest, handler.Logger)
		return
	}

	registry, err := handler.RegistryService.Registry(portainer.RegistryID(registryID))
	if err == portainer.ErrRegistryNotFound {
		httperror.WriteErrorResponse(w, err, http.StatusNotFound, handler.Logger)
		return
	} else if err != nil {
		httperror.WriteErrorResponse(w, err, http.StatusInternalServerError, handler.Logger)
		return
	}

	registry.Password = ""

	encodeJSON(w, registry, handler.Logger)
}

// handlePutRegistryAccess handles PUT requests on /registries/:id/access
func (handler *RegistryHandler) handlePutRegistryAccess(w http.ResponseWriter, r *http.Request) {
	vars := mux.Vars(r)
	id := vars["id"]

	registryID, err := strconv.Atoi(id)
	if err != nil {
		httperror.WriteErrorResponse(w, err, http.StatusBadRequest, handler.Logger)
		return
	}

	var req putRegistryAccessRequest
	if err = json.NewDecoder(r.Body).Decode(&req); err != nil {
		httperror.WriteErrorResponse(w, ErrInvalidJSON, http.StatusBadRequest, handler.Logger)
		return
	}

	_, err = govalidator.ValidateStruct(req)
	if err != nil {
		httperror.WriteErrorResponse(w, ErrInvalidRequestFormat, http.StatusBadRequest, handler.Logger)
		return
	}

	registry, err := handler.RegistryService.Registry(portainer.RegistryID(registryID))
	if err == portainer.ErrRegistryNotFound {
		httperror.WriteErrorResponse(w, err, http.StatusNotFound, handler.Logger)
		return
	} else if err != nil {
		httperror.WriteErrorResponse(w, err, http.StatusInternalServerError, handler.Logger)
		return
	}

	if req.AuthorizedUsers != nil {
		authorizedUserIDs := []portainer.UserID{}
		for _, value := range req.AuthorizedUsers {
			authorizedUserIDs = append(authorizedUserIDs, portainer.UserID(value))
		}
		registry.AuthorizedUsers = authorizedUserIDs
	}

	if req.AuthorizedTeams != nil {
		authorizedTeamIDs := []portainer.TeamID{}
		for _, value := range req.AuthorizedTeams {
			authorizedTeamIDs = append(authorizedTeamIDs, portainer.TeamID(value))
		}
		registry.AuthorizedTeams = authorizedTeamIDs
	}

	err = handler.RegistryService.UpdateRegistry(registry.ID, registry)
	if err != nil {
		httperror.WriteErrorResponse(w, err, http.StatusInternalServerError, handler.Logger)
		return
	}
}

// handlePutRegistry handles PUT requests on /registries/:id
func (handler *RegistryHandler) handlePutRegistry(w http.ResponseWriter, r *http.Request) {
	vars := mux.Vars(r)
	id := vars["id"]

	registryID, err := strconv.Atoi(id)
	if err != nil {
		httperror.WriteErrorResponse(w, err, http.StatusBadRequest, handler.Logger)
		return
	}

	var req putRegistriesRequest
	if err = json.NewDecoder(r.Body).Decode(&req); err != nil {
		httperror.WriteErrorResponse(w, ErrInvalidJSON, http.StatusBadRequest, handler.Logger)
		return
	}

	_, err = govalidator.ValidateStruct(req)
	if err != nil {
		httperror.WriteErrorResponse(w, ErrInvalidRequestFormat, http.StatusBadRequest, handler.Logger)
		return
	}

	registry, err := handler.RegistryService.Registry(portainer.RegistryID(registryID))
	if err == portainer.ErrRegistryNotFound {
		httperror.WriteErrorResponse(w, err, http.StatusNotFound, handler.Logger)
		return
	} else if err != nil {
		httperror.WriteErrorResponse(w, err, http.StatusInternalServerError, handler.Logger)
		return
	}

	registries, err := handler.RegistryService.Registries()
	if err != nil {
		httperror.WriteErrorResponse(w, err, http.StatusInternalServerError, handler.Logger)
		return
	}
	for _, r := range registries {
		if r.URL == req.URL && r.ID != registry.ID {
			httperror.WriteErrorResponse(w, portainer.ErrRegistryAlreadyExists, http.StatusConflict, handler.Logger)
			return
		}
	}

	if req.Name != "" {
		registry.Name = req.Name
	}

	if req.URL != "" {
		protocol, version, authType, err := validateRegistryURL(req.URL, req.Authentication, req.Username, req.Password, req.TLSVerification)
		if err != nil {
			httperror.WriteErrorResponse(w, err, http.StatusBadRequest, handler.Logger)
			return
		}
		registry.URL = req.URL
		registry.Protocol = protocol
		registry.Version = version
		registry.AuthType = authType
	}

	if req.Authentication {
		registry.Authentication = true
		registry.Username = req.Username
		registry.Password = req.Password
	} else {
		registry.Authentication = false
		registry.Username = ""
		registry.Password = ""
	}
	registry.TLSVerification = req.TLSVerification

	err = handler.RegistryService.UpdateRegistry(registry.ID, registry)
	if err != nil {
		httperror.WriteErrorResponse(w, err, http.StatusInternalServerError, handler.Logger)
		return
	}
}

// handleDeleteRegistry handles DELETE requests on /registries/:id
func (handler *RegistryHandler) handleDeleteRegistry(w http.ResponseWriter, r *http.Request) {
	vars := mux.Vars(r)
	id := vars["id"]

	registryID, err := strconv.Atoi(id)
	if err != nil {
		httperror.WriteErrorResponse(w, err, http.StatusBadRequest, handler.Logger)
		return
	}

	_, err = handler.RegistryService.Registry(portainer.RegistryID(registryID))
	if err == portainer.ErrRegistryNotFound {
		httperror.WriteErrorResponse(w, err, http.StatusNotFound, handler.Logger)
		return
	} else if err != nil {
		httperror.WriteErrorResponse(w, err, http.StatusInternalServerError, handler.Logger)
		return
	}

	err = handler.RegistryService.DeleteRegistry(portainer.RegistryID(registryID))
	if err != nil {
		httperror.WriteErrorResponse(w, err, http.StatusInternalServerError, handler.Logger)
		return
	}
}

func (handler *RegistryHandler) proxyRequestsToRegistryAPI(w http.ResponseWriter, r *http.Request) {
	vars := mux.Vars(r)
	id := vars["id"]

	registryID, err := strconv.Atoi(id)
	if err != nil {
		httperror.WriteErrorResponse(w, err, http.StatusBadRequest, handler.Logger)
		return
	}

	registry, err := handler.RegistryService.Registry(portainer.RegistryID(registryID))
	if err == portainer.ErrRegistryNotFound {
		httperror.WriteErrorResponse(w, err, http.StatusNotFound, handler.Logger)
		return
	} else if err != nil {
		httperror.WriteErrorResponse(w, err, http.StatusInternalServerError, handler.Logger)
		return
	}

	// Old method, get proxy
	/*var proxy http.Handler
	proxy = handler.ProxyManager.GetRegistryProxy(string(registryID))
	if proxy == nil {
		proxy, err = handler.ProxyManager.CreateAndRegisterRegistryProxy(registry)
		if err != nil {
			httperror.WriteErrorResponse(w, err, http.StatusBadRequest, handler.Logger)
			return
		}
	}

	http.StripPrefix("/registries/"+id, proxy).ServeHTTP(w, r)*/

	// New method, without proxy
	client := &http.Client{
		Timeout: registryTimeout,
	}
	if !registry.TLSVerification {
		client.Transport = &http.Transport{
			TLSClientConfig: &tls.Config{
				InsecureSkipVerify: true,
			},
		}
	}
	// Proxy to registry and verify auth
	/*req, err := http.NewRequest("GET", url, nil)
	  if err != nil {
	    return "", portainer.ErrRegistryInvalid
	  }*/
	uri := strings.Replace(r.RequestURI, "/api/registries/"+id+"/", "", 1)
	fmt.Println(uri)
	req := r
	req.RequestURI = ""
	u, err := url.Parse(registry.Protocol + "://" + registry.URL + "/" + uri)
	fmt.Println(registry.Protocol + "://" + registry.URL + "/" + uri)
	if err != nil {
		panic(err)
	}
	/*
	   Registry struct {
	     ID              RegistryID `json:"Id"`
	     Name            string     `json:"Name"`
	     URL             string     `json:"URL"`
	     Protocol        string     `json:"Protocol"`
	     Version         string     `json:"Version"`
	     Authentication  bool       `json:"Authentication"`
	     Username        string     `json:"Username"`
	     Password        string     `json:"Password,omitempty"`
	     TLSVerification bool       `json:"TLSVerification"`
	     AuthorizedUsers []UserID   `json:"AuthorizedUsers"`
	     AuthorizedTeams []TeamID   `json:"AuthorizedTeams"`
	     AuthType        string     `json:"AuthType"`
	   }
	*/
	req.URL = u
	req.Host = registry.URL
	resp, err := client.Do(req)
	if err != nil {
		fmt.Println(err.Error())
	}

	authHeader := resp.Header.Get("Www-Authenticate")
	switch authType := strings.Split(authHeader, " ")[0]; authType {
	case "Bearer":
		// Call auth URI to get token, and recall registry with token
		parts := strings.Split(strings.Replace(authHeader, "Bearer ", "", 1), ",")
		m := map[string]string{}
		for _, part := range parts {
			if splits := strings.Split(part, "="); len(splits) == 2 {
				m[splits[0]] = strings.Replace(splits[1], "\"", "", 2)
			}
		}
		if _, ok := m["realm"]; !ok {
			//return "", portainer.ErrRegistryInvalid
		}

		authURL := m["realm"]
		if v, ok := m["service"]; ok {
			authURL += "?service=" + v
			if v, ok = m["scope"]; ok {
				authURL += "&scope=" + v
			}
		}

		authReq, err := http.NewRequest("GET", authURL, nil)
		fmt.Println(authURL)
		if err != nil {
			// TODO handle error
		}
		authReq.SetBasicAuth(registry.Username, registry.Password)

		resp, err = client.Do(authReq)
		if err != nil {
			// TODO handle error
		}
		if resp.StatusCode == http.StatusOK {
			// Store token
<<<<<<< HEAD
			// Response example :
			// {"token":"eyJ0eXAiOiJKV1QiLCJhbGciOiJSUzI1NiIsImtpZCI6Ilc1S1Q6UlVPTDpYSjdLOlhZNFM6WTMzRjpTV0VNOldXNUI6SzVBWDpNSFJGOjRXVVA6TEZOUDpNTDdOIn0.eyJhY2Nlc3MiOlt7InR5cGUiOiJyZWdpc3RyeSIsIm5hbWUiOiJjYXRhbG9nIiwiYWN0aW9ucyI6WyIqIl19XSwianRpIjoiMTY5ZmRlNzQtZDE1ZC00YjUzLThiNzEtYjU5NWNkYzE5NGI3IiwiYXVkIjoiY29udGFpbmVyX3JlZ2lzdHJ5Iiwic3ViIjoiSDc3ODMzIiwiaXNzIjoib21uaWJ1cy1naXRsYWItaXNzdWVyIiwiaWF0IjoxNTIzODg4MjQ3LCJuYmYiOjE1MjM4ODgyNDIsImV4cCI6MTUyMzg4ODU0N30.Zs5nUIFWwRuKyZZRHQ5c7k1rApkTWC92IK7-3wezetZ-qPEqdqtoNXMyuYS54OZ3sAayv05jFEHfmgCBRDpCy9KZOhgvHrKhvCYqVf3eXlyP25ZfSAonJBmOchWkbaCeKWHQdSSggxkGMu-IldaGv8AEAmVLwQ0vmRLWj9vUUyVoCFTPpQS49ex1KRoF8DhLbHlgxBi5p-LJPfrXqMtroUUBBPoz4o0OyZv29aKi0msKmZLBx0ZERWX5i3_PvjX39vZxVhX8PTBY_Y83MXtUdxcTBUvL2kqLpXArUkIiu-Pb6vgNqwmaRbCWNW0Jf2GMEAlUcpl-bpdr8eBRfMrVEA"}
=======
>>>>>>> 7b3788c9
			// Parse response into RegistryAuthResponse
			defer resp.Body.Close()
			respJson := &RegistryAuthResponse{}
			err = json.NewDecoder(resp.Body).Decode(respJson)
			if err != nil {
				log.Fatal(err)
			}
			fmt.Println(respJson.Token)

			// Redo request with auth token
			req.Header.Set("Authorization", "Bearer "+respJson.Token)
<<<<<<< HEAD
			nextResp, err := client.Do(req)
			if err != nil {
				fmt.Println(err.Error())
			}
			if nextResp.StatusCode == http.StatusOK {
				defer nextResp.Body.Close()
				bodyBytes, _ := ioutil.ReadAll(nextResp.Body)
				fmt.Println(string(bodyBytes))
				// Write response
				fmt.Fprintln(w, string(bodyBytes))
			}

		}

	case "Basic":
	// Just recall registry with base64 user/pass un auth header
=======
		}

	case "Basic":
		// Just recall registry with basic auth
		req.SetBasicAuth(registry.Username, registry.Password)
>>>>>>> 7b3788c9
	default:
		// Forward to registry
	}

<<<<<<< HEAD
=======
	// Do the backend call and forward response
	nextResp, err := client.Do(req)
	if err != nil {
		fmt.Println(err.Error())
	}
	// Write response
	defer nextResp.Body.Close()
	for name, values := range nextResp.Header {
		w.Header()[name] = values
	}
	w.WriteHeader(nextResp.StatusCode)
	io.Copy(w, nextResp.Body)

>>>>>>> 7b3788c9
	/*  authURL := url
	    authHeader := resp.Header.Get("Www-Authenticate")
	    authType := strings.Split(authHeader, " ")[0]*/

}

// validateRegistryURL validates wether given url is valid a docker registry url by
// sending http get request to url using combination of protocols and available
// registry versions. upon first successfull attempt, it returns protocol, version
// and nil error.
func validateRegistryURL(url string, auth bool, username, password string, tlsVerification bool) (string, string, string, error) {
	configs := []struct {
		protocol, version string
	}{
		{"https", "v2"},
		{"https", "v1"},
		{"http", "v2"},
		{"http", "v1"},
	}

	client := &http.Client{
		Timeout: registryCheckTimeout,
	}
	if !tlsVerification {
		client.Transport = &http.Transport{
			TLSClientConfig: &tls.Config{
				InsecureSkipVerify: true,
			},
		}
	}
	for _, config := range configs {
		url := fmt.Sprintf("%s://%s/%s/", config.protocol, url, config.version)
		if auth {
			if authType, err := registryAuthAttempt(client, url, username, password); err == nil {
				return config.protocol, config.version, authType, nil
			} else if err == portainer.ErrRegistryInvalidAuthCreds || err == portainer.ErrRegistryInvalidServerCert {
				return "", "", "", err
			}
			continue
		}

		if err := checkRegistryURL(client, url); err == nil {
			return config.protocol, config.version, "", nil
		} else if err == portainer.ErrRegistryAuthRequired || err == portainer.ErrRegistryInvalidServerCert {
			return "", "", "", err
		}
	}

	return "", "", "", portainer.ErrRegistryInvalid
}

func checkRegistryURL(client *http.Client, url string) error {
	req, err := http.NewRequest("GET", url, nil)
	if err != nil {
		return portainer.ErrRegistryInvalid
	}

	resp, err := client.Do(req)
	if err != nil {
		if strings.Contains(err.Error(), "cannot validate certificate for") {
			return portainer.ErrRegistryInvalidServerCert
		}
		return portainer.ErrRegistryInvalid
	}

	if resp.StatusCode == http.StatusOK {
		return nil
	}
	if resp.StatusCode == http.StatusUnauthorized {
		return portainer.ErrRegistryAuthRequired
	}
	return portainer.ErrRegistryInvalid
}

func registryAuthAttempt(client *http.Client, url, username, password string) (string, error) {
	req, err := http.NewRequest("GET", url, nil)
	if err != nil {
		return "", portainer.ErrRegistryInvalid
	}

	resp, err := client.Do(req)
	if err != nil && strings.Contains(err.Error(), "cannot validate certificate for") {
		return "", portainer.ErrRegistryInvalidServerCert
	} else if err != nil || resp.StatusCode != http.StatusUnauthorized {
		return "", portainer.ErrRegistryInvalid
	}

	authURL := url
	authHeader := resp.Header.Get("Www-Authenticate")
	authType := strings.Split(authHeader, " ")[0]
	if authType == "Bearer" {
		parts := strings.Split(strings.Replace(authHeader, "Bearer ", "", 1), ",")

		m := map[string]string{}
		for _, part := range parts {
			if splits := strings.Split(part, "="); len(splits) == 2 {
				m[splits[0]] = strings.Replace(splits[1], "\"", "", 2)
			}
		}
		if _, ok := m["realm"]; !ok {
			return "", portainer.ErrRegistryInvalid
		}

		authURL = m["realm"]
		if v, ok := m["service"]; ok {
			authURL += "?service=" + v
		}
	}

	authReq, err := http.NewRequest("GET", authURL, nil)
	if err != nil {
		return "", portainer.ErrRegistryInvalid
	}
	authReq.SetBasicAuth(username, password)

	resp, err = client.Do(authReq)
	if err != nil {
		return "", portainer.ErrRegistryInvalid
	}
	if resp.StatusCode == http.StatusOK {
		return authType, nil
	}
	return "", portainer.ErrRegistryInvalidAuthCreds
}<|MERGE_RESOLUTION|>--- conflicted
+++ resolved
@@ -9,11 +9,7 @@
 	"crypto/tls"
 	"encoding/json"
 	"fmt"
-<<<<<<< HEAD
-	"io/ioutil"
-=======
 	"io"
->>>>>>> 7b3788c9
 	"log"
 	"net/http"
 	"net/url"
@@ -478,11 +474,6 @@
 		}
 		if resp.StatusCode == http.StatusOK {
 			// Store token
-<<<<<<< HEAD
-			// Response example :
-			// {"token":"eyJ0eXAiOiJKV1QiLCJhbGciOiJSUzI1NiIsImtpZCI6Ilc1S1Q6UlVPTDpYSjdLOlhZNFM6WTMzRjpTV0VNOldXNUI6SzVBWDpNSFJGOjRXVVA6TEZOUDpNTDdOIn0.eyJhY2Nlc3MiOlt7InR5cGUiOiJyZWdpc3RyeSIsIm5hbWUiOiJjYXRhbG9nIiwiYWN0aW9ucyI6WyIqIl19XSwianRpIjoiMTY5ZmRlNzQtZDE1ZC00YjUzLThiNzEtYjU5NWNkYzE5NGI3IiwiYXVkIjoiY29udGFpbmVyX3JlZ2lzdHJ5Iiwic3ViIjoiSDc3ODMzIiwiaXNzIjoib21uaWJ1cy1naXRsYWItaXNzdWVyIiwiaWF0IjoxNTIzODg4MjQ3LCJuYmYiOjE1MjM4ODgyNDIsImV4cCI6MTUyMzg4ODU0N30.Zs5nUIFWwRuKyZZRHQ5c7k1rApkTWC92IK7-3wezetZ-qPEqdqtoNXMyuYS54OZ3sAayv05jFEHfmgCBRDpCy9KZOhgvHrKhvCYqVf3eXlyP25ZfSAonJBmOchWkbaCeKWHQdSSggxkGMu-IldaGv8AEAmVLwQ0vmRLWj9vUUyVoCFTPpQS49ex1KRoF8DhLbHlgxBi5p-LJPfrXqMtroUUBBPoz4o0OyZv29aKi0msKmZLBx0ZERWX5i3_PvjX39vZxVhX8PTBY_Y83MXtUdxcTBUvL2kqLpXArUkIiu-Pb6vgNqwmaRbCWNW0Jf2GMEAlUcpl-bpdr8eBRfMrVEA"}
-=======
->>>>>>> 7b3788c9
 			// Parse response into RegistryAuthResponse
 			defer resp.Body.Close()
 			respJson := &RegistryAuthResponse{}
@@ -494,36 +485,16 @@
 
 			// Redo request with auth token
 			req.Header.Set("Authorization", "Bearer "+respJson.Token)
-<<<<<<< HEAD
-			nextResp, err := client.Do(req)
-			if err != nil {
-				fmt.Println(err.Error())
-			}
-			if nextResp.StatusCode == http.StatusOK {
-				defer nextResp.Body.Close()
-				bodyBytes, _ := ioutil.ReadAll(nextResp.Body)
-				fmt.Println(string(bodyBytes))
-				// Write response
-				fmt.Fprintln(w, string(bodyBytes))
-			}
-
-		}
-
-	case "Basic":
-	// Just recall registry with base64 user/pass un auth header
-=======
 		}
 
 	case "Basic":
 		// Just recall registry with basic auth
 		req.SetBasicAuth(registry.Username, registry.Password)
->>>>>>> 7b3788c9
+
 	default:
 		// Forward to registry
 	}
 
-<<<<<<< HEAD
-=======
 	// Do the backend call and forward response
 	nextResp, err := client.Do(req)
 	if err != nil {
@@ -537,7 +508,6 @@
 	w.WriteHeader(nextResp.StatusCode)
 	io.Copy(w, nextResp.Body)
 
->>>>>>> 7b3788c9
 	/*  authURL := url
 	    authHeader := resp.Header.Get("Www-Authenticate")
 	    authType := strings.Split(authHeader, " ")[0]*/
