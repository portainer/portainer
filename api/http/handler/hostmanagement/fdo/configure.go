--- conflicted
+++ resolved
@@ -63,28 +63,18 @@
 func (handler *Handler) fdoConfigureDevice(w http.ResponseWriter, r *http.Request) *httperror.HandlerError {
 	guid, err := request.RetrieveRouteVariableValue(r, "guid")
 	if err != nil {
-<<<<<<< HEAD
 		log.Error().Err(err).Msg("fdoConfigureDevice: request.RetrieveRouteVariableValue()")
 
-		return &httperror.HandlerError{StatusCode: http.StatusInternalServerError, Message: "fdoConfigureDevice: guid not found", Err: err}
-=======
-		logrus.WithError(err).Info("fdoConfigureDevice: request.RetrieveRouteVariableValue()")
 		return httperror.InternalServerError("fdoConfigureDevice: guid not found", err)
->>>>>>> f71fe87b
 	}
 
 	var payload deviceConfigurePayload
 
 	err = request.DecodeAndValidateJSONPayload(r, &payload)
 	if err != nil {
-<<<<<<< HEAD
 		log.Error().Err(err).Msg("invalid request payload")
 
-		return &httperror.HandlerError{StatusCode: http.StatusBadRequest, Message: "Invalid request payload", Err: err}
-=======
-		logrus.WithError(err).Error("Invalid request payload")
 		return httperror.BadRequest("Invalid request payload", err)
->>>>>>> f71fe87b
 	}
 
 	profile, err := handler.DataStore.FDOProfile().FDOProfile(portainer.FDOProfileID(payload.ProfileID))
@@ -96,26 +86,16 @@
 
 	fileContent, err := handler.FileService.GetFileContent(profile.FilePath, "")
 	if err != nil {
-<<<<<<< HEAD
 		log.Error().Err(err).Msg("fdoConfigureDevice: GetFileContent")
 
-		return &httperror.HandlerError{StatusCode: http.StatusInternalServerError, Message: "fdoConfigureDevice: GetFileContent", Err: err}
-=======
-		logrus.WithError(err).Info("fdoConfigureDevice: GetFileContent")
 		return httperror.InternalServerError("fdoConfigureDevice: GetFileContent", err)
->>>>>>> f71fe87b
 	}
 
 	fdoClient, err := handler.newFDOClient()
 	if err != nil {
-<<<<<<< HEAD
 		log.Error().Err(err).Msg("fdoConfigureDevice: newFDOClient()")
 
-		return &httperror.HandlerError{StatusCode: http.StatusInternalServerError, Message: "fdoConfigureDevice: newFDOClient()", Err: err}
-=======
-		logrus.WithError(err).Info("fdoConfigureDevice: newFDOClient()")
 		return httperror.InternalServerError("fdoConfigureDevice: newFDOClient()", err)
->>>>>>> f71fe87b
 	}
 
 	// enable fdo_sys
@@ -126,14 +106,9 @@
 		"var":      []string{"active"},
 		"bytes":    []string{"F5"}, // this is "true" in CBOR
 	}, []byte("")); err != nil {
-<<<<<<< HEAD
-		log.Error().Err(err).Msg("fdoConfigureDevice: PutDeviceSVIRaw()")
-
-		return &httperror.HandlerError{StatusCode: http.StatusInternalServerError, Message: "fdoConfigureDevice: PutDeviceSVIRaw()", Err: err}
-=======
-		logrus.WithError(err).Info("fdoConfigureDevice: PutDeviceSVIRaw()")
-		return httperror.InternalServerError("fdoConfigureDevice: PutDeviceSVIRaw()", err)
->>>>>>> f71fe87b
+		log.Error().Err(err).Msg("fdoConfigureDevice: PutDeviceSVIRaw()")
+
+		return httperror.InternalServerError("fdoConfigureDevice: PutDeviceSVIRaw()", err)
 	}
 
 	if err = fdoClient.PutDeviceSVIRaw(url.Values{
@@ -143,14 +118,9 @@
 		"var":      []string{"filedesc"},
 		"filename": []string{"DEVICE_edgeid.txt"},
 	}, []byte(payload.EdgeID)); err != nil {
-<<<<<<< HEAD
 		log.Error().Err(err).Msg("fdoConfigureDevice: PutDeviceSVIRaw(edgeid)")
 
-		return &httperror.HandlerError{StatusCode: http.StatusInternalServerError, Message: "fdoConfigureDevice: PutDeviceSVIRaw(edgeid)", Err: err}
-=======
-		logrus.WithError(err).Info("fdoConfigureDevice: PutDeviceSVIRaw(edgeid)")
 		return httperror.InternalServerError("fdoConfigureDevice: PutDeviceSVIRaw(edgeid)", err)
->>>>>>> f71fe87b
 	}
 
 	// write down the edgekey
@@ -161,14 +131,9 @@
 		"var":      []string{"filedesc"},
 		"filename": []string{"DEVICE_edgekey.txt"},
 	}, []byte(payload.EdgeKey)); err != nil {
-<<<<<<< HEAD
 		log.Error().Err(err).Msg("fdoConfigureDevice: PutDeviceSVIRaw(edgekey)")
 
-		return &httperror.HandlerError{StatusCode: http.StatusInternalServerError, Message: "fdoConfigureDevice: PutDeviceSVIRaw(edgekey)", Err: err}
-=======
-		logrus.WithError(err).Info("fdoConfigureDevice: PutDeviceSVIRaw(edgekey)")
 		return httperror.InternalServerError("fdoConfigureDevice: PutDeviceSVIRaw(edgekey)", err)
->>>>>>> f71fe87b
 	}
 
 	// write down the device name
@@ -179,14 +144,9 @@
 		"var":      []string{"filedesc"},
 		"filename": []string{"DEVICE_name.txt"},
 	}, []byte(payload.Name)); err != nil {
-<<<<<<< HEAD
 		log.Error().Err(err).Msg("fdoConfigureDevice: PutDeviceSVIRaw(name)")
 
-		return &httperror.HandlerError{StatusCode: http.StatusInternalServerError, Message: "fdoConfigureDevice: PutDeviceSVIRaw(name)", Err: err}
-=======
-		logrus.WithError(err).Info("fdoConfigureDevice: PutDeviceSVIRaw(name)")
 		return httperror.InternalServerError("fdoConfigureDevice: PutDeviceSVIRaw(name)", err)
->>>>>>> f71fe87b
 	}
 
 	// write down the device GUID - used as the EDGE_DEVICE_GUID too
@@ -197,14 +157,9 @@
 		"var":      []string{"filedesc"},
 		"filename": []string{"DEVICE_GUID.txt"},
 	}, []byte(guid)); err != nil {
-<<<<<<< HEAD
-		log.Error().Err(err).Msg("fdoConfigureDevice: PutDeviceSVIRaw()")
-
-		return &httperror.HandlerError{StatusCode: http.StatusInternalServerError, Message: "fdoConfigureDevice: PutDeviceSVIRaw()", Err: err}
-=======
-		logrus.WithError(err).Info("fdoConfigureDevice: PutDeviceSVIRaw()")
-		return httperror.InternalServerError("fdoConfigureDevice: PutDeviceSVIRaw()", err)
->>>>>>> f71fe87b
+		log.Error().Err(err).Msg("fdoConfigureDevice: PutDeviceSVIRaw()")
+
+		return httperror.InternalServerError("fdoConfigureDevice: PutDeviceSVIRaw()", err)
 	}
 
 	if err = fdoClient.PutDeviceSVIRaw(url.Values{
@@ -214,26 +169,16 @@
 		"var":      []string{"filedesc"},
 		"filename": []string{deploymentScriptName},
 	}, fileContent); err != nil {
-<<<<<<< HEAD
-		log.Error().Err(err).Msg("fdoConfigureDevice: PutDeviceSVIRaw()")
-
-		return &httperror.HandlerError{StatusCode: http.StatusInternalServerError, Message: "fdoConfigureDevice: PutDeviceSVIRaw()", Err: err}
-=======
-		logrus.WithError(err).Info("fdoConfigureDevice: PutDeviceSVIRaw()")
-		return httperror.InternalServerError("fdoConfigureDevice: PutDeviceSVIRaw()", err)
->>>>>>> f71fe87b
+		log.Error().Err(err).Msg("fdoConfigureDevice: PutDeviceSVIRaw()")
+
+		return httperror.InternalServerError("fdoConfigureDevice: PutDeviceSVIRaw()", err)
 	}
 
 	b, err := cbor.Marshal([]string{"/bin/sh", deploymentScriptName})
 	if err != nil {
-<<<<<<< HEAD
 		log.Error().Err(err).Msg("failed to marshal string to CBOR")
 
-		return &httperror.HandlerError{StatusCode: http.StatusInternalServerError, Message: "fdoConfigureDevice: PutDeviceSVIRaw() failed to encode", Err: err}
-=======
-		logrus.WithError(err).Error("failed to marshal string to CBOR")
 		return httperror.InternalServerError("fdoConfigureDevice: PutDeviceSVIRaw() failed to encode", err)
->>>>>>> f71fe87b
 	}
 
 	cborBytes := strings.ToUpper(hex.EncodeToString(b))
@@ -246,14 +191,9 @@
 		"var":      []string{"exec"},
 		"bytes":    []string{cborBytes},
 	}, []byte("")); err != nil {
-<<<<<<< HEAD
-		log.Error().Err(err).Msg("fdoConfigureDevice: PutDeviceSVIRaw()")
-
-		return &httperror.HandlerError{StatusCode: http.StatusInternalServerError, Message: "fdoConfigureDevice: PutDeviceSVIRaw()", Err: err}
-=======
-		logrus.WithError(err).Info("fdoConfigureDevice: PutDeviceSVIRaw()")
-		return httperror.InternalServerError("fdoConfigureDevice: PutDeviceSVIRaw()", err)
->>>>>>> f71fe87b
+		log.Error().Err(err).Msg("fdoConfigureDevice: PutDeviceSVIRaw()")
+
+		return httperror.InternalServerError("fdoConfigureDevice: PutDeviceSVIRaw()", err)
 	}
 
 	return response.Empty(w)
