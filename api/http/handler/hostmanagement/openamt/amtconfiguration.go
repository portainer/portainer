package openamt

import (
	"encoding/base64"
	"errors"
	"fmt"
	"net/http"
	"strings"

	httperror "github.com/portainer/libhttp/error"
	"github.com/portainer/libhttp/request"
	"github.com/portainer/libhttp/response"
	portainer "github.com/portainer/portainer/api"

	"github.com/rs/zerolog/log"
	"software.sslmate.com/src/go-pkcs12"
)

type openAMTConfigurePayload struct {
	Enabled          bool
	MPSServer        string
	MPSUser          string
	MPSPassword      string
	DomainName       string
	CertFileName     string
	CertFileContent  string
	CertFilePassword string
}

func (payload *openAMTConfigurePayload) Validate(r *http.Request) error {
	if payload.Enabled {
		if payload.MPSServer == "" {
			return errors.New("MPS Server must be provided")
		}
		if payload.MPSUser == "" {
			return errors.New("MPS User must be provided")
		}
		if payload.MPSPassword == "" {
			return errors.New("MPS Password must be provided")
		}
		if payload.DomainName == "" {
			return errors.New("domain name must be provided")
		}
		if payload.CertFileContent == "" {
			return errors.New("certificate file must be provided")
		}
		if payload.CertFileName == "" {
			return errors.New("certificate file name must be provided")
		}
		if payload.CertFilePassword == "" {
			return errors.New("certificate password must be provided")
		}
	}

	return nil
}

// @id OpenAMTConfigure
// @summary Enable Portainer's OpenAMT capabilities
// @description Enable Portainer's OpenAMT capabilities
// @description **Access policy**: administrator
// @tags intel
// @security jwt
// @accept json
// @produce json
// @param body body openAMTConfigurePayload true "OpenAMT Settings"
// @success 204 "Success"
// @failure 400 "Invalid request"
// @failure 403 "Permission denied to access settings"
// @failure 500 "Server error"
// @router /open_amt [post]
func (handler *Handler) openAMTConfigure(w http.ResponseWriter, r *http.Request) *httperror.HandlerError {
	var payload openAMTConfigurePayload
	err := request.DecodeAndValidateJSONPayload(r, &payload)
	if err != nil {
<<<<<<< HEAD
		log.Error().Err(err).Msg("invalid request payload")

		return &httperror.HandlerError{StatusCode: http.StatusBadRequest, Message: "Invalid request payload", Err: err}
=======
		logrus.WithError(err).Error("Invalid request payload")
		return httperror.BadRequest("Invalid request payload", err)
>>>>>>> f71fe87b
	}

	if payload.Enabled {
		certificateErr := validateCertificate(payload.CertFileContent, payload.CertFilePassword)
		if certificateErr != nil {
			return httperror.BadRequest("Error validating certificate", certificateErr)
		}

		err = handler.enableOpenAMT(payload)
		if err != nil {
			return httperror.BadRequest("Error enabling OpenAMT", err)
		}
		return response.Empty(w)
	}

	err = handler.disableOpenAMT()
	if err != nil {
		return httperror.BadRequest("Error disabling OpenAMT", err)
	}
	return response.Empty(w)
}

func validateCertificate(certificateRaw string, certificatePassword string) error {
	certificateData, err := base64.StdEncoding.Strict().DecodeString(certificateRaw)
	if err != nil {
		return err
	}

	_, certificate, _, err := pkcs12.DecodeChain(certificateData, certificatePassword)
	if err != nil {
		return err
	}

	if certificate == nil {
		return errors.New("certificate could not be decoded")
	}

	issuer := certificate.Issuer.CommonName
	if !isValidIssuer(issuer) {
		return fmt.Errorf("certificate issuer is invalid: %v", issuer)
	}

	return nil
}

func isValidIssuer(issuer string) bool {
	formattedIssuer := strings.ToLower(strings.ReplaceAll(issuer, " ", ""))
	return strings.Contains(formattedIssuer, "comodo") ||
		strings.Contains(formattedIssuer, "digicert") ||
		strings.Contains(formattedIssuer, "entrust") ||
		strings.Contains(formattedIssuer, "godaddy")
}

func (handler *Handler) enableOpenAMT(configurationPayload openAMTConfigurePayload) error {
	configuration := portainer.OpenAMTConfiguration{
		Enabled:          true,
		MPSServer:        configurationPayload.MPSServer,
		MPSUser:          configurationPayload.MPSUser,
		MPSPassword:      configurationPayload.MPSPassword,
		CertFileContent:  configurationPayload.CertFileContent,
		CertFileName:     configurationPayload.CertFileName,
		CertFilePassword: configurationPayload.CertFilePassword,
		DomainName:       configurationPayload.DomainName,
	}

	err := handler.OpenAMTService.Configure(configuration)
	if err != nil {
		log.Error().Err(err).Msg("error configuring OpenAMT server")

		return err
	}

	err = handler.saveConfiguration(configuration)
	if err != nil {
		log.Error().Err(err).Msg("error updating OpenAMT configurations")

		return err
	}

	log.Info().Msg("OpenAMT successfully enabled")

	return nil
}

func (handler *Handler) saveConfiguration(configuration portainer.OpenAMTConfiguration) error {
	settings, err := handler.DataStore.Settings().Settings()
	if err != nil {
		return err
	}

	configuration.MPSToken = ""

	settings.OpenAMTConfiguration = configuration
	err = handler.DataStore.Settings().UpdateSettings(settings)
	if err != nil {
		return err
	}

	return nil
}

func (handler *Handler) disableOpenAMT() error {
	settings, err := handler.DataStore.Settings().Settings()
	if err != nil {
		return err
	}

	settings.OpenAMTConfiguration.Enabled = false

	err = handler.DataStore.Settings().UpdateSettings(settings)
	if err != nil {
		return err
	}

	log.Info().Msg("OpenAMT successfully disabled")

	return nil
}<|MERGE_RESOLUTION|>--- conflicted
+++ resolved
@@ -73,14 +73,9 @@
 	var payload openAMTConfigurePayload
 	err := request.DecodeAndValidateJSONPayload(r, &payload)
 	if err != nil {
-<<<<<<< HEAD
 		log.Error().Err(err).Msg("invalid request payload")
 
-		return &httperror.HandlerError{StatusCode: http.StatusBadRequest, Message: "Invalid request payload", Err: err}
-=======
-		logrus.WithError(err).Error("Invalid request payload")
 		return httperror.BadRequest("Invalid request payload", err)
->>>>>>> f71fe87b
 	}
 
 	if payload.Enabled {
