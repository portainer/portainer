package handler

import (
	"github.com/portainer/portainer"
	httperror "github.com/portainer/portainer/http/error"
	"github.com/portainer/portainer/http/proxy"
	"github.com/portainer/portainer/http/security"

	"encoding/json"
	"log"
	"net/http"
	"os"
	"strconv"

	"github.com/asaskevich/govalidator"
	"github.com/gorilla/mux"
)

// EndpointHandler represents an HTTP API handler for managing Docker endpoints.
type EndpointHandler struct {
	*mux.Router
	Logger                      *log.Logger
	authorizeEndpointManagement bool
	EndpointService             portainer.EndpointService
	FileService                 portainer.FileService
	ProxyManager                *proxy.Manager
}

const (
	// ErrEndpointManagementDisabled is an error raised when trying to access the endpoints management endpoints
	// when the server has been started with the --external-endpoints flag
	ErrEndpointManagementDisabled = portainer.Error("Endpoint management is disabled")
)

// NewEndpointHandler returns a new instance of EndpointHandler.
func NewEndpointHandler(bouncer *security.RequestBouncer, authorizeEndpointManagement bool) *EndpointHandler {
	h := &EndpointHandler{
		Router: mux.NewRouter(),
		Logger: log.New(os.Stderr, "", log.LstdFlags),
		authorizeEndpointManagement: authorizeEndpointManagement,
	}
	h.Handle("/endpoints",
		bouncer.AdministratorAccess(http.HandlerFunc(h.handlePostEndpoints))).Methods(http.MethodPost)
	h.Handle("/endpoints",
		bouncer.RestrictedAccess(http.HandlerFunc(h.handleGetEndpoints))).Methods(http.MethodGet)
	h.Handle("/endpoints/{id}",
		bouncer.AdministratorAccess(http.HandlerFunc(h.handleGetEndpoint))).Methods(http.MethodGet)
	h.Handle("/endpoints/{id}",
		bouncer.AdministratorAccess(http.HandlerFunc(h.handlePutEndpoint))).Methods(http.MethodPut)
	h.Handle("/endpoints/{id}/access",
		bouncer.AdministratorAccess(http.HandlerFunc(h.handlePutEndpointAccess))).Methods(http.MethodPut)
	h.Handle("/endpoints/{id}",
		bouncer.AdministratorAccess(http.HandlerFunc(h.handleDeleteEndpoint))).Methods(http.MethodDelete)

	return h
}

type (
	postEndpointsRequest struct {
		Name      string `valid:"required"`
		URL       string `valid:"required"`
		PublicURL string `valid:"-"`
		TLS       bool
	}

	postEndpointsResponse struct {
		ID int `json:"Id"`
	}

	putEndpointAccessRequest struct {
		AuthorizedUsers []int `valid:"-"`
		AuthorizedTeams []int `valid:"-"`
	}

	putEndpointsRequest struct {
		Name      string `valid:"-"`
		URL       string `valid:"-"`
		PublicURL string `valid:"-"`
		TLS       bool   `valid:"-"`
	}
)

// handleGetEndpoints handles GET requests on /endpoints
func (handler *EndpointHandler) handleGetEndpoints(w http.ResponseWriter, r *http.Request) {
	securityContext, err := security.RetrieveRestrictedRequestContext(r)
	if err != nil {
		httperror.WriteErrorResponse(w, err, http.StatusInternalServerError, handler.Logger)
		return
	}

	endpoints, err := handler.EndpointService.Endpoints()
	if err != nil {
		httperror.WriteErrorResponse(w, err, http.StatusInternalServerError, handler.Logger)
		return
	}

	filteredEndpoints, err := security.FilterEndpoints(endpoints, securityContext)
	if err != nil {
		httperror.WriteErrorResponse(w, err, http.StatusInternalServerError, handler.Logger)
		return
	}

	encodeJSON(w, filteredEndpoints, handler.Logger)
}

// handlePostEndpoints handles POST requests on /endpoints
func (handler *EndpointHandler) handlePostEndpoints(w http.ResponseWriter, r *http.Request) {
	if !handler.authorizeEndpointManagement {
		httperror.WriteErrorResponse(w, ErrEndpointManagementDisabled, http.StatusServiceUnavailable, handler.Logger)
		return
	}

	var req postEndpointsRequest
	if err := json.NewDecoder(r.Body).Decode(&req); err != nil {
		httperror.WriteErrorResponse(w, ErrInvalidJSON, http.StatusBadRequest, handler.Logger)
		return
	}

	_, err := govalidator.ValidateStruct(req)
	if err != nil {
		httperror.WriteErrorResponse(w, ErrInvalidRequestFormat, http.StatusBadRequest, handler.Logger)
		return
	}

	endpoint := &portainer.Endpoint{
		Name:            req.Name,
		URL:             req.URL,
		PublicURL:       req.PublicURL,
		TLS:             req.TLS,
		TLSVerify:       req.TLSVerify,
		TLSClientCert:   req.TLSClientCert,
		AuthorizedUsers: []portainer.UserID{},
		AuthorizedTeams: []portainer.TeamID{},
	}

	err = handler.EndpointService.CreateEndpoint(endpoint)
	if err != nil {
		httperror.WriteErrorResponse(w, err, http.StatusInternalServerError, handler.Logger)
		return
	}

	if req.TLS {
<<<<<<< HEAD
		folder := strconv.Itoa(int(endpoint.ID))
		caCertPath, _ := handler.FileService.GetPathForTLSFile(folder, portainer.TLSFileCA)
		endpoint.TLSCACertPath = caCertPath
		certPath, _ := handler.FileService.GetPathForTLSFile(folder, portainer.TLSFileCert)
		endpoint.TLSCertPath = certPath
		keyPath, _ := handler.FileService.GetPathForTLSFile(folder, portainer.TLSFileKey)
		endpoint.TLSKeyPath = keyPath
=======
		if req.TLSVerify {
			caCertPath, _ := handler.FileService.GetPathForTLSFile(endpoint.ID, portainer.TLSFileCA)
			endpoint.TLSCACertPath = caCertPath
		}

		if req.TLSClientCert {
			certPath, _ := handler.FileService.GetPathForTLSFile(endpoint.ID, portainer.TLSFileCert)
			endpoint.TLSCertPath = certPath
		}

		if req.TLSClientCert {
			keyPath, _ := handler.FileService.GetPathForTLSFile(endpoint.ID, portainer.TLSFileKey)
			endpoint.TLSKeyPath = keyPath
		}

>>>>>>> 3a644ca7
		err = handler.EndpointService.UpdateEndpoint(endpoint.ID, endpoint)
		if err != nil {
			httperror.WriteErrorResponse(w, err, http.StatusInternalServerError, handler.Logger)
			return
		}
	}

	encodeJSON(w, &postEndpointsResponse{ID: int(endpoint.ID)}, handler.Logger)
}

<<<<<<< HEAD
=======
type postEndpointsRequest struct {
	Name          string `valid:"required"`
	URL           string `valid:"required"`
	PublicURL     string `valid:"-"`
	TLS           bool
	TLSVerify     bool
	TLSClientCert bool
}

type postEndpointsResponse struct {
	ID int `json:"Id"`
}

>>>>>>> 3a644ca7
// handleGetEndpoint handles GET requests on /endpoints/:id
func (handler *EndpointHandler) handleGetEndpoint(w http.ResponseWriter, r *http.Request) {
	vars := mux.Vars(r)
	id := vars["id"]

	endpointID, err := strconv.Atoi(id)
	if err != nil {
		httperror.WriteErrorResponse(w, err, http.StatusBadRequest, handler.Logger)
		return
	}

	endpoint, err := handler.EndpointService.Endpoint(portainer.EndpointID(endpointID))
	if err == portainer.ErrEndpointNotFound {
		httperror.WriteErrorResponse(w, err, http.StatusNotFound, handler.Logger)
		return
	} else if err != nil {
		httperror.WriteErrorResponse(w, err, http.StatusInternalServerError, handler.Logger)
		return
	}

	encodeJSON(w, endpoint, handler.Logger)
}

// handlePutEndpointAccess handles PUT requests on /endpoints/:id/access
func (handler *EndpointHandler) handlePutEndpointAccess(w http.ResponseWriter, r *http.Request) {
	vars := mux.Vars(r)
	id := vars["id"]

	endpointID, err := strconv.Atoi(id)
	if err != nil {
		httperror.WriteErrorResponse(w, err, http.StatusBadRequest, handler.Logger)
		return
	}

	var req putEndpointAccessRequest
	if err = json.NewDecoder(r.Body).Decode(&req); err != nil {
		httperror.WriteErrorResponse(w, ErrInvalidJSON, http.StatusBadRequest, handler.Logger)
		return
	}

	_, err = govalidator.ValidateStruct(req)
	if err != nil {
		httperror.WriteErrorResponse(w, ErrInvalidRequestFormat, http.StatusBadRequest, handler.Logger)
		return
	}

	endpoint, err := handler.EndpointService.Endpoint(portainer.EndpointID(endpointID))
	if err == portainer.ErrEndpointNotFound {
		httperror.WriteErrorResponse(w, err, http.StatusNotFound, handler.Logger)
		return
	} else if err != nil {
		httperror.WriteErrorResponse(w, err, http.StatusInternalServerError, handler.Logger)
		return
	}

	if req.AuthorizedUsers != nil {
		authorizedUserIDs := []portainer.UserID{}
		for _, value := range req.AuthorizedUsers {
			authorizedUserIDs = append(authorizedUserIDs, portainer.UserID(value))
		}
		endpoint.AuthorizedUsers = authorizedUserIDs
	}

	if req.AuthorizedTeams != nil {
		authorizedTeamIDs := []portainer.TeamID{}
		for _, value := range req.AuthorizedTeams {
			authorizedTeamIDs = append(authorizedTeamIDs, portainer.TeamID(value))
		}
		endpoint.AuthorizedTeams = authorizedTeamIDs
	}

	err = handler.EndpointService.UpdateEndpoint(endpoint.ID, endpoint)
	if err != nil {
		httperror.WriteErrorResponse(w, err, http.StatusInternalServerError, handler.Logger)
		return
	}
}

// handlePutEndpoint handles PUT requests on /endpoints/:id
func (handler *EndpointHandler) handlePutEndpoint(w http.ResponseWriter, r *http.Request) {
	if !handler.authorizeEndpointManagement {
		httperror.WriteErrorResponse(w, ErrEndpointManagementDisabled, http.StatusServiceUnavailable, handler.Logger)
		return
	}

	vars := mux.Vars(r)
	id := vars["id"]

	endpointID, err := strconv.Atoi(id)
	if err != nil {
		httperror.WriteErrorResponse(w, err, http.StatusBadRequest, handler.Logger)
		return
	}

	var req putEndpointsRequest
	if err = json.NewDecoder(r.Body).Decode(&req); err != nil {
		httperror.WriteErrorResponse(w, ErrInvalidJSON, http.StatusBadRequest, handler.Logger)
		return
	}

	_, err = govalidator.ValidateStruct(req)
	if err != nil {
		httperror.WriteErrorResponse(w, ErrInvalidRequestFormat, http.StatusBadRequest, handler.Logger)
		return
	}

	endpoint, err := handler.EndpointService.Endpoint(portainer.EndpointID(endpointID))
	if err == portainer.ErrEndpointNotFound {
		httperror.WriteErrorResponse(w, err, http.StatusNotFound, handler.Logger)
		return
	} else if err != nil {
		httperror.WriteErrorResponse(w, err, http.StatusInternalServerError, handler.Logger)
		return
	}

	if req.Name != "" {
		endpoint.Name = req.Name
	}

	if req.URL != "" {
		endpoint.URL = req.URL
	}

	if req.PublicURL != "" {
		endpoint.PublicURL = req.PublicURL
	}

	folder := strconv.Itoa(int(endpoint.ID))
	if req.TLS {
		endpoint.TLS = true
<<<<<<< HEAD
		caCertPath, _ := handler.FileService.GetPathForTLSFile(folder, portainer.TLSFileCA)
		endpoint.TLSCACertPath = caCertPath
		certPath, _ := handler.FileService.GetPathForTLSFile(folder, portainer.TLSFileCert)
		endpoint.TLSCertPath = certPath
		keyPath, _ := handler.FileService.GetPathForTLSFile(folder, portainer.TLSFileKey)
		endpoint.TLSKeyPath = keyPath
=======

		if req.TLSVerify {
			endpoint.TLSVerify = true

			caCertPath, _ := handler.FileService.GetPathForTLSFile(endpoint.ID, portainer.TLSFileCA)
			endpoint.TLSCACertPath = caCertPath
		} else {
			endpoint.TLSVerify = false
			endpoint.TLSCACertPath = ""
			handler.FileService.DeleteTLSFile(endpoint.ID, portainer.TLSFileCA)
		}


		if req.TLSClientCert {
			endpoint.TLSClientCert = true

			certPath, _ := handler.FileService.GetPathForTLSFile(endpoint.ID, portainer.TLSFileCert)
			endpoint.TLSCertPath = certPath
			keyPath, _ := handler.FileService.GetPathForTLSFile(endpoint.ID, portainer.TLSFileKey)
			endpoint.TLSKeyPath = keyPath
		} else {
			endpoint.TLSClientCert = false

			endpoint.TLSCertPath = ""
			endpoint.TLSKeyPath = ""
			handler.FileService.DeleteTLSFile(endpoint.ID, portainer.TLSFileCert)
			handler.FileService.DeleteTLSFile(endpoint.ID, portainer.TLSFileKey)
		}
>>>>>>> 3a644ca7
	} else {
		endpoint.TLS = false
		endpoint.TLSCACertPath = ""
		endpoint.TLSCertPath = ""
		endpoint.TLSKeyPath = ""
		err = handler.FileService.DeleteTLSFiles(folder)
		if err != nil {
			httperror.WriteErrorResponse(w, err, http.StatusInternalServerError, handler.Logger)
			return
		}
	}

	_, err = handler.ProxyManager.CreateAndRegisterProxy(endpoint)
	if err != nil {
		httperror.WriteErrorResponse(w, err, http.StatusInternalServerError, handler.Logger)
		return
	}

	err = handler.EndpointService.UpdateEndpoint(endpoint.ID, endpoint)
	if err != nil {
		httperror.WriteErrorResponse(w, err, http.StatusInternalServerError, handler.Logger)
		return
	}
}

<<<<<<< HEAD
=======
type putEndpointsRequest struct {
	Name          string `valid:"-"`
	URL           string `valid:"-"`
	PublicURL     string `valid:"-"`
	TLS           bool   `valid:"-"`
	TLSVerify     bool   `valid:"-"`
	TLSClientCert bool   `valid:"-"`
}

>>>>>>> 3a644ca7
// handleDeleteEndpoint handles DELETE requests on /endpoints/:id
func (handler *EndpointHandler) handleDeleteEndpoint(w http.ResponseWriter, r *http.Request) {
	if !handler.authorizeEndpointManagement {
		httperror.WriteErrorResponse(w, ErrEndpointManagementDisabled, http.StatusServiceUnavailable, handler.Logger)
		return
	}

	vars := mux.Vars(r)
	id := vars["id"]

	endpointID, err := strconv.Atoi(id)
	if err != nil {
		httperror.WriteErrorResponse(w, err, http.StatusBadRequest, handler.Logger)
		return
	}

	endpoint, err := handler.EndpointService.Endpoint(portainer.EndpointID(endpointID))

	if err == portainer.ErrEndpointNotFound {
		httperror.WriteErrorResponse(w, err, http.StatusNotFound, handler.Logger)
		return
	} else if err != nil {
		httperror.WriteErrorResponse(w, err, http.StatusInternalServerError, handler.Logger)
		return
	}

	handler.ProxyManager.DeleteProxy(string(endpointID))

	err = handler.EndpointService.DeleteEndpoint(portainer.EndpointID(endpointID))
	if err != nil {
		httperror.WriteErrorResponse(w, err, http.StatusInternalServerError, handler.Logger)
		return
	}

	if endpoint.TLS {
		err = handler.FileService.DeleteTLSFiles(id)
		if err != nil {
			httperror.WriteErrorResponse(w, err, http.StatusInternalServerError, handler.Logger)
			return
		}
	}
}<|MERGE_RESOLUTION|>--- conflicted
+++ resolved
@@ -57,10 +57,12 @@
 
 type (
 	postEndpointsRequest struct {
-		Name      string `valid:"required"`
-		URL       string `valid:"required"`
-		PublicURL string `valid:"-"`
-		TLS       bool
+		Name          string `valid:"required"`
+		URL           string `valid:"required"`
+		PublicURL     string `valid:"-"`
+		TLS           bool
+		TLSVerify     bool
+		TLSClientCert bool
 	}
 
 	postEndpointsResponse struct {
@@ -73,10 +75,12 @@
 	}
 
 	putEndpointsRequest struct {
-		Name      string `valid:"-"`
-		URL       string `valid:"-"`
-		PublicURL string `valid:"-"`
-		TLS       bool   `valid:"-"`
+		Name          string `valid:"-"`
+		URL           string `valid:"-"`
+		PublicURL     string `valid:"-"`
+		TLS           bool   `valid:"-"`
+		TLSVerify     bool   `valid:"-"`
+		TLSClientCert bool   `valid:"-"`
 	}
 )
 
@@ -123,12 +127,13 @@
 	}
 
 	endpoint := &portainer.Endpoint{
-		Name:            req.Name,
-		URL:             req.URL,
-		PublicURL:       req.PublicURL,
-		TLS:             req.TLS,
-		TLSVerify:       req.TLSVerify,
-		TLSClientCert:   req.TLSClientCert,
+		Name:      req.Name,
+		URL:       req.URL,
+		PublicURL: req.PublicURL,
+		TLSConfig: portainer.TLSConfiguration{
+			TLS:           req.TLS,
+			TLSSkipVerify: req.TLSVerify,
+		},
 		AuthorizedUsers: []portainer.UserID{},
 		AuthorizedTeams: []portainer.TeamID{},
 	}
@@ -140,31 +145,20 @@
 	}
 
 	if req.TLS {
-<<<<<<< HEAD
 		folder := strconv.Itoa(int(endpoint.ID))
-		caCertPath, _ := handler.FileService.GetPathForTLSFile(folder, portainer.TLSFileCA)
-		endpoint.TLSCACertPath = caCertPath
-		certPath, _ := handler.FileService.GetPathForTLSFile(folder, portainer.TLSFileCert)
-		endpoint.TLSCertPath = certPath
-		keyPath, _ := handler.FileService.GetPathForTLSFile(folder, portainer.TLSFileKey)
-		endpoint.TLSKeyPath = keyPath
-=======
+
 		if req.TLSVerify {
-			caCertPath, _ := handler.FileService.GetPathForTLSFile(endpoint.ID, portainer.TLSFileCA)
-			endpoint.TLSCACertPath = caCertPath
+			caCertPath, _ := handler.FileService.GetPathForTLSFile(folder, portainer.TLSFileCA)
+			endpoint.TLSConfig.TLSCACertPath = caCertPath
 		}
 
 		if req.TLSClientCert {
-			certPath, _ := handler.FileService.GetPathForTLSFile(endpoint.ID, portainer.TLSFileCert)
-			endpoint.TLSCertPath = certPath
-		}
-
-		if req.TLSClientCert {
-			keyPath, _ := handler.FileService.GetPathForTLSFile(endpoint.ID, portainer.TLSFileKey)
-			endpoint.TLSKeyPath = keyPath
-		}
-
->>>>>>> 3a644ca7
+			certPath, _ := handler.FileService.GetPathForTLSFile(folder, portainer.TLSFileCert)
+			endpoint.TLSConfig.TLSCertPath = certPath
+			keyPath, _ := handler.FileService.GetPathForTLSFile(folder, portainer.TLSFileKey)
+			endpoint.TLSConfig.TLSKeyPath = keyPath
+		}
+
 		err = handler.EndpointService.UpdateEndpoint(endpoint.ID, endpoint)
 		if err != nil {
 			httperror.WriteErrorResponse(w, err, http.StatusInternalServerError, handler.Logger)
@@ -172,25 +166,11 @@
 		}
 	}
 
+	log.Printf("Endpoint: %+v", endpoint)
+
 	encodeJSON(w, &postEndpointsResponse{ID: int(endpoint.ID)}, handler.Logger)
 }
 
-<<<<<<< HEAD
-=======
-type postEndpointsRequest struct {
-	Name          string `valid:"required"`
-	URL           string `valid:"required"`
-	PublicURL     string `valid:"-"`
-	TLS           bool
-	TLSVerify     bool
-	TLSClientCert bool
-}
-
-type postEndpointsResponse struct {
-	ID int `json:"Id"`
-}
-
->>>>>>> 3a644ca7
 // handleGetEndpoint handles GET requests on /endpoints/:id
 func (handler *EndpointHandler) handleGetEndpoint(w http.ResponseWriter, r *http.Request) {
 	vars := mux.Vars(r)
@@ -320,49 +300,35 @@
 
 	folder := strconv.Itoa(int(endpoint.ID))
 	if req.TLS {
-		endpoint.TLS = true
-<<<<<<< HEAD
-		caCertPath, _ := handler.FileService.GetPathForTLSFile(folder, portainer.TLSFileCA)
-		endpoint.TLSCACertPath = caCertPath
-		certPath, _ := handler.FileService.GetPathForTLSFile(folder, portainer.TLSFileCert)
-		endpoint.TLSCertPath = certPath
-		keyPath, _ := handler.FileService.GetPathForTLSFile(folder, portainer.TLSFileKey)
-		endpoint.TLSKeyPath = keyPath
-=======
-
+		endpoint.TLSConfig.TLS = true
 		if req.TLSVerify {
-			endpoint.TLSVerify = true
-
-			caCertPath, _ := handler.FileService.GetPathForTLSFile(endpoint.ID, portainer.TLSFileCA)
-			endpoint.TLSCACertPath = caCertPath
+			endpoint.TLSConfig.TLSSkipVerify = true
+			caCertPath, _ := handler.FileService.GetPathForTLSFile(folder, portainer.TLSFileCA)
+			endpoint.TLSConfig.TLSCACertPath = caCertPath
 		} else {
-			endpoint.TLSVerify = false
-			endpoint.TLSCACertPath = ""
-			handler.FileService.DeleteTLSFile(endpoint.ID, portainer.TLSFileCA)
-		}
-
+			endpoint.TLSConfig.TLSSkipVerify = true
+			endpoint.TLSConfig.TLSCACertPath = ""
+			handler.FileService.DeleteTLSFile(folder, portainer.TLSFileCA)
+		}
 
 		if req.TLSClientCert {
-			endpoint.TLSClientCert = true
-
-			certPath, _ := handler.FileService.GetPathForTLSFile(endpoint.ID, portainer.TLSFileCert)
-			endpoint.TLSCertPath = certPath
-			keyPath, _ := handler.FileService.GetPathForTLSFile(endpoint.ID, portainer.TLSFileKey)
-			endpoint.TLSKeyPath = keyPath
+			// endpoint.TLSClientCert = true
+			certPath, _ := handler.FileService.GetPathForTLSFile(folder, portainer.TLSFileCert)
+			endpoint.TLSConfig.TLSCertPath = certPath
+			keyPath, _ := handler.FileService.GetPathForTLSFile(folder, portainer.TLSFileKey)
+			endpoint.TLSConfig.TLSKeyPath = keyPath
 		} else {
-			endpoint.TLSClientCert = false
-
-			endpoint.TLSCertPath = ""
-			endpoint.TLSKeyPath = ""
-			handler.FileService.DeleteTLSFile(endpoint.ID, portainer.TLSFileCert)
-			handler.FileService.DeleteTLSFile(endpoint.ID, portainer.TLSFileKey)
-		}
->>>>>>> 3a644ca7
+			// endpoint.TLSClientCert = false
+			endpoint.TLSConfig.TLSCertPath = ""
+			handler.FileService.DeleteTLSFile(folder, portainer.TLSFileCert)
+			endpoint.TLSConfig.TLSKeyPath = ""
+			handler.FileService.DeleteTLSFile(folder, portainer.TLSFileKey)
+		}
 	} else {
-		endpoint.TLS = false
-		endpoint.TLSCACertPath = ""
-		endpoint.TLSCertPath = ""
-		endpoint.TLSKeyPath = ""
+		endpoint.TLSConfig.TLS = false
+		endpoint.TLSConfig.TLSCACertPath = ""
+		endpoint.TLSConfig.TLSCertPath = ""
+		endpoint.TLSConfig.TLSKeyPath = ""
 		err = handler.FileService.DeleteTLSFiles(folder)
 		if err != nil {
 			httperror.WriteErrorResponse(w, err, http.StatusInternalServerError, handler.Logger)
@@ -383,18 +349,6 @@
 	}
 }
 
-<<<<<<< HEAD
-=======
-type putEndpointsRequest struct {
-	Name          string `valid:"-"`
-	URL           string `valid:"-"`
-	PublicURL     string `valid:"-"`
-	TLS           bool   `valid:"-"`
-	TLSVerify     bool   `valid:"-"`
-	TLSClientCert bool   `valid:"-"`
-}
-
->>>>>>> 3a644ca7
 // handleDeleteEndpoint handles DELETE requests on /endpoints/:id
 func (handler *EndpointHandler) handleDeleteEndpoint(w http.ResponseWriter, r *http.Request) {
 	if !handler.authorizeEndpointManagement {
@@ -429,7 +383,7 @@
 		return
 	}
 
-	if endpoint.TLS {
+	if endpoint.TLSConfig.TLS {
 		err = handler.FileService.DeleteTLSFiles(id)
 		if err != nil {
 			httperror.WriteErrorResponse(w, err, http.StatusInternalServerError, handler.Logger)
