package endpointgroups

import (
	"net/http"

	"github.com/gorilla/mux"
	httperror "github.com/portainer/libhttp/error"
	"github.com/portainer/portainer/api"
	"github.com/portainer/portainer/api/http/security"
)

// Handler is the HTTP handler used to handle endpoint group operations.
type Handler struct {
	*mux.Router
	EndpointService      portainer.EndpointService
	EndpointGroupService portainer.EndpointGroupService
}

// NewHandler creates a handler to manage endpoint group operations.
func NewHandler(bouncer *security.RequestBouncer) *Handler {
	h := &Handler{
		Router: mux.NewRouter(),
	}
	h.Handle("/endpoint_groups",
		bouncer.AuthorizedAccess(httperror.LoggerHandler(h.endpointGroupCreate))).Methods(http.MethodPost)
	h.Handle("/endpoint_groups",
		bouncer.AuthorizedAccess(httperror.LoggerHandler(h.endpointGroupList))).Methods(http.MethodGet)
	h.Handle("/endpoint_groups/{id}",
		bouncer.AuthorizedAccess(httperror.LoggerHandler(h.endpointGroupInspect))).Methods(http.MethodGet)
	h.Handle("/endpoint_groups/{id}",
		bouncer.AuthorizedAccess(httperror.LoggerHandler(h.endpointGroupUpdate))).Methods(http.MethodPut)
	h.Handle("/endpoint_groups/{id}",
		bouncer.AuthorizedAccess(httperror.LoggerHandler(h.endpointGroupDelete))).Methods(http.MethodDelete)
	h.Handle("/endpoint_groups/{id}/endpoints/{endpointId}",
		bouncer.AuthorizedAccess(httperror.LoggerHandler(h.endpointGroupAddEndpoint))).Methods(http.MethodPut)
	h.Handle("/endpoint_groups/{id}/endpoints/{endpointId}",
		bouncer.AuthorizedAccess(httperror.LoggerHandler(h.endpointGroupDeleteEndpoint))).Methods(http.MethodDelete)
	return h
<<<<<<< HEAD
}

//func (handler *Handler) checkForGroupUnassignment(endpoint portainer.Endpoint, associatedEndpoints []portainer.EndpointID) error {
//	for _, id := range associatedEndpoints {
//		if id == endpoint.ID {
//			return nil
//		}
//	}
//
//	endpoint.GroupID = portainer.EndpointGroupID(1)
//	return handler.EndpointService.UpdateEndpoint(endpoint.ID, &endpoint)
//}
//
func (handler *Handler) checkForGroupAssignment(endpoint portainer.Endpoint, groupID portainer.EndpointGroupID, associatedEndpoints []portainer.EndpointID) error {
	for _, id := range associatedEndpoints {

		if id == endpoint.ID {
			endpoint.GroupID = groupID
			return handler.EndpointService.UpdateEndpoint(endpoint.ID, &endpoint)
		}
	}
	return nil
}

//
//func (handler *Handler) updateEndpointGroup(endpoint portainer.Endpoint, groupID portainer.EndpointGroupID, associatedEndpoints []portainer.EndpointID) error {
//	if endpoint.GroupID == groupID {
//		return handler.checkForGroupUnassignment(endpoint, associatedEndpoints)
//	} else if endpoint.GroupID == portainer.EndpointGroupID(1) {
//		return handler.checkForGroupAssignment(endpoint, groupID, associatedEndpoints)
//	}
//	return nil
//}
=======
}
>>>>>>> 0d2fac4a
<|MERGE_RESOLUTION|>--- conflicted
+++ resolved
@@ -36,40 +36,4 @@
 	h.Handle("/endpoint_groups/{id}/endpoints/{endpointId}",
 		bouncer.AuthorizedAccess(httperror.LoggerHandler(h.endpointGroupDeleteEndpoint))).Methods(http.MethodDelete)
 	return h
-<<<<<<< HEAD
-}
-
-//func (handler *Handler) checkForGroupUnassignment(endpoint portainer.Endpoint, associatedEndpoints []portainer.EndpointID) error {
-//	for _, id := range associatedEndpoints {
-//		if id == endpoint.ID {
-//			return nil
-//		}
-//	}
-//
-//	endpoint.GroupID = portainer.EndpointGroupID(1)
-//	return handler.EndpointService.UpdateEndpoint(endpoint.ID, &endpoint)
-//}
-//
-func (handler *Handler) checkForGroupAssignment(endpoint portainer.Endpoint, groupID portainer.EndpointGroupID, associatedEndpoints []portainer.EndpointID) error {
-	for _, id := range associatedEndpoints {
-
-		if id == endpoint.ID {
-			endpoint.GroupID = groupID
-			return handler.EndpointService.UpdateEndpoint(endpoint.ID, &endpoint)
-		}
-	}
-	return nil
-}
-
-//
-//func (handler *Handler) updateEndpointGroup(endpoint portainer.Endpoint, groupID portainer.EndpointGroupID, associatedEndpoints []portainer.EndpointID) error {
-//	if endpoint.GroupID == groupID {
-//		return handler.checkForGroupUnassignment(endpoint, associatedEndpoints)
-//	} else if endpoint.GroupID == portainer.EndpointGroupID(1) {
-//		return handler.checkForGroupAssignment(endpoint, groupID, associatedEndpoints)
-//	}
-//	return nil
-//}
-=======
-}
->>>>>>> 0d2fac4a
+}