package endpointgroups

import (
	"net/http"

	httperror "github.com/portainer/libhttp/error"
	"github.com/portainer/libhttp/request"
	"github.com/portainer/libhttp/response"
	"github.com/portainer/portainer/api"
)

type endpointGroupUpdatePayload struct {
<<<<<<< HEAD
	Name        string
	Description string
	//AssociatedEndpoints []portainer.EndpointID
=======
	Name               string
	Description        string
>>>>>>> 0d2fac4a
	Tags               []string
	UserAccessPolicies portainer.UserAccessPolicies
	TeamAccessPolicies portainer.TeamAccessPolicies
}

func (payload *endpointGroupUpdatePayload) Validate(r *http.Request) error {
	return nil
}

// PUT request on /api/endpoint_groups/:id
func (handler *Handler) endpointGroupUpdate(w http.ResponseWriter, r *http.Request) *httperror.HandlerError {
	endpointGroupID, err := request.RetrieveNumericRouteVariableValue(r, "id")
	if err != nil {
		return &httperror.HandlerError{http.StatusBadRequest, "Invalid endpoint group identifier route variable", err}
	}

	var payload endpointGroupUpdatePayload
	err = request.DecodeAndValidateJSONPayload(r, &payload)
	if err != nil {
		return &httperror.HandlerError{http.StatusBadRequest, "Invalid request payload", err}
	}

	endpointGroup, err := handler.EndpointGroupService.EndpointGroup(portainer.EndpointGroupID(endpointGroupID))
	if err == portainer.ErrObjectNotFound {
		return &httperror.HandlerError{http.StatusNotFound, "Unable to find an endpoint group with the specified identifier inside the database", err}
	} else if err != nil {
		return &httperror.HandlerError{http.StatusInternalServerError, "Unable to find an endpoint group with the specified identifier inside the database", err}
	}

	if payload.Name != "" {
		endpointGroup.Name = payload.Name
	}

	if payload.Description != "" {
		endpointGroup.Description = payload.Description
	}

	if payload.Tags != nil {
		endpointGroup.Tags = payload.Tags
	}

	if payload.UserAccessPolicies != nil {
		endpointGroup.UserAccessPolicies = payload.UserAccessPolicies
	}

	if payload.TeamAccessPolicies != nil {
		endpointGroup.TeamAccessPolicies = payload.TeamAccessPolicies
	}

	err = handler.EndpointGroupService.UpdateEndpointGroup(endpointGroup.ID, endpointGroup)
	if err != nil {
		return &httperror.HandlerError{http.StatusInternalServerError, "Unable to persist endpoint group changes inside the database", err}
	}

<<<<<<< HEAD
	//if payload.AssociatedEndpoints != nil {
	//	endpoints, err := handler.EndpointService.Endpoints()
	//	if err != nil {
	//		return &httperror.HandlerError{http.StatusInternalServerError, "Unable to retrieve endpoints from the database", err}
	//	}
	//
	//	for _, endpoint := range endpoints {
	//		err = handler.updateEndpointGroup(endpoint, portainer.EndpointGroupID(endpointGroupID), payload.AssociatedEndpoints)
	//		if err != nil {
	//			return &httperror.HandlerError{http.StatusInternalServerError, "Unable to update endpoint", err}
	//		}
	//	}
	//}

=======
>>>>>>> 0d2fac4a
	return response.JSON(w, endpointGroup)
}<|MERGE_RESOLUTION|>--- conflicted
+++ resolved
@@ -10,14 +10,8 @@
 )
 
 type endpointGroupUpdatePayload struct {
-<<<<<<< HEAD
-	Name        string
-	Description string
-	//AssociatedEndpoints []portainer.EndpointID
-=======
 	Name               string
 	Description        string
->>>>>>> 0d2fac4a
 	Tags               []string
 	UserAccessPolicies portainer.UserAccessPolicies
 	TeamAccessPolicies portainer.TeamAccessPolicies
@@ -72,22 +66,5 @@
 		return &httperror.HandlerError{http.StatusInternalServerError, "Unable to persist endpoint group changes inside the database", err}
 	}
 
-<<<<<<< HEAD
-	//if payload.AssociatedEndpoints != nil {
-	//	endpoints, err := handler.EndpointService.Endpoints()
-	//	if err != nil {
-	//		return &httperror.HandlerError{http.StatusInternalServerError, "Unable to retrieve endpoints from the database", err}
-	//	}
-	//
-	//	for _, endpoint := range endpoints {
-	//		err = handler.updateEndpointGroup(endpoint, portainer.EndpointGroupID(endpointGroupID), payload.AssociatedEndpoints)
-	//		if err != nil {
-	//			return &httperror.HandlerError{http.StatusInternalServerError, "Unable to update endpoint", err}
-	//		}
-	//	}
-	//}
-
-=======
->>>>>>> 0d2fac4a
 	return response.JSON(w, endpointGroup)
 }