--- conflicted
+++ resolved
@@ -55,15 +55,9 @@
 
 	for _, id := range payload.AssociatedEndpoints {
 		for _, endpoint := range endpoints {
-<<<<<<< HEAD
-
-			if endpoint.ID == id {
-				endpoint.GroupID = endpointGroup.ID
-=======
 			if endpoint.ID == id {
 				endpoint.GroupID = endpointGroup.ID
 
->>>>>>> cc487ae6
 				err := handler.EndpointService.UpdateEndpoint(endpoint.ID, &endpoint)
 				if err != nil {
 					return &httperror.HandlerError{http.StatusInternalServerError, "Unable to update endpoint", err}
@@ -71,7 +65,6 @@
 
 				break
 			}
-
 		}
 	}
 
