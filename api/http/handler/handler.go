--- conflicted
+++ resolved
@@ -52,13 +52,12 @@
 	} else if strings.HasPrefix(r.URL.Path, "/api/team_memberships") {
 		http.StripPrefix("/api", h.TeamMembershipHandler).ServeHTTP(w, r)
 	} else if strings.HasPrefix(r.URL.Path, "/api/endpoints") {
-<<<<<<< HEAD
+
 		if strings.Contains(r.URL.Path, "stacks") {
-			http.StripPrefix("/api/endpoints", h.StackHandler).ServeHTTP(w, r)
-=======
+			http.StripPrefix("/api/endpoints", h.StackHandler).ServeHTTP(w, 
 		if strings.Contains(r.URL.Path, "/docker") {
 			http.StripPrefix("/api/endpoints", h.DockerHandler).ServeHTTP(w, r)
->>>>>>> 252e05e9
+
 		} else {
 			http.StripPrefix("/api", h.EndpointHandler).ServeHTTP(w, r)
 		}
