--- conflicted
+++ resolved
@@ -17,10 +17,7 @@
 	"github.com/portainer/portainer/api/http/handler/endpoints"
 	"github.com/portainer/portainer/api/http/handler/file"
 	"github.com/portainer/portainer/api/http/handler/helm"
-<<<<<<< HEAD
 	"github.com/portainer/portainer/api/http/handler/hostmanagement/fdo"
-=======
->>>>>>> a6d3f63b
 	"github.com/portainer/portainer/api/http/handler/hostmanagement/openamt"
 	"github.com/portainer/portainer/api/http/handler/kubernetes"
 	"github.com/portainer/portainer/api/http/handler/ldap"
@@ -68,10 +65,7 @@
 	SettingsHandler        *settings.Handler
 	SSLHandler             *ssl.Handler
 	OpenAMTHandler         *openamt.Handler
-<<<<<<< HEAD
 	FDOHandler             *fdo.Handler
-=======
->>>>>>> a6d3f63b
 	StackHandler           *stacks.Handler
 	StatusHandler          *status.Handler
 	StorybookHandler       *storybook.Handler
@@ -86,11 +80,7 @@
 }
 
 // @title PortainerCE API
-<<<<<<< HEAD
-// @version 2.11.0
-=======
 // @version 2.11.1
->>>>>>> a6d3f63b
 // @description.markdown api-description.md
 // @termsOfService
 
@@ -240,15 +230,9 @@
 	case strings.HasPrefix(r.URL.Path, "/api/ssl"):
 		http.StripPrefix("/api", h.SSLHandler).ServeHTTP(w, r)
 	case strings.HasPrefix(r.URL.Path, "/api/open_amt"):
-<<<<<<< HEAD
 		http.StripPrefix("/api", h.OpenAMTHandler).ServeHTTP(w, r)
 	case strings.HasPrefix(r.URL.Path, "/api/fdo"):
 		http.StripPrefix("/api", h.FDOHandler).ServeHTTP(w, r)
-=======
-		if h.OpenAMTHandler != nil {
-			http.StripPrefix("/api", h.OpenAMTHandler).ServeHTTP(w, r)
-		}
->>>>>>> a6d3f63b
 	case strings.HasPrefix(r.URL.Path, "/api/teams"):
 		http.StripPrefix("/api", h.TeamHandler).ServeHTTP(w, r)
 	case strings.HasPrefix(r.URL.Path, "/api/team_memberships"):
