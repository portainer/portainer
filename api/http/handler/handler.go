package handler

import (
	"net/http"
	"strings"

	"github.com/portainer/portainer/api/http/handler/auth"
	"github.com/portainer/portainer/api/http/handler/backup"
	"github.com/portainer/portainer/api/http/handler/customtemplates"
	"github.com/portainer/portainer/api/http/handler/edgegroups"
	"github.com/portainer/portainer/api/http/handler/edgejobs"
	"github.com/portainer/portainer/api/http/handler/edgestacks"
	"github.com/portainer/portainer/api/http/handler/edgetemplates"
	"github.com/portainer/portainer/api/http/handler/endpointedge"
	"github.com/portainer/portainer/api/http/handler/endpointgroups"
	"github.com/portainer/portainer/api/http/handler/endpointproxy"
	"github.com/portainer/portainer/api/http/handler/endpoints"
	"github.com/portainer/portainer/api/http/handler/file"
	"github.com/portainer/portainer/api/http/handler/helm"
	"github.com/portainer/portainer/api/http/handler/hostmanagement/openamt"
	"github.com/portainer/portainer/api/http/handler/kubernetes"
	"github.com/portainer/portainer/api/http/handler/ldap"
	"github.com/portainer/portainer/api/http/handler/motd"
	"github.com/portainer/portainer/api/http/handler/registries"
	"github.com/portainer/portainer/api/http/handler/resourcecontrols"
	"github.com/portainer/portainer/api/http/handler/roles"
	"github.com/portainer/portainer/api/http/handler/settings"
	"github.com/portainer/portainer/api/http/handler/ssl"
	"github.com/portainer/portainer/api/http/handler/stacks"
	"github.com/portainer/portainer/api/http/handler/status"
	"github.com/portainer/portainer/api/http/handler/storybook"
	"github.com/portainer/portainer/api/http/handler/tags"
	"github.com/portainer/portainer/api/http/handler/teammemberships"
	"github.com/portainer/portainer/api/http/handler/teams"
	"github.com/portainer/portainer/api/http/handler/templates"
	"github.com/portainer/portainer/api/http/handler/upload"
	"github.com/portainer/portainer/api/http/handler/users"
	"github.com/portainer/portainer/api/http/handler/webhooks"
	"github.com/portainer/portainer/api/http/handler/websocket"
)

// Handler is a collection of all the service handlers.
type Handler struct {
	AuthHandler            *auth.Handler
	BackupHandler          *backup.Handler
	CustomTemplatesHandler *customtemplates.Handler
	EdgeGroupsHandler      *edgegroups.Handler
	EdgeJobsHandler        *edgejobs.Handler
	EdgeStacksHandler      *edgestacks.Handler
	EdgeTemplatesHandler   *edgetemplates.Handler
	EndpointEdgeHandler    *endpointedge.Handler
	EndpointGroupHandler   *endpointgroups.Handler
	EndpointHandler        *endpoints.Handler
	EndpointHelmHandler    *helm.Handler
	EndpointProxyHandler   *endpointproxy.Handler
	HelmTemplatesHandler   *helm.Handler
	KubernetesHandler      *kubernetes.Handler
	FileHandler            *file.Handler
	LDAPHandler            *ldap.Handler
	MOTDHandler            *motd.Handler
	RegistryHandler        *registries.Handler
	ResourceControlHandler *resourcecontrols.Handler
	RoleHandler            *roles.Handler
	SettingsHandler        *settings.Handler
	SSLHandler             *ssl.Handler
	OpenAMTHandler         *openamt.Handler
	StackHandler           *stacks.Handler
	StatusHandler          *status.Handler
	StorybookHandler       *storybook.Handler
	TagHandler             *tags.Handler
	TeamMembershipHandler  *teammemberships.Handler
	TeamHandler            *teams.Handler
	TemplatesHandler       *templates.Handler
	UploadHandler          *upload.Handler
	UserHandler            *users.Handler
	WebSocketHandler       *websocket.Handler
	WebhookHandler         *webhooks.Handler
}

// @title PortainerCE API
<<<<<<< HEAD
// @version 2.11.0
=======
// @version 2.11.1
>>>>>>> 6db80013
// @description.markdown api-description.md
// @termsOfService

// @contact.email info@portainer.io

// @license.name zlib
// @license.url https://github.com/portainer/portainer/blob/develop/LICENSE

// @host
// @BasePath /api
// @schemes http https

// @securitydefinitions.apikey ApiKeyAuth
// @in header
// @name Authorization

// @securitydefinitions.apikey jwt
// @in header
// @name Authorization

// @tag.name auth
// @tag.description Authenticate against Portainer HTTP API
// @tag.name custom_templates
// @tag.description Manage Custom Templates
// @tag.name edge_groups
// @tag.description Manage Edge Groups
// @tag.name edge_jobs
// @tag.description Manage Edge Jobs
// @tag.name edge_stacks
// @tag.description Manage Edge Stacks
// @tag.name edge_templates
// @tag.description Manage Edge Templates
// @tag.name edge
// @tag.description Manage Edge related environment(endpoint) settings
// @tag.name endpoints
// @tag.description Manage Docker environments(endpoints)
// @tag.name endpoint_groups
// @tag.description Manage environment(endpoint) groups
// @tag.name kubernetes
// @tag.description Manage Kubernetes cluster
// @tag.name motd
// @tag.description Fetch the message of the day
// @tag.name registries
// @tag.description Manage Docker registries
// @tag.name resource_controls
// @tag.description Manage access control on Docker resources
// @tag.name roles
// @tag.description Manage roles
// @tag.name settings
// @tag.description Manage Portainer settings
// @tag.name status
// @tag.description Information about the Portainer instance
// @tag.name users
// @tag.description Manage users
// @tag.name tags
// @tag.description Manage tags
// @tag.name teams
// @tag.description Manage teams
// @tag.name team_memberships
// @tag.description Manage team memberships
// @tag.name templates
// @tag.description Manage App Templates
// @tag.name stacks
// @tag.description Manage stacks
// @tag.name ssl
// @tag.description Manage ssl settings
// @tag.name upload
// @tag.description Upload files
// @tag.name webhooks
// @tag.description Manage webhooks
// @tag.name websocket
// @tag.description Create exec sessions using websockets

// ServeHTTP delegates a request to the appropriate subhandler.
func (h *Handler) ServeHTTP(w http.ResponseWriter, r *http.Request) {
	switch {
	case strings.HasPrefix(r.URL.Path, "/api/auth"):
		http.StripPrefix("/api", h.AuthHandler).ServeHTTP(w, r)
	case strings.HasPrefix(r.URL.Path, "/api/backup"):
		http.StripPrefix("/api", h.BackupHandler).ServeHTTP(w, r)
	case strings.HasPrefix(r.URL.Path, "/api/restore"):
		http.StripPrefix("/api", h.BackupHandler).ServeHTTP(w, r)
	case strings.HasPrefix(r.URL.Path, "/api/custom_templates"):
		http.StripPrefix("/api", h.CustomTemplatesHandler).ServeHTTP(w, r)
	case strings.HasPrefix(r.URL.Path, "/api/edge_stacks"):
		http.StripPrefix("/api", h.EdgeStacksHandler).ServeHTTP(w, r)
	case strings.HasPrefix(r.URL.Path, "/api/edge_groups"):
		http.StripPrefix("/api", h.EdgeGroupsHandler).ServeHTTP(w, r)
	case strings.HasPrefix(r.URL.Path, "/api/edge_jobs"):
		http.StripPrefix("/api", h.EdgeJobsHandler).ServeHTTP(w, r)
	case strings.HasPrefix(r.URL.Path, "/api/edge_stacks"):
		http.StripPrefix("/api", h.EdgeStacksHandler).ServeHTTP(w, r)
	case strings.HasPrefix(r.URL.Path, "/api/edge_templates"):
		http.StripPrefix("/api", h.EdgeTemplatesHandler).ServeHTTP(w, r)
	case strings.HasPrefix(r.URL.Path, "/api/endpoint_groups"):
		http.StripPrefix("/api", h.EndpointGroupHandler).ServeHTTP(w, r)
	case strings.HasPrefix(r.URL.Path, "/api/kubernetes"):
		http.StripPrefix("/api", h.KubernetesHandler).ServeHTTP(w, r)

	// Helm subpath under kubernetes -> /api/endpoints/{id}/kubernetes/helm
	case strings.HasPrefix(r.URL.Path, "/api/endpoints/") && strings.Contains(r.URL.Path, "/kubernetes/helm"):
		http.StripPrefix("/api/endpoints", h.EndpointHelmHandler).ServeHTTP(w, r)

	case strings.HasPrefix(r.URL.Path, "/api/endpoints"):
		switch {
		case strings.Contains(r.URL.Path, "/docker/"):
			http.StripPrefix("/api/endpoints", h.EndpointProxyHandler).ServeHTTP(w, r)
		case strings.Contains(r.URL.Path, "/kubernetes/"):
			http.StripPrefix("/api/endpoints", h.EndpointProxyHandler).ServeHTTP(w, r)
		case strings.Contains(r.URL.Path, "/storidge/"):
			http.StripPrefix("/api/endpoints", h.EndpointProxyHandler).ServeHTTP(w, r)
		case strings.Contains(r.URL.Path, "/azure/"):
			http.StripPrefix("/api/endpoints", h.EndpointProxyHandler).ServeHTTP(w, r)
		case strings.Contains(r.URL.Path, "/agent/"):
			http.StripPrefix("/api/endpoints", h.EndpointProxyHandler).ServeHTTP(w, r)
		case strings.Contains(r.URL.Path, "/edge/"):
			http.StripPrefix("/api/endpoints", h.EndpointEdgeHandler).ServeHTTP(w, r)
		default:
			http.StripPrefix("/api", h.EndpointHandler).ServeHTTP(w, r)
		}
	case strings.HasPrefix(r.URL.Path, "/api/ldap"):
		http.StripPrefix("/api", h.LDAPHandler).ServeHTTP(w, r)
	case strings.HasPrefix(r.URL.Path, "/api/motd"):
		http.StripPrefix("/api", h.MOTDHandler).ServeHTTP(w, r)
	case strings.HasPrefix(r.URL.Path, "/api/registries"):
		http.StripPrefix("/api", h.RegistryHandler).ServeHTTP(w, r)
	case strings.HasPrefix(r.URL.Path, "/api/resource_controls"):
		http.StripPrefix("/api", h.ResourceControlHandler).ServeHTTP(w, r)
	case strings.HasPrefix(r.URL.Path, "/api/roles"):
		http.StripPrefix("/api", h.RoleHandler).ServeHTTP(w, r)
	case strings.HasPrefix(r.URL.Path, "/api/settings"):
		http.StripPrefix("/api", h.SettingsHandler).ServeHTTP(w, r)
	case strings.HasPrefix(r.URL.Path, "/api/stacks"):
		http.StripPrefix("/api", h.StackHandler).ServeHTTP(w, r)
	case strings.HasPrefix(r.URL.Path, "/api/status"):
		http.StripPrefix("/api", h.StatusHandler).ServeHTTP(w, r)
	case strings.HasPrefix(r.URL.Path, "/api/tags"):
		http.StripPrefix("/api", h.TagHandler).ServeHTTP(w, r)
	case strings.HasPrefix(r.URL.Path, "/api/templates/helm"):
		http.StripPrefix("/api", h.HelmTemplatesHandler).ServeHTTP(w, r)
	case strings.HasPrefix(r.URL.Path, "/api/templates"):
		http.StripPrefix("/api", h.TemplatesHandler).ServeHTTP(w, r)
	case strings.HasPrefix(r.URL.Path, "/api/upload"):
		http.StripPrefix("/api", h.UploadHandler).ServeHTTP(w, r)
	case strings.HasPrefix(r.URL.Path, "/api/users"):
		http.StripPrefix("/api", h.UserHandler).ServeHTTP(w, r)
	case strings.HasPrefix(r.URL.Path, "/api/ssl"):
		http.StripPrefix("/api", h.SSLHandler).ServeHTTP(w, r)
	case strings.HasPrefix(r.URL.Path, "/api/open_amt"):
		if h.OpenAMTHandler != nil {
			http.StripPrefix("/api", h.OpenAMTHandler).ServeHTTP(w, r)
		}
	case strings.HasPrefix(r.URL.Path, "/api/teams"):
		http.StripPrefix("/api", h.TeamHandler).ServeHTTP(w, r)
	case strings.HasPrefix(r.URL.Path, "/api/team_memberships"):
		http.StripPrefix("/api", h.TeamMembershipHandler).ServeHTTP(w, r)
	case strings.HasPrefix(r.URL.Path, "/api/websocket"):
		http.StripPrefix("/api", h.WebSocketHandler).ServeHTTP(w, r)
	case strings.HasPrefix(r.URL.Path, "/api/webhooks"):
		http.StripPrefix("/api", h.WebhookHandler).ServeHTTP(w, r)
	case strings.HasPrefix(r.URL.Path, "/storybook"):
		http.StripPrefix("/storybook", h.StorybookHandler).ServeHTTP(w, r)
	case strings.HasPrefix(r.URL.Path, "/"):
		h.FileHandler.ServeHTTP(w, r)
	}
}<|MERGE_RESOLUTION|>--- conflicted
+++ resolved
@@ -78,11 +78,7 @@
 }
 
 // @title PortainerCE API
-<<<<<<< HEAD
-// @version 2.11.0
-=======
 // @version 2.11.1
->>>>>>> 6db80013
 // @description.markdown api-description.md
 // @termsOfService
 
