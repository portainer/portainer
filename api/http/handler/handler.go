--- conflicted
+++ resolved
@@ -233,11 +233,7 @@
 		if h.OpenAMTHandler != nil {
 			http.StripPrefix("/api", h.OpenAMTHandler).ServeHTTP(w, r)
 		}
-<<<<<<< HEAD
-	case strings.HasPrefix(r.URL.Path, "/api/hosts/fdo"):
-=======
 	case strings.HasPrefix(r.URL.Path, "/api/fdo"):
->>>>>>> dbe17b94
 		if h.FDOHandler != nil {
 			http.StripPrefix("/api", h.FDOHandler).ServeHTTP(w, r)
 		}
