--- conflicted
+++ resolved
@@ -30,7 +30,6 @@
 	restrictedOperationRequest func(*http.Request, *http.Response, *operationExecutor) error
 )
 
-<<<<<<< HEAD
 func newSocketTransport(socketPath string) *http.Transport {
 	return &http.Transport{
 		Dial: func(proto, addr string) (conn net.Conn, err error) {
@@ -51,8 +50,6 @@
 	return &http.Transport{}
 }
 
-=======
->>>>>>> dc05ad4c
 func (p *proxyTransport) RoundTrip(request *http.Request) (*http.Response, error) {
 	return p.proxyDockerRequest(request)
 }
