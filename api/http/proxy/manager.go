--- conflicted
+++ resolved
@@ -35,25 +35,16 @@
 	if err != nil {
 		return nil, err
 	}
-<<<<<<< HEAD
 	switch endpointURL.Scheme {
 	case "tcp":
 		{
-			if endpoint.TLS {
+			if endpoint.TLSConfig.TLS {
 				proxy, err = manager.proxyFactory.newHTTPSProxy(endpointURL, endpoint)
 				if err != nil {
 					return nil, err
 				}
 			} else {
 				proxy = manager.proxyFactory.newHTTPProxy(endpointURL)
-=======
-
-	if endpointURL.Scheme == "tcp" {
-		if endpoint.TLSConfig.TLS {
-			proxy, err = manager.proxyFactory.newHTTPSProxy(endpointURL, endpoint)
-			if err != nil {
-				return nil, err
->>>>>>> 851a1ac6
 			}
 		}
 	case "npipe":
