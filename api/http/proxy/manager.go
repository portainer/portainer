--- conflicted
+++ resolved
@@ -131,76 +131,16 @@
 	return proxy, nil
 }
 
-<<<<<<< HEAD
-func (manager *Manager) createDockerProxy(endpoint *portainer.Endpoint) (http.Handler, error) {
-	baseURL := endpoint.URL
-	if endpoint.Type == portainer.EdgeAgentOnDockerEnvironment {
-		tunnel := manager.reverseTunnelService.GetTunnelDetails(endpoint.ID)
-		baseURL = fmt.Sprintf("http://localhost:%d", tunnel.Port)
-	}
-
-	endpointURL, err := url.Parse(baseURL)
-	if err != nil {
-		return nil, err
-	}
-
-	switch endpoint.Type {
-	case portainer.AgentOnDockerEnvironment:
-		return manager.proxyFactory.newDockerHTTPSProxy(endpointURL, &endpoint.TLSConfig, endpoint)
-	case portainer.EdgeAgentOnDockerEnvironment:
-		return manager.proxyFactory.newDockerHTTPProxy(endpointURL, endpoint), nil
-	}
-
-	if endpointURL.Scheme == "tcp" {
-		if endpoint.TLSConfig.TLS || endpoint.TLSConfig.TLSSkipVerify {
-			return manager.proxyFactory.newDockerHTTPSProxy(endpointURL, &endpoint.TLSConfig, endpoint)
-		}
-
-		return manager.proxyFactory.newDockerHTTPProxy(endpointURL, endpoint), nil
-=======
 // GetLegacyExtensionProxy returns a legacy extension proxy associated to a key
 func (manager *Manager) GetLegacyExtensionProxy(key string) http.Handler {
 	proxy, ok := manager.legacyExtensionProxies.Get(key)
 	if !ok {
 		return nil
->>>>>>> 9f9490bf
 	}
 	return proxy.(http.Handler)
 }
 
-<<<<<<< HEAD
-func (manager *Manager) createKubernetesProxy(endpoint *portainer.Endpoint) (http.Handler, error) {
-	baseURL := endpoint.URL
-	if endpoint.Type == portainer.EdgeAgentOnKubernetesEnvironment {
-		tunnel := manager.reverseTunnelService.GetTunnelDetails(endpoint.ID)
-		baseURL = fmt.Sprintf("http://localhost:%d", tunnel.Port)
-	}
-
-	endpointURL, err := url.Parse(baseURL)
-	if err != nil {
-		return nil, err
-	}
-
-	if endpoint.Type == portainer.EdgeAgentOnKubernetesEnvironment {
-		return manager.proxyFactory.newKubernetesEdgeHTTPProxy(endpointURL, endpoint), nil
-	} else if endpoint.Type == portainer.AgentOnKubernetesEnvironment {
-		return manager.proxyFactory.newKubernetesAgentHTTPSProxy(endpointURL, endpoint)
-	}
-
-	return newLocalKubernetesProxy(endpoint)
-}
-
-func (manager *Manager) createProxy(endpoint *portainer.Endpoint) (http.Handler, error) {
-	if endpoint.Type == portainer.AzureEnvironment {
-		return newAzureProxy(&endpoint.AzureCredentials)
-	} else if endpoint.Type == portainer.KubernetesEnvironment || endpoint.Type == portainer.EdgeAgentOnKubernetesEnvironment || endpoint.Type == portainer.AgentOnKubernetesEnvironment {
-		return manager.createKubernetesProxy(endpoint)
-	}
-
-	return manager.createDockerProxy(endpoint)
-=======
 // CreateGitlabProxy creates a new HTTP reverse proxy that can be used to send requests to the Gitlab API
 func (manager *Manager) CreateGitlabProxy(url string) (http.Handler, error) {
 	return manager.proxyFactory.NewGitlabProxy(url)
->>>>>>> 9f9490bf
 }