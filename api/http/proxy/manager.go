--- conflicted
+++ resolved
@@ -140,18 +140,7 @@
 	return proxy.(http.Handler)
 }
 
-<<<<<<< HEAD
-func (manager *Manager) createProxy(endpoint *portainer.Endpoint) (http.Handler, error) {
-	if endpoint.Type == portainer.AzureEnvironment {
-		return newAzureProxy(&endpoint.AzureCredentials)
-	} else if endpoint.Type == portainer.KubernetesEnvironment {
-		return newKubernetesProxy(endpoint)
-	}
-
-	return manager.createDockerProxy(endpoint)
-=======
 // CreateGitlabProxy creates a new HTTP reverse proxy that can be used to send requests to the Gitlab API
 func (manager *Manager) CreateGitlabProxy(url string) (http.Handler, error) {
 	return manager.proxyFactory.NewGitlabProxy(url)
->>>>>>> 9decbce5
 }