package http

import (
	"github.com/portainer/portainer"
	"github.com/portainer/portainer/http/handler"
	"github.com/portainer/portainer/http/middleware"
	"github.com/portainer/portainer/http/proxy"

	"net/http"
)

// Server implements the portainer.Server interface
type Server struct {
	BindAddress            string
	AssetsPath             string
	AuthDisabled           bool
	EndpointManagement     bool
	UserService            portainer.UserService
	TeamService            portainer.TeamService
	EndpointService        portainer.EndpointService
	ResourceControlService portainer.ResourceControlService
	CryptoService          portainer.CryptoService
	JWTService             portainer.JWTService
	FileService            portainer.FileService
	Settings               *portainer.Settings
	TemplatesURL           string
<<<<<<< HEAD
	Handler                *handler.Handler
=======
	Handler                *Handler
	SSL                    bool
	SSLCert                string
	SSLKey                 string
>>>>>>> 6fa6dde6
}

// Start starts the HTTP server
func (server *Server) Start() error {
	middlewareService := middleware.NewService(server.JWTService, server.AuthDisabled)
	proxyService := proxy.NewService(server.ResourceControlService, server.TeamService)

	var authHandler = handler.NewAuthHandler(middlewareService, server.AuthDisabled)
	authHandler.UserService = server.UserService
	authHandler.CryptoService = server.CryptoService
	authHandler.JWTService = server.JWTService
	var userHandler = handler.NewUserHandler(middlewareService)
	userHandler.UserService = server.UserService
	userHandler.CryptoService = server.CryptoService
	userHandler.ResourceControlService = server.ResourceControlService
	var teamHandler = handler.NewTeamHandler(middlewareService)
	teamHandler.TeamService = server.TeamService
	var settingsHandler = handler.NewSettingsHandler(middlewareService, server.Settings)
	var templatesHandler = handler.NewTemplatesHandler(middlewareService, server.TemplatesURL)
	var dockerHandler = handler.NewDockerHandler(middlewareService)
	dockerHandler.EndpointService = server.EndpointService
	dockerHandler.TeamService = server.TeamService
	dockerHandler.ProxyService = proxyService
	var websocketHandler = handler.NewWebSocketHandler()
	websocketHandler.EndpointService = server.EndpointService
	var endpointHandler = handler.NewEndpointHandler(middlewareService, server.EndpointManagement)
	endpointHandler.EndpointService = server.EndpointService
	endpointHandler.FileService = server.FileService
	endpointHandler.TeamService = server.TeamService
	endpointHandler.ProxyService = proxyService
	var resourceHandler = handler.NewResourceHandler(middlewareService)
	resourceHandler.ResourceControlService = server.ResourceControlService
	var uploadHandler = handler.NewUploadHandler(middlewareService)
	uploadHandler.FileService = server.FileService
	var fileHandler = handler.NewFileHandler(server.AssetsPath)

	server.Handler = &handler.Handler{
		AuthHandler:      authHandler,
		UserHandler:      userHandler,
		TeamHandler:      teamHandler,
		EndpointHandler:  endpointHandler,
		ResourceHandler:  resourceHandler,
		SettingsHandler:  settingsHandler,
		TemplatesHandler: templatesHandler,
		DockerHandler:    dockerHandler,
		WebSocketHandler: websocketHandler,
		FileHandler:      fileHandler,
		UploadHandler:    uploadHandler,
	}

	if server.SSL {
		return http.ListenAndServeTLS(server.BindAddress, server.SSLCert, server.SSLKey, server.Handler)
	}
	return http.ListenAndServe(server.BindAddress, server.Handler)
}<|MERGE_RESOLUTION|>--- conflicted
+++ resolved
@@ -24,14 +24,10 @@
 	FileService            portainer.FileService
 	Settings               *portainer.Settings
 	TemplatesURL           string
-<<<<<<< HEAD
 	Handler                *handler.Handler
-=======
-	Handler                *Handler
 	SSL                    bool
 	SSLCert                string
 	SSLKey                 string
->>>>>>> 6fa6dde6
 }
 
 // Start starts the HTTP server
