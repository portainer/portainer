package http

import (
	"context"
	"crypto/tls"
	"fmt"
	"log"
	"net/http"
	"path/filepath"
	"time"

	portainer "github.com/portainer/portainer/api"
	"github.com/portainer/portainer/api/adminmonitor"
	"github.com/portainer/portainer/api/crypto"
	"github.com/portainer/portainer/api/docker"
	"github.com/portainer/portainer/api/http/handler"
	"github.com/portainer/portainer/api/http/handler/auth"
	"github.com/portainer/portainer/api/http/handler/backup"
	"github.com/portainer/portainer/api/http/handler/customtemplates"
	"github.com/portainer/portainer/api/http/handler/edgegroups"
	"github.com/portainer/portainer/api/http/handler/edgejobs"
	"github.com/portainer/portainer/api/http/handler/edgestacks"
	"github.com/portainer/portainer/api/http/handler/edgetemplates"
	"github.com/portainer/portainer/api/http/handler/endpointedge"
	"github.com/portainer/portainer/api/http/handler/endpointgroups"
	"github.com/portainer/portainer/api/http/handler/endpointproxy"
	"github.com/portainer/portainer/api/http/handler/endpoints"
	"github.com/portainer/portainer/api/http/handler/file"
<<<<<<< HEAD
	"github.com/portainer/portainer/api/http/handler/ldap"
=======
	kube "github.com/portainer/portainer/api/http/handler/kubernetes"
>>>>>>> 11d555bb
	"github.com/portainer/portainer/api/http/handler/motd"
	"github.com/portainer/portainer/api/http/handler/registries"
	"github.com/portainer/portainer/api/http/handler/resourcecontrols"
	"github.com/portainer/portainer/api/http/handler/roles"
	"github.com/portainer/portainer/api/http/handler/settings"
	sslhandler "github.com/portainer/portainer/api/http/handler/ssl"
	"github.com/portainer/portainer/api/http/handler/stacks"
	"github.com/portainer/portainer/api/http/handler/status"
	"github.com/portainer/portainer/api/http/handler/tags"
	"github.com/portainer/portainer/api/http/handler/teammemberships"
	"github.com/portainer/portainer/api/http/handler/teams"
	"github.com/portainer/portainer/api/http/handler/templates"
	"github.com/portainer/portainer/api/http/handler/upload"
	"github.com/portainer/portainer/api/http/handler/users"
	"github.com/portainer/portainer/api/http/handler/webhooks"
	"github.com/portainer/portainer/api/http/handler/websocket"
	"github.com/portainer/portainer/api/http/offlinegate"
	"github.com/portainer/portainer/api/http/proxy"
	"github.com/portainer/portainer/api/http/proxy/factory/kubernetes"
	"github.com/portainer/portainer/api/http/security"
	"github.com/portainer/portainer/api/internal/authorization"
	"github.com/portainer/portainer/api/internal/ssl"
	"github.com/portainer/portainer/api/kubernetes/cli"
)

// Server implements the portainer.Server interface
type Server struct {
	AuthorizationService        *authorization.Service
	BindAddress                 string
	BindAddressHTTPS            string
	HTTPEnabled                 bool
	AssetsPath                  string
	Status                      *portainer.Status
	ReverseTunnelService        portainer.ReverseTunnelService
	ComposeStackManager         portainer.ComposeStackManager
	CryptoService               portainer.CryptoService
	SignatureService            portainer.DigitalSignatureService
	SnapshotService             portainer.SnapshotService
	FileService                 portainer.FileService
	DataStore                   portainer.DataStore
	GitService                  portainer.GitService
	JWTService                  portainer.JWTService
	LDAPService                 portainer.LDAPService
	OAuthService                portainer.OAuthService
	SwarmStackManager           portainer.SwarmStackManager
	ProxyManager                *proxy.Manager
	KubernetesTokenCacheManager *kubernetes.TokenCacheManager
	Handler                     *handler.Handler
	SSLService                  *ssl.Service
	DockerClientFactory         *docker.ClientFactory
	KubernetesClientFactory     *cli.ClientFactory
	KubernetesDeployer          portainer.KubernetesDeployer
	ShutdownCtx                 context.Context
	ShutdownTrigger             context.CancelFunc
}

// Start starts the HTTP server
func (server *Server) Start() error {
	kubernetesTokenCacheManager := server.KubernetesTokenCacheManager

	requestBouncer := security.NewRequestBouncer(server.DataStore, server.JWTService)

	rateLimiter := security.NewRateLimiter(10, 1*time.Second, 1*time.Hour)
	offlineGate := offlinegate.NewOfflineGate()

	var authHandler = auth.NewHandler(requestBouncer, rateLimiter)
	authHandler.AuthorizationService = server.AuthorizationService
	authHandler.DataStore = server.DataStore
	authHandler.CryptoService = server.CryptoService
	authHandler.JWTService = server.JWTService
	authHandler.LDAPService = server.LDAPService
	authHandler.ProxyManager = server.ProxyManager
	authHandler.KubernetesTokenCacheManager = kubernetesTokenCacheManager
	authHandler.OAuthService = server.OAuthService

	adminMonitor := adminmonitor.New(5*time.Minute, server.DataStore, server.ShutdownCtx)
	adminMonitor.Start()

	var backupHandler = backup.NewHandler(requestBouncer, server.DataStore, offlineGate, server.FileService.GetDatastorePath(), server.ShutdownTrigger, adminMonitor)

	var roleHandler = roles.NewHandler(requestBouncer)
	roleHandler.DataStore = server.DataStore

	var customTemplatesHandler = customtemplates.NewHandler(requestBouncer)
	customTemplatesHandler.DataStore = server.DataStore
	customTemplatesHandler.FileService = server.FileService
	customTemplatesHandler.GitService = server.GitService

	var edgeGroupsHandler = edgegroups.NewHandler(requestBouncer)
	edgeGroupsHandler.DataStore = server.DataStore

	var edgeJobsHandler = edgejobs.NewHandler(requestBouncer)
	edgeJobsHandler.DataStore = server.DataStore
	edgeJobsHandler.FileService = server.FileService
	edgeJobsHandler.ReverseTunnelService = server.ReverseTunnelService

	var edgeStacksHandler = edgestacks.NewHandler(requestBouncer)
	edgeStacksHandler.DataStore = server.DataStore
	edgeStacksHandler.FileService = server.FileService
	edgeStacksHandler.GitService = server.GitService

	var edgeTemplatesHandler = edgetemplates.NewHandler(requestBouncer)
	edgeTemplatesHandler.DataStore = server.DataStore

	var endpointHandler = endpoints.NewHandler(requestBouncer)
	endpointHandler.DataStore = server.DataStore
	endpointHandler.FileService = server.FileService
	endpointHandler.ProxyManager = server.ProxyManager
	endpointHandler.SnapshotService = server.SnapshotService
	endpointHandler.K8sClientFactory = server.KubernetesClientFactory
	endpointHandler.ReverseTunnelService = server.ReverseTunnelService
	endpointHandler.ComposeStackManager = server.ComposeStackManager
	endpointHandler.AuthorizationService = server.AuthorizationService

	var endpointEdgeHandler = endpointedge.NewHandler(requestBouncer)
	endpointEdgeHandler.DataStore = server.DataStore
	endpointEdgeHandler.FileService = server.FileService
	endpointEdgeHandler.ReverseTunnelService = server.ReverseTunnelService

	var endpointGroupHandler = endpointgroups.NewHandler(requestBouncer)
	endpointGroupHandler.AuthorizationService = server.AuthorizationService
	endpointGroupHandler.DataStore = server.DataStore

	var endpointProxyHandler = endpointproxy.NewHandler(requestBouncer)
	endpointProxyHandler.DataStore = server.DataStore
	endpointProxyHandler.ProxyManager = server.ProxyManager
	endpointProxyHandler.ReverseTunnelService = server.ReverseTunnelService

	var fileHandler = file.NewHandler(filepath.Join(server.AssetsPath, "public"))

<<<<<<< HEAD
	var ldapHandler = ldap.NewHandler(requestBouncer)
	ldapHandler.DataStore = server.DataStore
	ldapHandler.FileService = server.FileService
	ldapHandler.LDAPService = server.LDAPService
=======
	var kubernetesHandler = kube.NewHandler(requestBouncer)
	kubernetesHandler.DataStore = server.DataStore
	kubernetesHandler.KubernetesClientFactory = server.KubernetesClientFactory
>>>>>>> 11d555bb

	var motdHandler = motd.NewHandler(requestBouncer)

	var registryHandler = registries.NewHandler(requestBouncer)
	registryHandler.DataStore = server.DataStore
	registryHandler.FileService = server.FileService
	registryHandler.ProxyManager = server.ProxyManager
	registryHandler.K8sClientFactory = server.KubernetesClientFactory

	var resourceControlHandler = resourcecontrols.NewHandler(requestBouncer)
	resourceControlHandler.DataStore = server.DataStore

	var settingsHandler = settings.NewHandler(requestBouncer)
	settingsHandler.DataStore = server.DataStore
	settingsHandler.FileService = server.FileService
	settingsHandler.JWTService = server.JWTService
	settingsHandler.LDAPService = server.LDAPService
	settingsHandler.SnapshotService = server.SnapshotService

	var sslHandler = sslhandler.NewHandler(requestBouncer)
	sslHandler.SSLService = server.SSLService

	var stackHandler = stacks.NewHandler(requestBouncer)
	stackHandler.DataStore = server.DataStore
	stackHandler.DockerClientFactory = server.DockerClientFactory
	stackHandler.FileService = server.FileService
	stackHandler.SwarmStackManager = server.SwarmStackManager
	stackHandler.ComposeStackManager = server.ComposeStackManager
	stackHandler.KubernetesDeployer = server.KubernetesDeployer
	stackHandler.GitService = server.GitService

	var tagHandler = tags.NewHandler(requestBouncer)
	tagHandler.DataStore = server.DataStore

	var teamHandler = teams.NewHandler(requestBouncer)
	teamHandler.DataStore = server.DataStore

	var teamMembershipHandler = teammemberships.NewHandler(requestBouncer)
	teamMembershipHandler.DataStore = server.DataStore

	var statusHandler = status.NewHandler(requestBouncer, server.Status)

	var templatesHandler = templates.NewHandler(requestBouncer)
	templatesHandler.DataStore = server.DataStore
	templatesHandler.FileService = server.FileService
	templatesHandler.GitService = server.GitService

	var uploadHandler = upload.NewHandler(requestBouncer)
	uploadHandler.FileService = server.FileService

	var userHandler = users.NewHandler(requestBouncer, rateLimiter)
	userHandler.DataStore = server.DataStore
	userHandler.CryptoService = server.CryptoService

	var websocketHandler = websocket.NewHandler(server.KubernetesTokenCacheManager, requestBouncer)
	websocketHandler.DataStore = server.DataStore
	websocketHandler.SignatureService = server.SignatureService
	websocketHandler.ReverseTunnelService = server.ReverseTunnelService
	websocketHandler.KubernetesClientFactory = server.KubernetesClientFactory

	var webhookHandler = webhooks.NewHandler(requestBouncer)
	webhookHandler.DataStore = server.DataStore
	webhookHandler.DockerClientFactory = server.DockerClientFactory

	server.Handler = &handler.Handler{
		RoleHandler:            roleHandler,
		AuthHandler:            authHandler,
		BackupHandler:          backupHandler,
		CustomTemplatesHandler: customTemplatesHandler,
		EdgeGroupsHandler:      edgeGroupsHandler,
		EdgeJobsHandler:        edgeJobsHandler,
		EdgeStacksHandler:      edgeStacksHandler,
		EdgeTemplatesHandler:   edgeTemplatesHandler,
		EndpointGroupHandler:   endpointGroupHandler,
		EndpointHandler:        endpointHandler,
		EndpointEdgeHandler:    endpointEdgeHandler,
		EndpointProxyHandler:   endpointProxyHandler,
		FileHandler:            fileHandler,
<<<<<<< HEAD
		LDAPHandler:            ldapHandler,
=======
		KubernetesHandler:      kubernetesHandler,
>>>>>>> 11d555bb
		MOTDHandler:            motdHandler,
		RegistryHandler:        registryHandler,
		ResourceControlHandler: resourceControlHandler,
		SettingsHandler:        settingsHandler,
		SSLHandler:             sslHandler,
		StatusHandler:          statusHandler,
		StackHandler:           stackHandler,
		TagHandler:             tagHandler,
		TeamHandler:            teamHandler,
		TeamMembershipHandler:  teamMembershipHandler,
		TemplatesHandler:       templatesHandler,
		UploadHandler:          uploadHandler,
		UserHandler:            userHandler,
		WebSocketHandler:       websocketHandler,
		WebhookHandler:         webhookHandler,
	}

	handler := offlineGate.WaitingMiddleware(time.Minute, server.Handler)

	if server.HTTPEnabled {
		go func() {
			log.Printf("[INFO] [http,server] [message: starting HTTP server on port %s]", server.BindAddress)
			httpServer := &http.Server{
				Addr:    server.BindAddress,
				Handler: handler,
			}

			go shutdown(server.ShutdownCtx, httpServer)
			err := httpServer.ListenAndServe()
			if err != nil && err != http.ErrServerClosed {
				log.Printf("[ERROR] [message: http server failed] [error: %s]", err)
			}
		}()
	}

	log.Printf("[INFO] [http,server] [message: starting HTTPS server on port %s]", server.BindAddressHTTPS)
	httpsServer := &http.Server{
		Addr:    server.BindAddressHTTPS,
		Handler: handler,
	}

	httpsServer.TLSConfig = crypto.CreateServerTLSConfiguration()
	httpsServer.TLSConfig.GetCertificate = func(*tls.ClientHelloInfo) (*tls.Certificate, error) {
		return server.SSLService.GetRawCertificate(), nil
	}

	go shutdown(server.ShutdownCtx, httpsServer)
	return httpsServer.ListenAndServeTLS("", "")
}

func shutdown(shutdownCtx context.Context, httpServer *http.Server) {
	<-shutdownCtx.Done()

	log.Println("[DEBUG] [http,server] [message: shutting down http server]")
	shutdownTimeout, cancel := context.WithTimeout(context.Background(), 30*time.Second)
	defer cancel()

	err := httpServer.Shutdown(shutdownTimeout)
	if err != nil {
		fmt.Printf("[ERROR] [http,server] [message: failed shutdown http server] [error: %s]", err)
	}
}<|MERGE_RESOLUTION|>--- conflicted
+++ resolved
@@ -26,11 +26,8 @@
 	"github.com/portainer/portainer/api/http/handler/endpointproxy"
 	"github.com/portainer/portainer/api/http/handler/endpoints"
 	"github.com/portainer/portainer/api/http/handler/file"
-<<<<<<< HEAD
+	kube "github.com/portainer/portainer/api/http/handler/kubernetes"
 	"github.com/portainer/portainer/api/http/handler/ldap"
-=======
-	kube "github.com/portainer/portainer/api/http/handler/kubernetes"
->>>>>>> 11d555bb
 	"github.com/portainer/portainer/api/http/handler/motd"
 	"github.com/portainer/portainer/api/http/handler/registries"
 	"github.com/portainer/portainer/api/http/handler/resourcecontrols"
@@ -161,16 +158,14 @@
 
 	var fileHandler = file.NewHandler(filepath.Join(server.AssetsPath, "public"))
 
-<<<<<<< HEAD
 	var ldapHandler = ldap.NewHandler(requestBouncer)
 	ldapHandler.DataStore = server.DataStore
 	ldapHandler.FileService = server.FileService
 	ldapHandler.LDAPService = server.LDAPService
-=======
+
 	var kubernetesHandler = kube.NewHandler(requestBouncer)
 	kubernetesHandler.DataStore = server.DataStore
 	kubernetesHandler.KubernetesClientFactory = server.KubernetesClientFactory
->>>>>>> 11d555bb
 
 	var motdHandler = motd.NewHandler(requestBouncer)
 
@@ -249,11 +244,8 @@
 		EndpointEdgeHandler:    endpointEdgeHandler,
 		EndpointProxyHandler:   endpointProxyHandler,
 		FileHandler:            fileHandler,
-<<<<<<< HEAD
 		LDAPHandler:            ldapHandler,
-=======
 		KubernetesHandler:      kubernetesHandler,
->>>>>>> 11d555bb
 		MOTDHandler:            motdHandler,
 		RegistryHandler:        registryHandler,
 		ResourceControlHandler: resourceControlHandler,
