--- conflicted
+++ resolved
@@ -27,12 +27,8 @@
 	"github.com/portainer/portainer/api/http/handler/endpointproxy"
 	"github.com/portainer/portainer/api/http/handler/endpoints"
 	"github.com/portainer/portainer/api/http/handler/file"
-<<<<<<< HEAD
-	kube "github.com/portainer/portainer/api/http/handler/kubernetes"
-=======
 	"github.com/portainer/portainer/api/http/handler/helm"
 	kubehandler "github.com/portainer/portainer/api/http/handler/kubernetes"
->>>>>>> 1b0e58a4
 	"github.com/portainer/portainer/api/http/handler/ldap"
 	"github.com/portainer/portainer/api/http/handler/motd"
 	"github.com/portainer/portainer/api/http/handler/registries"
@@ -177,24 +173,14 @@
 
 	var fileHandler = file.NewHandler(filepath.Join(server.AssetsPath, "public"))
 
-<<<<<<< HEAD
-=======
 	var endpointHelmHandler = helm.NewHandler(requestBouncer, server.DataStore, server.KubernetesDeployer, server.HelmPackageManager, server.KubeConfigService)
 
 	var helmTemplatesHandler = helm.NewTemplateHandler(requestBouncer, server.HelmPackageManager)
 
->>>>>>> 1b0e58a4
 	var ldapHandler = ldap.NewHandler(requestBouncer)
 	ldapHandler.DataStore = server.DataStore
 	ldapHandler.FileService = server.FileService
 	ldapHandler.LDAPService = server.LDAPService
-<<<<<<< HEAD
-
-	var kubernetesHandler = kube.NewHandler(requestBouncer)
-	kubernetesHandler.DataStore = server.DataStore
-	kubernetesHandler.KubernetesClientFactory = server.KubernetesClientFactory
-=======
->>>>>>> 1b0e58a4
 
 	var motdHandler = motd.NewHandler(requestBouncer)
 
@@ -277,10 +263,7 @@
 		EndpointProxyHandler:   endpointProxyHandler,
 		FileHandler:            fileHandler,
 		LDAPHandler:            ldapHandler,
-<<<<<<< HEAD
-=======
 		HelmTemplatesHandler:   helmTemplatesHandler,
->>>>>>> 1b0e58a4
 		KubernetesHandler:      kubernetesHandler,
 		MOTDHandler:            motdHandler,
 		RegistryHandler:        registryHandler,
