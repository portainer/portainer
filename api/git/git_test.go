--- conflicted
+++ resolved
@@ -32,13 +32,8 @@
 }
 
 func Test_ClonePublicRepository_Shallow(t *testing.T) {
-<<<<<<< HEAD
 	service := Service{git: NewGitClient(true)} // no need for http client since the test access the repo via file system.
-	repositoryURL := bareRepoDir
-=======
-	service := Service{git: gitClient{preserveGitDirectory: true}} // no need for http client since the test access the repo via file system.
 	repositoryURL := setup(t)
->>>>>>> 4d123895
 	referenceName := "refs/heads/main"
 
 	dir := t.TempDir()
@@ -49,13 +44,8 @@
 }
 
 func Test_ClonePublicRepository_NoGitDirectory(t *testing.T) {
-<<<<<<< HEAD
 	service := Service{git: NewGitClient(false)} // no need for http client since the test access the repo via file system.
-	repositoryURL := bareRepoDir
-=======
-	service := Service{git: gitClient{preserveGitDirectory: false}} // no need for http client since the test access the repo via file system.
 	repositoryURL := setup(t)
->>>>>>> 4d123895
 	referenceName := "refs/heads/main"
 
 	dir := t.TempDir()
@@ -74,8 +64,7 @@
 	dir := t.TempDir()
 	t.Logf("Cloning into %s", dir)
 
-<<<<<<< HEAD
-	err = service.cloneRepository(dir, cloneOption{
+	err := service.cloneRepository(dir, cloneOption{
 		fetchOption: fetchOption{
 			baseOption: baseOption{
 				repositoryUrl: repositoryURL,
@@ -83,12 +72,6 @@
 			referenceName: referenceName,
 		},
 		depth: 10,
-=======
-	err := service.cloneRepository(dir, cloneOptions{
-		repositoryUrl: repositoryURL,
-		referenceName: referenceName,
-		depth:         10,
->>>>>>> 4d123895
 	})
 
 	assert.NoError(t, err)
