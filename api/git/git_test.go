--- conflicted
+++ resolved
@@ -2,10 +2,6 @@
 
 import (
 	"context"
-<<<<<<< HEAD
-	"io/ioutil"
-=======
->>>>>>> d570aee5
 	"os"
 	"path/filepath"
 	"testing"
@@ -15,34 +11,12 @@
 	"github.com/go-git/go-git/v5"
 	"github.com/go-git/go-git/v5/plumbing/object"
 	"github.com/pkg/errors"
-	"github.com/rs/zerolog/log"
 	"github.com/stretchr/testify/assert"
 )
 
-<<<<<<< HEAD
-var bareRepoDir string
-
-func TestMain(m *testing.M) {
-	if err := testMain(m); err != nil {
-		log.Fatal().Err(err).Msg("")
-	}
-}
-
-// testMain does extra setup/teardown before/after testing.
-// The function is separated from TestMain due to necessity to call os.Exit/log.Fatal in the latter.
-func testMain(m *testing.M) error {
-	dir, err := ioutil.TempDir("", "git-repo-")
-	if err != nil {
-		return errors.Wrap(err, "failed to create a temp dir")
-	}
-	defer os.RemoveAll(dir)
-
-	bareRepoDir = filepath.Join(dir, "test-clone.git")
-=======
 func setup(t *testing.T) string {
 	dir := t.TempDir()
 	bareRepoDir := filepath.Join(dir, "test-clone.git")
->>>>>>> d570aee5
 
 	file, err := os.OpenFile("./testdata/test-clone-git-repo.tar.gz", os.O_RDONLY, 0755)
 	if err != nil {
