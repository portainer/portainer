package git

import (
	"context"
	"os"
	"path/filepath"
	"strings"

	"github.com/pkg/errors"

	"github.com/go-git/go-git/v5"
	"github.com/go-git/go-git/v5/config"
	"github.com/go-git/go-git/v5/plumbing"
	"github.com/go-git/go-git/v5/plumbing/object"
	githttp "github.com/go-git/go-git/v5/plumbing/transport/http"
	"github.com/go-git/go-git/v5/storage/memory"
)

<<<<<<< HEAD
=======
var (
	ErrAuthenticationFailure = errors.New("Authentication failed, please ensure that the git credentials are correct.")
)

type fetchOptions struct {
	repositoryUrl string
	username      string
	password      string
	referenceName string
}

type cloneOptions struct {
	repositoryUrl string
	username      string
	password      string
	referenceName string
	depth         int
}

type downloader interface {
	download(ctx context.Context, dst string, opt cloneOptions) error
	latestCommitID(ctx context.Context, opt fetchOptions) (string, error)
}

>>>>>>> 4d123895
type gitClient struct {
	preserveGitDirectory bool
}

func NewGitClient(preserveGitDir bool) *gitClient {
	return &gitClient{
		preserveGitDirectory: preserveGitDir,
	}
}

func (c *gitClient) download(ctx context.Context, dst string, opt cloneOption) error {
	gitOptions := git.CloneOptions{
		URL:   opt.repositoryUrl,
		Depth: opt.depth,
		Auth:  getAuth(opt.username, opt.password),
	}

	if opt.referenceName != "" {
		gitOptions.ReferenceName = plumbing.ReferenceName(opt.referenceName)
	}

	_, err := git.PlainCloneContext(ctx, dst, false, &gitOptions)

	if err != nil {
		if err.Error() == "authentication required" {
			return ErrAuthenticationFailure
		}
		return errors.Wrap(err, "failed to clone git repository")
	}

	if !c.preserveGitDirectory {
		os.RemoveAll(filepath.Join(dst, ".git"))
	}

	return nil
}

func (c *gitClient) latestCommitID(ctx context.Context, opt fetchOption) (string, error) {
	remote := git.NewRemote(memory.NewStorage(), &config.RemoteConfig{
		Name: "origin",
		URLs: []string{opt.repositoryUrl},
	})

	listOptions := &git.ListOptions{
		Auth: getAuth(opt.username, opt.password),
	}

	refs, err := remote.List(listOptions)
	if err != nil {
		if err.Error() == "authentication required" {
			return "", ErrAuthenticationFailure
		}
		return "", errors.Wrap(err, "failed to list repository refs")
	}

	referenceName := opt.referenceName
	if referenceName == "" {
		for _, ref := range refs {
			if strings.EqualFold(ref.Name().String(), "HEAD") {
				referenceName = ref.Target().String()
			}
		}
	}

	for _, ref := range refs {
		if strings.EqualFold(ref.Name().String(), referenceName) {
			return ref.Hash().String(), nil
		}
	}

	return "", errors.Errorf("could not find ref %q in the repository", opt.referenceName)
}

func getAuth(username, password string) *githttp.BasicAuth {
	if password != "" {
		if username == "" {
			username = "token"
		}

		return &githttp.BasicAuth{
			Username: username,
			Password: password,
		}
	}
	return nil
}

func (c *gitClient) listRefs(ctx context.Context, opt baseOption) ([]string, error) {
	rem := git.NewRemote(memory.NewStorage(), &config.RemoteConfig{
		Name: "origin",
		URLs: []string{opt.repositoryUrl},
	})

	listOptions := &git.ListOptions{
		Auth: getAuth(opt.username, opt.password),
	}

	refs, err := rem.List(listOptions)
	if err != nil {
		return nil, checkGitError(err)
	}

	var ret []string
	for _, ref := range refs {
		if ref.Name().String() == "HEAD" {
			continue
		}
		ret = append(ret, ref.Name().String())
	}

	return ret, nil
}

// listFiles list all filenames under the specific repository
func (c *gitClient) listFiles(ctx context.Context, opt fetchOption) ([]string, error) {
	cloneOption := &git.CloneOptions{
		URL:           opt.repositoryUrl,
		NoCheckout:    true,
		Depth:         1,
		SingleBranch:  true,
		ReferenceName: plumbing.ReferenceName(opt.referenceName),
		Auth:          getAuth(opt.username, opt.password),
	}

	repo, err := git.Clone(memory.NewStorage(), nil, cloneOption)
	if err != nil {
		return nil, checkGitError(err)
	}

	head, err := repo.Head()
	if err != nil {
		return nil, err
	}

	commit, err := repo.CommitObject(head.Hash())
	if err != nil {
		return nil, err
	}

	tree, err := commit.Tree()
	if err != nil {
		return nil, err
	}

	var allPaths []string
	tree.Files().ForEach(func(f *object.File) error {
		allPaths = append(allPaths, f.Name)
		return nil
	})

	return allPaths, nil
}

func checkGitError(err error) error {
	errMsg := err.Error()
	if errMsg == "repository not found" {
		return ErrIncorrectRepositoryURL
	} else if errMsg == "authentication required" {
		return ErrAuthenticationFailure
	}
	return err
}<|MERGE_RESOLUTION|>--- conflicted
+++ resolved
@@ -16,33 +16,6 @@
 	"github.com/go-git/go-git/v5/storage/memory"
 )
 
-<<<<<<< HEAD
-=======
-var (
-	ErrAuthenticationFailure = errors.New("Authentication failed, please ensure that the git credentials are correct.")
-)
-
-type fetchOptions struct {
-	repositoryUrl string
-	username      string
-	password      string
-	referenceName string
-}
-
-type cloneOptions struct {
-	repositoryUrl string
-	username      string
-	password      string
-	referenceName string
-	depth         int
-}
-
-type downloader interface {
-	download(ctx context.Context, dst string, opt cloneOptions) error
-	latestCommitID(ctx context.Context, opt fetchOptions) (string, error)
-}
-
->>>>>>> 4d123895
 type gitClient struct {
 	preserveGitDirectory bool
 }
