package crypto

import (
	"crypto/tls"
	"crypto/x509"
	"io/ioutil"
)

// CreateTLSConfiguration initializes a tls.Config using a CA certificate, a certificate and a key
<<<<<<< HEAD
func CreateTLSConfiguration(caCertPath, certPath, keyPath string, skipTLSVerify bool) (*tls.Config, error) {

	config := &tls.Config{}

	if certPath != "" && keyPath != "" {
=======
func CreateTLSConfiguration(tlsVerify, tlsClientCert bool, caCertPath, certPath, keyPath string) (*tls.Config, error) {
	config := &tls.Config{}

	if tlsClientCert {
>>>>>>> 3a644ca7
		cert, err := tls.LoadX509KeyPair(certPath, keyPath)
		if err != nil {
			return nil, err
		}
<<<<<<< HEAD
		config.Certificates = []tls.Certificate{cert}
	}

	if caCertPath != "" {
=======

		config.Certificates = []tls.Certificate{cert}
	}

	if tlsVerify {
>>>>>>> 3a644ca7
		caCert, err := ioutil.ReadFile(caCertPath)
		if err != nil {
			return nil, err
		}
<<<<<<< HEAD
		caCertPool := x509.NewCertPool()
		caCertPool.AppendCertsFromPEM(caCert)
		config.RootCAs = caCertPool
	}

	config.InsecureSkipVerify = skipTLSVerify
=======

		caCertPool := x509.NewCertPool()
		caCertPool.AppendCertsFromPEM(caCert)

		config.RootCAs = caCertPool
		config.InsecureSkipVerify = false
	} else {
		config.InsecureSkipVerify = true
	}

>>>>>>> 3a644ca7
	return config, nil
}<|MERGE_RESOLUTION|>--- conflicted
+++ resolved
@@ -4,49 +4,90 @@
 	"crypto/tls"
 	"crypto/x509"
 	"io/ioutil"
+
+	"github.com/portainer/portainer"
 )
 
+// func tmpCreateTLSConfiguration(caCertPath, certPath, keyPath string, skipTLSVerify bool) (*tls.Config, error) {
+//
+// 	config := &tls.Config{}
+//
+// 	if certPath != "" && keyPath != "" {
+//
+// 		cert, err := tls.LoadX509KeyPair(certPath, keyPath)
+// 		if err != nil {
+// 			return nil, err
+// 		}
+//
+// 		config.Certificates = []tls.Certificate{cert}
+// 	}
+//
+// 	if caCertPath != "" {
+//
+// 		caCert, err := ioutil.ReadFile(caCertPath)
+// 		if err != nil {
+// 			return nil, err
+// 		}
+//
+// 		caCertPool := x509.NewCertPool()
+// 		caCertPool.AppendCertsFromPEM(caCert)
+// 		config.RootCAs = caCertPool
+// 	}
+//
+// 	config.InsecureSkipVerify = skipTLSVerify
+//
+// 	return config, nil
+// }
+
+// CreateTLSConfigurationV2 initializes a tls.Config using a CA certificate, a certificate and a key
+func CreateTLSConfigurationV2(config *portainer.TLSConfiguration) (*tls.Config, error) {
+	TLSConfig := &tls.Config{}
+
+	if config.TLSCertPath != "" && config.TLSKeyPath != "" {
+		cert, err := tls.LoadX509KeyPair(config.TLSCertPath, config.TLSKeyPath)
+		if err != nil {
+			return nil, err
+		}
+
+		TLSConfig.Certificates = []tls.Certificate{cert}
+	}
+
+	if !config.TLSSkipVerify {
+		caCert, err := ioutil.ReadFile(config.TLSCACertPath)
+		if err != nil {
+			return nil, err
+		}
+
+		caCertPool := x509.NewCertPool()
+		caCertPool.AppendCertsFromPEM(caCert)
+
+		TLSConfig.RootCAs = caCertPool
+	}
+
+	TLSConfig.InsecureSkipVerify = config.TLSSkipVerify
+
+	return TLSConfig, nil
+}
+
 // CreateTLSConfiguration initializes a tls.Config using a CA certificate, a certificate and a key
-<<<<<<< HEAD
-func CreateTLSConfiguration(caCertPath, certPath, keyPath string, skipTLSVerify bool) (*tls.Config, error) {
-
-	config := &tls.Config{}
-
-	if certPath != "" && keyPath != "" {
-=======
 func CreateTLSConfiguration(tlsVerify, tlsClientCert bool, caCertPath, certPath, keyPath string) (*tls.Config, error) {
 	config := &tls.Config{}
 
 	if tlsClientCert {
->>>>>>> 3a644ca7
 		cert, err := tls.LoadX509KeyPair(certPath, keyPath)
 		if err != nil {
 			return nil, err
 		}
-<<<<<<< HEAD
-		config.Certificates = []tls.Certificate{cert}
-	}
-
-	if caCertPath != "" {
-=======
 
 		config.Certificates = []tls.Certificate{cert}
 	}
 
 	if tlsVerify {
->>>>>>> 3a644ca7
+
 		caCert, err := ioutil.ReadFile(caCertPath)
 		if err != nil {
 			return nil, err
 		}
-<<<<<<< HEAD
-		caCertPool := x509.NewCertPool()
-		caCertPool.AppendCertsFromPEM(caCert)
-		config.RootCAs = caCertPool
-	}
-
-	config.InsecureSkipVerify = skipTLSVerify
-=======
 
 		caCertPool := x509.NewCertPool()
 		caCertPool.AppendCertsFromPEM(caCert)
@@ -57,6 +98,5 @@
 		config.InsecureSkipVerify = true
 	}
 
->>>>>>> 3a644ca7
 	return config, nil
 }