--- conflicted
+++ resolved
@@ -96,10 +96,6 @@
 	}
 
 	return &http.Client{
-<<<<<<< HEAD
-		Timeout:   time.Second * 100,
-=======
->>>>>>> b5dfaff2
 		Transport: transport,
 	}, nil
 }