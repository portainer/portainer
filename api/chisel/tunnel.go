package chisel

import (
	"encoding/base64"
	"fmt"
	"math/rand"
	"strconv"
	"strings"
	"time"

	"github.com/portainer/libcrypto"

	"github.com/dchest/uniuri"
	portainer "github.com/portainer/portainer/api"
)

const (
	minAvailablePort = 49152
	maxAvailablePort = 65535
)

// getUnusedPort is used to generate an unused random port in the dynamic port range.
// Dynamic ports (also called private ports) are 49152 to 65535.
func (service *Service) getUnusedPort() int {
	port := randomInt(minAvailablePort, maxAvailablePort)

	for item := range service.tunnelDetailsMap.IterBuffered() {
		tunnel := item.Val.(*portainer.TunnelDetails)
		if tunnel.Port == port {
			return service.getUnusedPort()
		}
	}

	return port
}

func randomInt(min, max int) int {
	return min + rand.Intn(max-min)
}

// GetTunnelDetails returns information about the tunnel associated to an environment(endpoint).
func (service *Service) GetTunnelDetails(endpointID portainer.EndpointID) *portainer.TunnelDetails {
	key := strconv.Itoa(int(endpointID))

	if item, ok := service.tunnelDetailsMap.Get(key); ok {
		tunnelDetails := item.(*portainer.TunnelDetails)
		return tunnelDetails
	}

	jobs := make([]portainer.EdgeJob, 0)
	return &portainer.TunnelDetails{
		Status:      portainer.EdgeAgentIdle,
		Port:        0,
		Jobs:        jobs,
		Credentials: "",
	}
}

<<<<<<< HEAD
// GetActiveTunnel retrieves an active tunnel which allows communicating with edge agent
func (service *Service) GetActiveTunnel(endpoint *portainer.Endpoint) (*portainer.TunnelDetails, error) {
	tunnel := service.GetTunnelDetails(endpoint.ID)
	if tunnel.Status == portainer.EdgeAgentIdle || tunnel.Status == portainer.EdgeAgentManagementRequired {
		err := service.SetTunnelStatusToRequired(endpoint.ID)
		if err != nil {
			return nil, fmt.Errorf("failed opening tunnel to endpoint: %w", err)
		}

		if endpoint.EdgeCheckinInterval == 0 {
			settings, err := service.dataStore.Settings().Settings()
			if err != nil {
				return nil, fmt.Errorf("failed fetching settings from db: %w", err)
			}

			endpoint.EdgeCheckinInterval = settings.EdgeAgentCheckinInterval
		}

		waitForAgentToConnect := time.Duration(endpoint.EdgeCheckinInterval) * time.Second
		time.Sleep(waitForAgentToConnect * 2)
	}
	tunnel = service.GetTunnelDetails(endpoint.ID)

	return tunnel, nil
}

// SetTunnelStatusToActive update the status of the tunnel associated to the specified endpoint.
=======
// SetTunnelStatusToActive update the status of the tunnel associated to the specified environment(endpoint).
>>>>>>> dc769b4c
// It sets the status to ACTIVE.
func (service *Service) SetTunnelStatusToActive(endpointID portainer.EndpointID) {
	tunnel := service.GetTunnelDetails(endpointID)
	tunnel.Status = portainer.EdgeAgentActive
	tunnel.Credentials = ""
	tunnel.LastActivity = time.Now()

	key := strconv.Itoa(int(endpointID))
	service.tunnelDetailsMap.Set(key, tunnel)
}

// SetTunnelStatusToIdle update the status of the tunnel associated to the specified environment(endpoint).
// It sets the status to IDLE.
// It removes any existing credentials associated to the tunnel.
func (service *Service) SetTunnelStatusToIdle(endpointID portainer.EndpointID) {
	tunnel := service.GetTunnelDetails(endpointID)

	tunnel.Status = portainer.EdgeAgentIdle
	tunnel.Port = 0
	tunnel.LastActivity = time.Now()

	credentials := tunnel.Credentials
	if credentials != "" {
		tunnel.Credentials = ""
		service.chiselServer.DeleteUser(strings.Split(credentials, ":")[0])
	}

	key := strconv.Itoa(int(endpointID))
	service.tunnelDetailsMap.Set(key, tunnel)
}

// SetTunnelStatusToRequired update the status of the tunnel associated to the specified environment(endpoint).
// It sets the status to REQUIRED.
// If no port is currently associated to the tunnel, it will associate a random unused port to the tunnel
// and generate temporary credentials that can be used to establish a reverse tunnel on that port.
// Credentials are encrypted using the Edge ID associated to the environment(endpoint).
func (service *Service) SetTunnelStatusToRequired(endpointID portainer.EndpointID) error {
	tunnel := service.GetTunnelDetails(endpointID)

	if tunnel.Port == 0 {
		endpoint, err := service.dataStore.Endpoint().Endpoint(endpointID)
		if err != nil {
			return err
		}

		tunnel.Status = portainer.EdgeAgentManagementRequired
		tunnel.Port = service.getUnusedPort()
		tunnel.LastActivity = time.Now()

		username, password := generateRandomCredentials()
		authorizedRemote := fmt.Sprintf("^R:0.0.0.0:%d$", tunnel.Port)
		err = service.chiselServer.AddUser(username, password, authorizedRemote)
		if err != nil {
			return err
		}

		credentials, err := encryptCredentials(username, password, endpoint.EdgeID)
		if err != nil {
			return err
		}
		tunnel.Credentials = credentials

		key := strconv.Itoa(int(endpointID))
		service.tunnelDetailsMap.Set(key, tunnel)
	}

	return nil
}

func generateRandomCredentials() (string, string) {
	username := uniuri.NewLen(8)
	password := uniuri.NewLen(8)
	return username, password
}

func encryptCredentials(username, password, key string) (string, error) {
	credentials := fmt.Sprintf("%s:%s", username, password)

	encryptedCredentials, err := libcrypto.Encrypt([]byte(credentials), []byte(key))
	if err != nil {
		return "", err
	}

	return base64.RawStdEncoding.EncodeToString(encryptedCredentials), nil
}<|MERGE_RESOLUTION|>--- conflicted
+++ resolved
@@ -56,7 +56,6 @@
 	}
 }
 
-<<<<<<< HEAD
 // GetActiveTunnel retrieves an active tunnel which allows communicating with edge agent
 func (service *Service) GetActiveTunnel(endpoint *portainer.Endpoint) (*portainer.TunnelDetails, error) {
 	tunnel := service.GetTunnelDetails(endpoint.ID)
@@ -84,9 +83,6 @@
 }
 
 // SetTunnelStatusToActive update the status of the tunnel associated to the specified endpoint.
-=======
-// SetTunnelStatusToActive update the status of the tunnel associated to the specified environment(endpoint).
->>>>>>> dc769b4c
 // It sets the status to ACTIVE.
 func (service *Service) SetTunnelStatusToActive(endpointID portainer.EndpointID) {
 	tunnel := service.GetTunnelDetails(endpointID)
