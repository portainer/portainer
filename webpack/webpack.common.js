--- conflicted
+++ resolved
@@ -7,10 +7,6 @@
 const CleanWebpackPlugin = require('clean-webpack-plugin');
 const LodashModuleReplacementPlugin = require('lodash-webpack-plugin');
 const pkg = require('../package.json');
-<<<<<<< HEAD
-const npmPackage = require('../package.json');
-=======
->>>>>>> 89fb3c8d
 const projectRoot = path.resolve(__dirname, '..');
 
 module.exports = {
@@ -63,13 +59,8 @@
     new HtmlWebpackPlugin({
       template: './app/index.html',
       templateParameters: {
-<<<<<<< HEAD
-        name: npmPackage.name,
-        author: npmPackage.author,
-=======
         name: pkg.name,
         author: pkg.author,
->>>>>>> 89fb3c8d
       },
       manifest: './assets/ico/manifest.json',
     }),
@@ -126,10 +117,7 @@
       Kubernetes: path.resolve(projectRoot, 'app/kubernetes'),
       Extensions: path.resolve(projectRoot, 'app/extensions'),
       Portainer: path.resolve(projectRoot, 'app/portainer'),
-<<<<<<< HEAD
-=======
       '@': path.resolve(projectRoot, 'app'),
->>>>>>> 89fb3c8d
     },
   },
 };